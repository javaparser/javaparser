--- conflicted
+++ resolved
@@ -21,34 +21,12 @@
 
 package com.github.javaparser.symbolsolver.resolution.typesolvers;
 
-<<<<<<< HEAD
-=======
-import java.io.File;
-import java.io.FileOutputStream;
-import java.io.IOException;
-import java.io.InputStream;
-import java.io.OutputStream;
-import java.nio.file.Path;
-import java.util.ArrayList;
-import java.util.Enumeration;
-import java.util.HashMap;
-import java.util.List;
-import java.util.Map;
-import java.util.Objects;
-import java.util.jar.JarEntry;
-import java.util.jar.JarFile;
-
->>>>>>> 909f705c
 import com.github.javaparser.resolution.UnsolvedSymbolException;
 import com.github.javaparser.resolution.declarations.ResolvedReferenceTypeDeclaration;
 import com.github.javaparser.symbolsolver.javassistmodel.JavassistFactory;
 import com.github.javaparser.symbolsolver.model.resolution.SymbolReference;
 import com.github.javaparser.symbolsolver.model.resolution.TypeSolver;
-<<<<<<< HEAD
-=======
 import com.github.javaparser.utils.Log;
-
->>>>>>> 909f705c
 import javassist.ClassPool;
 import javassist.CtClass;
 import javassist.NotFoundException;
@@ -69,37 +47,37 @@
     private TypeSolver parent;
     private Map<String, ClasspathElement> classpathElements = new HashMap<>();
     private ClassPool classPool = new ClassPool(false);
-    
+
     /*
      * ResourceRegistry is useful for freeing up resources.
      */
     public static class ResourceRegistry {
-        
+
         private static ResourceRegistry registry;
-        
+
         private List<JarFile> jarfiles;
-        
+
         private ResourceRegistry() {
             jarfiles = new ArrayList<>();
             // Add a ShutDownHook to free resources when the VM is shutting down
             Thread cleanerHook = new Thread(() -> cleanUp());
             Runtime.getRuntime().addShutdownHook(cleanerHook);
         }
-        
+
         public static ResourceRegistry getRegistry() {
             if (registry == null) {
                 registry = new ResourceRegistry();
             }
             return registry;
         }
-        
+
         /*
          * Add ressources (JarFile) in registry
          */
         public boolean add(JarFile jarFile) {
             return jarfiles.add(jarFile);
         }
-        
+
         /*
          * Clean up all resources
          * Jar files can not be reused after this call so it's better to free all references to
