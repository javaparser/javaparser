--- conflicted
+++ resolved
@@ -369,10 +369,6 @@
             return false;
         }
 
-<<<<<<< HEAD
-            if (expectedType.describe().equals(actualType.describe())) {
-                continue;
-=======
         // Iterate over the arguments given to the method, and compare their types against the given method's declared parameter types
         for (int i = 0; i < needleParameterCount; i++) {
             ResolvedType actualArgumentType = needleParameterTypes.get(i);
@@ -394,16 +390,7 @@
                     // Get the component type of the declared parameter type.
                     expectedArgumentType = expectedArgumentType.asArrayType().getComponentType();
                 }
->>>>>>> de199fd0
-            }
-
-//            // If there's a match already, return true.
-//            // (n.b. won't be true in the case of an array method parameter vs many arguments, or where type parameters are used).
-//            // TODO: How can it be the case that we can confidently short-circuit the loop here..? e.g. void foo(String... s){} called with foo("a", "b", false, "c") would ignore the non-string value in the middle...
-//            if (expectedArgumentType.describe().equals(actualArgumentType.describe())) {
-//                return true;
-//            }
-
+            }
 
             // Consider type parameters directly on the method declaration, and ALSO on the enclosing type (e.g. a class)
             List<ResolvedTypeParameterDeclaration> typeParameters = methodUsage.getDeclaration().getTypeParameters();
