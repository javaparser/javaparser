--- conflicted
+++ resolved
@@ -31,9 +31,6 @@
 import com.github.javaparser.resolution.MethodUsage;
 import com.github.javaparser.resolution.TypeSolver;
 import com.github.javaparser.resolution.UnsolvedSymbolException;
-<<<<<<< HEAD
-import com.github.javaparser.resolution.declarations.*;
-=======
 import com.github.javaparser.resolution.declarations.ResolvedConstructorDeclaration;
 import com.github.javaparser.resolution.declarations.ResolvedFieldDeclaration;
 import com.github.javaparser.resolution.declarations.ResolvedMethodDeclaration;
@@ -44,7 +41,6 @@
 import com.github.javaparser.resolution.model.SymbolReference;
 import com.github.javaparser.resolution.model.typesystem.LazyType;
 import com.github.javaparser.resolution.model.typesystem.ReferenceTypeImpl;
->>>>>>> 24925dfb
 import com.github.javaparser.resolution.types.ResolvedReferenceType;
 import com.github.javaparser.resolution.types.ResolvedType;
 import com.github.javaparser.symbolsolver.core.resolution.MethodUsageResolutionCapability;
@@ -54,7 +50,11 @@
 import com.github.javaparser.symbolsolver.logic.AbstractClassDeclaration;
 import com.github.javaparser.symbolsolver.resolution.SymbolSolver;
 
-import java.util.*;
+import java.util.ArrayList;
+import java.util.HashSet;
+import java.util.List;
+import java.util.Optional;
+import java.util.Set;
 import java.util.stream.Collectors;
 
 /**
@@ -143,7 +143,7 @@
                                 public boolean isStatic() {
                                     return f.isStatic();
                                 }
-                                
+
                                 @Override
                                 public boolean isVolatile() {
                                     return f.isVolatile();
@@ -345,7 +345,7 @@
         if (this.isJavaLangObject()) {
             return ancestors;
         }
-        
+
         Optional<String> qualifiedName = wrappedNode.getFullyQualifiedName();
         if (!qualifiedName.isPresent()) {
             return ancestors;
