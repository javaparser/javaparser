--- conflicted
+++ resolved
@@ -103,45 +103,29 @@
 
     /**
      * The local variables that are declared and made visible to a given child.
-<<<<<<< HEAD
-     *
-     * @param child
-     * @return
-=======
->>>>>>> 7eb6b8b6
      */
     default List<VariableDeclarator> localVariablesExposedToChild(Node child) {
         return Collections.emptyList();
     }
 
-<<<<<<< HEAD
-=======
     /**
      * The parameters that are declared and made visible to a given child.
      */
->>>>>>> 7eb6b8b6
     default List<Parameter> parametersExposedToChild(Node child) {
         return Collections.emptyList();
     }
 
-<<<<<<< HEAD
-=======
     /**
      * The fields that are declared and made visible to a given child.
      */
->>>>>>> 7eb6b8b6
     default List<ResolvedFieldDeclaration> fieldsExposedToChild(Node child) {
         return Collections.emptyList();
     }
 
     /**
-<<<<<<< HEAD
-     * The local variables that are visible in a certain scope are defined in JLS 6.3. Scope of a Declaration.
-=======
      * Aim to resolve the given name by looking for a variable matching it.
      *
      * To do it consider local variables that are visible in a certain scope as defined in JLS 6.3. Scope of a Declaration.
->>>>>>> 7eb6b8b6
      *
      * 1. The scope of a local variable declaration in a block (§14.4) is the rest of the block in which the declaration
      * appears, starting with its own initializer and including any further declarators to the right in the local
@@ -164,17 +148,6 @@
      * associated with the try-with-resources statement.
      */
     default Optional<VariableDeclarator> localVariableDeclarationInScope(String name) {
-<<<<<<< HEAD
-        // Normally we see all the variables declared in the parent, however there are some exceptions
-        //
-        // In the case of a statement we see all the variables declared before
-        //if (localVariablesDeclared)
-        // TODO SymbolDeclarator symbolDeclarator = JavaParserFactory.getSymbolDeclarator(wrappedNode, typeSolver);
-        // TODO getSymbolDeclarationsRecursively
-        //throw new UnsupportedOperationException();
-
-=======
->>>>>>> 7eb6b8b6
         if (getParent() == null) {
             return Optional.empty();
         }
