/*
 * Copyright (C) 2015-2016 Federico Tomassetti
 * Copyright (C) 2017-2020 The JavaParser Team.
 *
 * This file is part of JavaParser.
 *
 * JavaParser can be used either under the terms of
 * a) the GNU Lesser General Public License as published by
 *     the Free Software Foundation, either version 3 of the License, or
 *     (at your option) any later version.
 * b) the terms of the Apache License
 *
 * You should have received a copy of both licenses in LICENCE.LGPL and
 * LICENCE.APACHE. Please refer to those files for details.
 *
 * JavaParser is distributed in the hope that it will be useful,
 * but WITHOUT ANY WARRANTY; without even the implied warranty of
 * MERCHANTABILITY or FITNESS FOR A PARTICULAR PURPOSE.  See the
 * GNU Lesser General Public License for more details.
 */

package com.github.javaparser.symbolsolver.javassistmodel;

import com.github.javaparser.ast.body.AnnotationDeclaration;
import com.github.javaparser.resolution.declarations.*;
import com.github.javaparser.resolution.types.ResolvedReferenceType;
import com.github.javaparser.resolution.types.ResolvedType;
import com.github.javaparser.symbolsolver.logic.AbstractTypeDeclaration;
import com.github.javaparser.symbolsolver.model.resolution.TypeSolver;
import javassist.CtClass;

import java.util.Collections;
import java.util.List;
import java.util.Optional;
import java.util.Set;
import java.util.stream.Collectors;
import java.util.stream.Stream;

/**
 * @author Malte Skoruppa
 */
public class JavassistAnnotationDeclaration extends AbstractTypeDeclaration implements ResolvedAnnotationDeclaration {

    private CtClass ctClass;
    private TypeSolver typeSolver;
    private JavassistTypeDeclarationAdapter javassistTypeDeclarationAdapter;

    @Override
    public String toString() {
        return getClass().getSimpleName() + "{" +
                "ctClass=" + ctClass.getName() +
                ", typeSolver=" + typeSolver +
                '}';
    }

    public JavassistAnnotationDeclaration(CtClass ctClass, TypeSolver typeSolver) {
        if (!ctClass.isAnnotation()) {
            throw new IllegalArgumentException("Not an annotation: " + ctClass.getName());
        }
        this.ctClass = ctClass;
        this.typeSolver = typeSolver;
        this.javassistTypeDeclarationAdapter = new JavassistTypeDeclarationAdapter(ctClass, typeSolver, this);
    }

    @Override
    public String getPackageName() {
        return ctClass.getPackageName();
    }

    @Override
    public String getClassName() {
        String qualifiedName = getQualifiedName();
        if (qualifiedName.contains(".")) {
            return qualifiedName.substring(qualifiedName.lastIndexOf(".") + 1, qualifiedName.length());
        } else {
            return qualifiedName;
        }
    }

    @Override
    public String getQualifiedName() {
        return ctClass.getName().replace('$', '.');
    }

    @Override
    public boolean isAssignableBy(ResolvedType type) {
        // TODO #1836
        throw new UnsupportedOperationException();
    }

    @Override
    public List<ResolvedFieldDeclaration> getAllFields() {
        return javassistTypeDeclarationAdapter.getDeclaredFields();
    }

    @Override
    public boolean isAssignableBy(ResolvedReferenceTypeDeclaration other) {
        throw new UnsupportedOperationException();
    }

    @Override
    public List<ResolvedReferenceType> getAncestors(boolean acceptIncompleteList) {
<<<<<<< HEAD
        return javassistTypeDeclarationAdapter.getAncestors(this, acceptIncompleteList);
=======
        return javassistTypeDeclarationAdapter.getAncestors(acceptIncompleteList);
>>>>>>> b23e14c1
    }

    @Override
    public Set<ResolvedMethodDeclaration> getDeclaredMethods() {
        // TODO #1838
        throw new UnsupportedOperationException();
    }

    @Override
    public boolean hasDirectlyAnnotation(String canonicalName) {
        return ctClass.hasAnnotation(canonicalName);
    }

    @Override
    public String getName() {
        return getClassName();
    }

    /**
     * Annotation declarations cannot have type parameters and hence this method always returns an empty list.
     *
     * @return An empty list.
     */
    @Override
    public List<ResolvedTypeParameterDeclaration> getTypeParameters() {
        // Annotation declarations cannot have type parameters - i.e. we can always return an empty list.
        return Collections.emptyList();
    }

    @Override
    public Optional<ResolvedReferenceTypeDeclaration> containerType() {
        // TODO #1841
        throw new UnsupportedOperationException("containerType() is not supported for " + this.getClass().getCanonicalName());
    }

    @Override
    public List<ResolvedConstructorDeclaration> getConstructors() {
        return Collections.emptyList();
    }

    @Override
    public List<ResolvedAnnotationMemberDeclaration> getAnnotationMembers() {
        return Stream.of(ctClass.getDeclaredMethods())
                .map(m -> new JavassistAnnotationMemberDeclaration(m, typeSolver))
                .collect(Collectors.toList());
    }

    @Override
    public Optional<AnnotationDeclaration> toAst() {
        return Optional.empty();
    }
}<|MERGE_RESOLUTION|>--- conflicted
+++ resolved
@@ -100,11 +100,7 @@
 
     @Override
     public List<ResolvedReferenceType> getAncestors(boolean acceptIncompleteList) {
-<<<<<<< HEAD
-        return javassistTypeDeclarationAdapter.getAncestors(this, acceptIncompleteList);
-=======
         return javassistTypeDeclarationAdapter.getAncestors(acceptIncompleteList);
->>>>>>> b23e14c1
     }
 
     @Override
