/*
 * Copyright 2016 Federico Tomassetti
 *
 * Licensed under the Apache License, Version 2.0 (the "License");
 * you may not use this file except in compliance with the License.
 * You may obtain a copy of the License at
 *
 * http://www.apache.org/licenses/LICENSE-2.0
 *
 * Unless required by applicable law or agreed to in writing, software
 * distributed under the License is distributed on an "AS IS" BASIS,
 * WITHOUT WARRANTIES OR CONDITIONS OF ANY KIND, either express or implied.
 * See the License for the specific language governing permissions and
 * limitations under the License.
 */

package com.github.javaparser.symbolsolver.javaparsermodel.declarations;

import com.github.javaparser.ast.Modifier;
import com.github.javaparser.ast.Node;
import com.github.javaparser.ast.body.BodyDeclaration;
import com.github.javaparser.ast.body.ClassOrInterfaceDeclaration;
import com.github.javaparser.ast.type.ClassOrInterfaceType;
import com.github.javaparser.resolution.UnsolvedSymbolException;
import com.github.javaparser.resolution.declarations.*;
import com.github.javaparser.resolution.types.ResolvedReferenceType;
import com.github.javaparser.resolution.types.ResolvedType;
import com.github.javaparser.symbolsolver.core.resolution.Context;
import com.github.javaparser.symbolsolver.javaparsermodel.JavaParserFacade;
import com.github.javaparser.symbolsolver.javaparsermodel.JavaParserFactory;
import com.github.javaparser.symbolsolver.logic.AbstractTypeDeclaration;
import com.github.javaparser.symbolsolver.model.resolution.SymbolReference;
import com.github.javaparser.symbolsolver.model.resolution.TypeSolver;
import com.github.javaparser.symbolsolver.model.typesystem.LazyType;
import com.github.javaparser.symbolsolver.model.typesystem.ReferenceTypeImpl;
import com.github.javaparser.symbolsolver.resolution.SymbolSolver;

import java.util.*;
import java.util.stream.Collectors;

/**
 * @author Federico Tomassetti
 */
public class JavaParserInterfaceDeclaration extends AbstractTypeDeclaration implements ResolvedInterfaceDeclaration {

    private TypeSolver typeSolver;
    private ClassOrInterfaceDeclaration wrappedNode;
    private JavaParserTypeAdapter<ClassOrInterfaceDeclaration> javaParserTypeAdapter;

    public JavaParserInterfaceDeclaration(ClassOrInterfaceDeclaration wrappedNode, TypeSolver typeSolver) {
        if (!wrappedNode.isInterface()) {
            throw new IllegalArgumentException();
        }
        this.wrappedNode = wrappedNode;
        this.typeSolver = typeSolver;
        this.javaParserTypeAdapter = new JavaParserTypeAdapter<>(wrappedNode, typeSolver);
    }

    @Override
    public Set<ResolvedMethodDeclaration> getDeclaredMethods() {
        Set<ResolvedMethodDeclaration> methods = new HashSet<>();
        for (BodyDeclaration<?> member : wrappedNode.getMembers()) {
            if (member instanceof com.github.javaparser.ast.body.MethodDeclaration) {
                methods.add(new JavaParserMethodDeclaration((com.github.javaparser.ast.body.MethodDeclaration) member, typeSolver));
            }
        }
        return methods;
    }

    public Context getContext() {
        return JavaParserFactory.getContext(wrappedNode, typeSolver);
    }

    public ResolvedType getUsage(Node node) {
        throw new UnsupportedOperationException();
    }

    @Override
    public boolean equals(Object o) {
        if (this == o) return true;
        if (o == null || getClass() != o.getClass()) return false;

        JavaParserInterfaceDeclaration that = (JavaParserInterfaceDeclaration) o;

        if (!wrappedNode.equals(that.wrappedNode)) return false;

        return true;
    }

    @Override
    public int hashCode() {
        return wrappedNode.hashCode();
    }

    @Override
    public String getName() {
        return wrappedNode.getName().getId();
    }

    @Override
    public ResolvedInterfaceDeclaration asInterface() {
        return this;
    }

    @Override
    public boolean hasDirectlyAnnotation(String canonicalName) {
        return AstResolutionUtils.hasDirectlyAnnotation(wrappedNode, typeSolver, canonicalName);
    }

    @Override
    public boolean isInterface() {
        return true;
    }

    @Override
    public List<ResolvedReferenceType> getInterfacesExtended() {
        List<ResolvedReferenceType> interfaces = new ArrayList<>();
        for (ClassOrInterfaceType t : wrappedNode.getExtendedTypes()) {
            interfaces.add(new ReferenceTypeImpl(solveType(t.getName().getId(), typeSolver).getCorrespondingDeclaration().asInterface(), typeSolver));
        }
        return interfaces;
    }

    @Override
    public String getPackageName() {
        return javaParserTypeAdapter.getPackageName();
    }

    @Override
    public String getClassName() {
        return javaParserTypeAdapter.getClassName();
    }

    @Override
    public String getQualifiedName() {
        return javaParserTypeAdapter.getQualifiedName();
    }

    @Override
    public boolean isAssignableBy(ResolvedReferenceTypeDeclaration other) {
        return javaParserTypeAdapter.isAssignableBy(other);
    }

    @Override
    public boolean isAssignableBy(ResolvedType type) {
        return javaParserTypeAdapter.isAssignableBy(type);
    }

    @Override
    public boolean canBeAssignedTo(ResolvedReferenceTypeDeclaration other) {
        // TODO consider generic types
        if (this.getQualifiedName().equals(other.getQualifiedName())) {
            return true;
        }
        if (this.wrappedNode.getExtendedTypes() != null) {
            for (ClassOrInterfaceType type : wrappedNode.getExtendedTypes()) {
                ResolvedReferenceTypeDeclaration ancestor = (ResolvedReferenceTypeDeclaration) new SymbolSolver(typeSolver).solveType(type);
                if (ancestor.canBeAssignedTo(other)) {
                    return true;
                }
            }
        }

        if (this.wrappedNode.getImplementedTypes() != null) {
            for (ClassOrInterfaceType type : wrappedNode.getImplementedTypes()) {
                ResolvedReferenceTypeDeclaration ancestor = (ResolvedReferenceTypeDeclaration) new SymbolSolver(typeSolver).solveType(type);
                if (ancestor.canBeAssignedTo(other)) {
                    return true;
                }
            }
        }

        return false;
    }

    @Override
    public boolean isTypeParameter() {
        return false;
    }

    @Override
    public List<ResolvedFieldDeclaration> getAllFields() {
        List<ResolvedFieldDeclaration> fields = javaParserTypeAdapter.getFieldsForDeclaredVariables();
        
        getAncestors().forEach(ancestor -> ancestor.getTypeDeclaration().getAllFields().forEach(f -> {
            fields.add(new ResolvedFieldDeclaration() {
                
                @Override
                public Modifier.Keyword accessSpecifier() {
                    return f.accessSpecifier();
                }
                
                @Override
                public String getName() {
                    return f.getName();
                }
                
                @Override
                public ResolvedType getType() {
                    return ancestor.useThisTypeParametersOnTheGivenType(f.getType());
                }
                
                @Override
                public boolean isStatic() {
                    return f.isStatic();
                }
                
                @Override
                public ResolvedTypeDeclaration declaringType() {
                    return f.declaringType();
                }
            });
        }));
        
        return fields;
    }


    @Override
    public String toString() {
        return "JavaParserInterfaceDeclaration{" +
                "wrappedNode=" + wrappedNode +
                '}';
    }

    @Deprecated
    public SymbolReference<ResolvedTypeDeclaration> solveType(String name, TypeSolver typeSolver) {
        if (this.wrappedNode.getName().getId().equals(name)) {
            return SymbolReference.solved(this);
        }
        SymbolReference<ResolvedTypeDeclaration> ref = javaParserTypeAdapter.solveType(name, typeSolver);
        if (ref.isSolved()) {
            return ref;
        }

        String prefix = wrappedNode.getName() + ".";
        if (name.startsWith(prefix) && name.length() > prefix.length()) {
            return new JavaParserInterfaceDeclaration(this.wrappedNode, typeSolver).solveType(name.substring(prefix.length()), typeSolver);
        }

        return getContext().getParent().solveType(name, typeSolver);
    }

    @Override
    public List<ResolvedReferenceType> getAncestors(boolean acceptIncompleteList) {
        List<ResolvedReferenceType> ancestors = new ArrayList<>();
        if (wrappedNode.getExtendedTypes() != null) {
            for (ClassOrInterfaceType extended : wrappedNode.getExtendedTypes()) {
                try {
                    ancestors.add(toReferenceType(extended));
                } catch (UnsolvedSymbolException e) {
                    if (!acceptIncompleteList) {
                        // we only throw an exception if we require a complete list; otherwise, we attempt to continue gracefully
                        throw e;
                    }
                }
            }
        }
        if (wrappedNode.getImplementedTypes() != null) {
            for (ClassOrInterfaceType implemented : wrappedNode.getImplementedTypes()) {
                try {
                    ancestors.add(toReferenceType(implemented));
                } catch (UnsolvedSymbolException e) {
                    if (!acceptIncompleteList) {
                        // we only throw an exception if we require a complete list; otherwise, we attempt to continue gracefully
                        throw e;
                    }
                }
            }
        }
        return ancestors;
    }

    @Override
    public List<ResolvedTypeParameterDeclaration> getTypeParameters() {
        if (this.wrappedNode.getTypeParameters() == null) {
            return Collections.emptyList();
        } else {
            return this.wrappedNode.getTypeParameters().stream().map(
                    (tp) -> new JavaParserTypeParameter(tp, typeSolver)
            ).collect(Collectors.toList());
        }
    }

    /**
     * Returns the JavaParser node associated with this JavaParserInterfaceDeclaration.
     *
     * @return A visitable JavaParser node wrapped by this object.
     */
    public ClassOrInterfaceDeclaration getWrappedNode() {
        return wrappedNode;
    }

    @Override
<<<<<<< HEAD
    public Modifier.Keyword accessSpecifier() {
        return wrappedNode.getAccessSpecifier();
=======
    public AccessSpecifier accessSpecifier() {
        return AstResolutionUtils.toAccessLevel(wrappedNode.getModifiers());
>>>>>>> cf47b14e
    }

    @Override
    public Set<ResolvedReferenceTypeDeclaration> internalTypes() {
        Set<ResolvedReferenceTypeDeclaration> res = new HashSet<>();
        for (BodyDeclaration<?> member : this.wrappedNode.getMembers()) {
            if (member instanceof com.github.javaparser.ast.body.TypeDeclaration) {
                res.add(JavaParserFacade.get(typeSolver).getTypeDeclaration((com.github.javaparser.ast.body.TypeDeclaration)member));
            }
        }
        return res;
    }

    @Override
    public Optional<ResolvedReferenceTypeDeclaration> containerType() {
        return javaParserTypeAdapter.containerType();
    }

    @Override
    public List<ResolvedConstructorDeclaration> getConstructors() {
        return Collections.emptyList();
    }

    @Override
    public Optional<ClassOrInterfaceDeclaration> toAst() {
        return Optional.of(wrappedNode);
    }

    ///
    /// Private methods
    ///

    private ResolvedReferenceType toReferenceType(ClassOrInterfaceType classOrInterfaceType) {
        SymbolReference<? extends ResolvedTypeDeclaration> ref = null;
        String typeName = classOrInterfaceType.asString();
        if (typeName.indexOf('.') > -1) {
            ref = typeSolver.tryToSolveType(typeName);
        }
        if (ref == null || !ref.isSolved()) {
            ref = solveType(typeName, typeSolver);
        }
        if (!ref.isSolved()) {
            ref = solveType(classOrInterfaceType.getName().getId(), typeSolver);
        }
        if (!ref.isSolved()) {
            throw new UnsolvedSymbolException(classOrInterfaceType.getName().getId());
        }
        if (!classOrInterfaceType.getTypeArguments().isPresent()) {
            return new ReferenceTypeImpl(ref.getCorrespondingDeclaration().asReferenceType(), typeSolver);
        }
        List<ResolvedType> superClassTypeParameters = classOrInterfaceType.getTypeArguments().get()
                .stream().map(ta -> new LazyType(v -> JavaParserFacade.get(typeSolver).convert(ta, ta)))
                .collect(Collectors.toList());
        return new ReferenceTypeImpl(ref.getCorrespondingDeclaration().asReferenceType(), superClassTypeParameters, typeSolver);
    }
}<|MERGE_RESOLUTION|>--- conflicted
+++ resolved
@@ -292,13 +292,8 @@
     }
 
     @Override
-<<<<<<< HEAD
     public Modifier.Keyword accessSpecifier() {
         return wrappedNode.getAccessSpecifier();
-=======
-    public AccessSpecifier accessSpecifier() {
-        return AstResolutionUtils.toAccessLevel(wrappedNode.getModifiers());
->>>>>>> cf47b14e
     }
 
     @Override
