/*
 * Copyright (C) 2015-2016 Federico Tomassetti
 * Copyright (C) 2017-2020 The JavaParser Team.
 *
 * This file is part of JavaParser.
 *
 * JavaParser can be used either under the terms of
 * a) the GNU Lesser General Public License as published by
 *     the Free Software Foundation, either version 3 of the License, or
 *     (at your option) any later version.
 * b) the terms of the Apache License
 *
 * You should have received a copy of both licenses in LICENCE.LGPL and
 * LICENCE.APACHE. Please refer to those files for details.
 *
 * JavaParser is distributed in the hope that it will be useful,
 * but WITHOUT ANY WARRANTY; without even the implied warranty of
 * MERCHANTABILITY or FITNESS FOR A PARTICULAR PURPOSE.  See the
 * GNU Lesser General Public License for more details.
 */

package com.github.javaparser.symbolsolver.javassistmodel;

import com.github.javaparser.ast.AccessSpecifier;
import com.github.javaparser.ast.Node;
import com.github.javaparser.resolution.MethodUsage;
import com.github.javaparser.resolution.UnsolvedSymbolException;
import com.github.javaparser.resolution.declarations.*;
import com.github.javaparser.resolution.types.ResolvedReferenceType;
import com.github.javaparser.resolution.types.ResolvedType;
import com.github.javaparser.symbolsolver.core.resolution.Context;
import com.github.javaparser.symbolsolver.core.resolution.MethodUsageResolutionCapability;
import com.github.javaparser.symbolsolver.javaparsermodel.LambdaArgumentTypePlaceholder;
import com.github.javaparser.symbolsolver.logic.AbstractClassDeclaration;
import com.github.javaparser.symbolsolver.model.resolution.SymbolReference;
import com.github.javaparser.symbolsolver.model.resolution.TypeSolver;
import com.github.javaparser.symbolsolver.model.typesystem.ReferenceTypeImpl;
import com.github.javaparser.symbolsolver.resolution.SymbolSolver;
import javassist.CtClass;
import javassist.CtField;
import javassist.NotFoundException;

<<<<<<< HEAD
import java.lang.reflect.Modifier;
import java.util.*;
import java.util.function.Predicate;
=======
import java.util.Arrays;
import java.util.List;
import java.util.Optional;
import java.util.Set;
>>>>>>> b23e14c1
import java.util.stream.Collectors;

/**
 * @author Federico Tomassetti
 */
public class JavassistClassDeclaration extends AbstractClassDeclaration implements MethodUsageResolutionCapability {

    private CtClass ctClass;
    private TypeSolver typeSolver;
    private JavassistTypeDeclarationAdapter javassistTypeDeclarationAdapter;

    public JavassistClassDeclaration(CtClass ctClass, TypeSolver typeSolver) {
        if (ctClass == null) {
            throw new IllegalArgumentException();
        }
        if (ctClass.isInterface() || ctClass.isAnnotation() || ctClass.isPrimitive() || ctClass.isEnum()) {
            throw new IllegalArgumentException("Trying to instantiate a JavassistClassDeclaration with something which is not a class: " + ctClass.toString());
        }
        this.ctClass = ctClass;
        this.typeSolver = typeSolver;
        this.javassistTypeDeclarationAdapter = new JavassistTypeDeclarationAdapter(ctClass, typeSolver, this);
    }

    @Override
    protected ResolvedReferenceType object() {
        return new ReferenceTypeImpl(typeSolver.getSolvedJavaLangObject(), typeSolver);
    }

    @Override
    public boolean hasDirectlyAnnotation(String canonicalName) {
        return ctClass.hasAnnotation(canonicalName);
    }

    @Override
    public Set<ResolvedMethodDeclaration> getDeclaredMethods() {
        return javassistTypeDeclarationAdapter.getDeclaredMethods();
    }

    @Override
    public boolean isAssignableBy(ResolvedReferenceTypeDeclaration other) {
        return isAssignableBy(new ReferenceTypeImpl(other, typeSolver));
    }

    @Override
    public boolean equals(Object o) {
        if (this == o) return true;
        if (o == null || getClass() != o.getClass()) return false;

        JavassistClassDeclaration that = (JavassistClassDeclaration) o;

        return ctClass.equals(that.ctClass);
    }

    @Override
    public int hashCode() {
        return ctClass.hashCode();
    }

    @Override
    public String getPackageName() {
        return ctClass.getPackageName();
    }

    @Override
    public String getClassName() {
        String className = ctClass.getName().replace('$', '.');
        if (getPackageName() != null) {
            return className.substring(getPackageName().length() + 1);
        }
        return className;
    }

    @Override
    public String getQualifiedName() {
        return ctClass.getName().replace('$', '.');
    }

    @Deprecated
    public Optional<MethodUsage> solveMethodAsUsage(String name, List<ResolvedType> argumentsTypes,
                                                    Context invokationContext, List<ResolvedType> typeParameterValues) {
        return JavassistUtils.solveMethodAsUsage(name, argumentsTypes, typeSolver, invokationContext, typeParameterValues, this, ctClass);
    }

    @Deprecated
    public SymbolReference<? extends ResolvedValueDeclaration> solveSymbol(String name, TypeSolver typeSolver) {
        for (CtField field : ctClass.getDeclaredFields()) {
            if (field.getName().equals(name)) {
                return SymbolReference.solved(new JavassistFieldDeclaration(field, typeSolver));
            }
        }

        final String superclassFQN = getSuperclassFQN();
        SymbolReference<? extends ResolvedValueDeclaration> ref = solveSymbolForFQN(name, superclassFQN);
        if (ref.isSolved()) {
            return ref;
        }

        String[] interfaceFQNs = getInterfaceFQNs();
        for (String interfaceFQN : interfaceFQNs) {
            SymbolReference<? extends ResolvedValueDeclaration> interfaceRef = solveSymbolForFQN(name, interfaceFQN);
            if (interfaceRef.isSolved()) {
                return interfaceRef;
            }
        }

        return SymbolReference.unsolved(ResolvedValueDeclaration.class);
    }

    private SymbolReference<? extends ResolvedValueDeclaration> solveSymbolForFQN(String symbolName, String fqn) {
        if (fqn == null) {
            return SymbolReference.unsolved(ResolvedValueDeclaration.class);
        }

        ResolvedReferenceTypeDeclaration fqnTypeDeclaration = typeSolver.solveType(fqn);
        return new SymbolSolver(typeSolver).solveSymbolInType(fqnTypeDeclaration, symbolName);
    }

    private String[] getInterfaceFQNs() {
        return ctClass.getClassFile().getInterfaces();
    }

    private String getSuperclassFQN() {
        return ctClass.getClassFile().getSuperclass();
    }

    @Override
    public List<ResolvedReferenceType> getAncestors(boolean acceptIncompleteList) {
<<<<<<< HEAD
        return javassistTypeDeclarationAdapter.getAncestors(this, acceptIncompleteList);
=======
        return javassistTypeDeclarationAdapter.getAncestors(acceptIncompleteList);
>>>>>>> b23e14c1
    }

    @Override
    @Deprecated
    public SymbolReference<ResolvedMethodDeclaration> solveMethod(String name, List<ResolvedType> argumentsTypes, boolean staticOnly) {
        return JavassistUtils.solveMethod(name, argumentsTypes, staticOnly, typeSolver, this, ctClass);
    }

    public ResolvedType getUsage(Node node) {
        return new ReferenceTypeImpl(this, typeSolver);
    }

    @Override
    public boolean isAssignableBy(ResolvedType type) {
        if (type.isNull()) {
            return true;
        }

        if (type instanceof LambdaArgumentTypePlaceholder) {
            return isFunctionalInterface();
        }

        // TODO look into generics
        if (type.describe().equals(this.getQualifiedName())) {
            return true;
        }

        Optional<ResolvedReferenceType> superClassOpt = getSuperClass();
        if (superClassOpt.isPresent()) {
            ResolvedReferenceType superClass = superClassOpt.get();
            if (superClass.isAssignableBy(type)) {
                return true;
            }
        }

        for (ResolvedReferenceType interfaceType : getInterfaces()) {
            if (interfaceType.isAssignableBy(type)) {
                return true;
            }
        }

        return false;
    }

    @Override
    public boolean isTypeParameter() {
        return false;
    }

    @Override
    public List<ResolvedFieldDeclaration> getAllFields() {
        return javassistTypeDeclarationAdapter.getDeclaredFields();
    }

    @Override
    public String getName() {
        String[] nameElements = ctClass.getSimpleName().replace('$', '.').split("\\.");
        return nameElements[nameElements.length - 1];
    }

    @Override
    public boolean isField() {
        return false;
    }

    @Override
    public boolean isParameter() {
        return false;
    }

    @Override
    public boolean isType() {
        return true;
    }

    @Override
    public boolean isClass() {
        return !ctClass.isInterface();
    }

    @Override
    public Optional<ResolvedReferenceType> getSuperClass() {
        return javassistTypeDeclarationAdapter.getSuperClass();
    }

    @Override
    public List<ResolvedReferenceType> getInterfaces() {
        return javassistTypeDeclarationAdapter.getInterfaces();
    }

    @Override
    public boolean isInterface() {
        return ctClass.isInterface();
    }

    @Override
    public String toString() {
        return "JavassistClassDeclaration {" + ctClass.getName() + '}';
    }

    @Override
    public List<ResolvedTypeParameterDeclaration> getTypeParameters() {
        return javassistTypeDeclarationAdapter.getTypeParameters();
    }

    @Override
    public AccessSpecifier accessSpecifier() {
        return JavassistFactory.modifiersToAccessLevel(ctClass.getModifiers());
    }

    @Override
    public List<ResolvedConstructorDeclaration> getConstructors() {
        return javassistTypeDeclarationAdapter.getConstructors();
    }

    @Override
    public Optional<ResolvedReferenceTypeDeclaration> containerType() {
        return javassistTypeDeclarationAdapter.containerType();
    }

    @Override
    public Set<ResolvedReferenceTypeDeclaration> internalTypes() {
        try {
            /*
            Get all internal types of the current class and get their corresponding ReferenceTypeDeclaration.
            Finally, return them in a Set.
             */
            return Arrays.stream(ctClass.getDeclaredClasses()).map(itype -> JavassistFactory.toTypeDeclaration(itype, typeSolver)).collect(Collectors.toSet());
        } catch (NotFoundException e) {
            throw new RuntimeException(e);
        }
    }

    @Override
    public ResolvedReferenceTypeDeclaration getInternalType(String name) {
        /*
        The name of the ReferenceTypeDeclaration could be composed of the internal class and the outer class, e.g. A$B. That's why we search the internal type in the ending part.
        In case the name is composed of the internal type only, i.e. f.getName() returns B, it will also works.
         */
        Optional<ResolvedReferenceTypeDeclaration> type =
                this.internalTypes().stream().filter(f -> f.getName().endsWith(name)).findFirst();
        return type.orElseThrow(() ->
                new UnsolvedSymbolException("Internal type not found: " + name));
    }

    @Override
    public boolean hasInternalType(String name) {
        /*
        The name of the ReferenceTypeDeclaration could be composed of the internal class and the outer class, e.g. A$B. That's why we search the internal type in the ending part.
        In case the name is composed of the internal type only, i.e. f.getName() returns B, it will also works.
         */
        return this.internalTypes().stream().anyMatch(f -> f.getName().endsWith(name));
    }

    @Override
    public Optional<Node> toAst() {
        return Optional.empty();
    }
}<|MERGE_RESOLUTION|>--- conflicted
+++ resolved
@@ -40,16 +40,10 @@
 import javassist.CtField;
 import javassist.NotFoundException;
 
-<<<<<<< HEAD
-import java.lang.reflect.Modifier;
-import java.util.*;
-import java.util.function.Predicate;
-=======
 import java.util.Arrays;
 import java.util.List;
 import java.util.Optional;
 import java.util.Set;
->>>>>>> b23e14c1
 import java.util.stream.Collectors;
 
 /**
@@ -177,11 +171,7 @@
 
     @Override
     public List<ResolvedReferenceType> getAncestors(boolean acceptIncompleteList) {
-<<<<<<< HEAD
-        return javassistTypeDeclarationAdapter.getAncestors(this, acceptIncompleteList);
-=======
         return javassistTypeDeclarationAdapter.getAncestors(acceptIncompleteList);
->>>>>>> b23e14c1
     }
 
     @Override
