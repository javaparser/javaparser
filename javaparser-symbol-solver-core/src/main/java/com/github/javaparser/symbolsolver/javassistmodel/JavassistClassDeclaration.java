--- conflicted
+++ resolved
@@ -290,11 +290,7 @@
 
             SignatureAttribute.ClassSignature classSignature = SignatureAttribute.toClassSignature(ctClass.getGenericSignature());
             return JavassistUtils.signatureTypeToType(classSignature.getSuperClass(), typeSolver, this).asReferenceType();
-<<<<<<< HEAD
-        } catch (NotFoundException | BadBytecode e) {
-=======
         } catch (BadBytecode e) {
->>>>>>> 20c326ea
             throw new RuntimeException(e);
         }
     }
@@ -313,11 +309,7 @@
                         .map(i -> JavassistUtils.signatureTypeToType(i, typeSolver, this).asReferenceType())
                         .collect(Collectors.toList());
             }
-<<<<<<< HEAD
-        } catch (NotFoundException | BadBytecode e) {
-=======
         } catch (BadBytecode e) {
->>>>>>> 20c326ea
             throw new RuntimeException(e);
         }
     }
