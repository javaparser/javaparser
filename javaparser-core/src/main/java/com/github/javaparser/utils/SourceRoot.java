package com.github.javaparser.utils;

import com.github.javaparser.JavaParser;
import com.github.javaparser.ParseProblemException;
import com.github.javaparser.ParseResult;
import com.github.javaparser.ast.CompilationUnit;
import com.github.javaparser.printer.PrettyPrinter;

import java.io.IOException;
import java.io.PrintWriter;
import java.io.UnsupportedEncodingException;
import java.nio.file.FileVisitResult;
import java.nio.file.Files;
import java.nio.file.Path;
import java.nio.file.SimpleFileVisitor;
import java.nio.file.attribute.BasicFileAttributes;
import java.util.ArrayList;
import java.util.HashMap;
import java.util.List;
import java.util.Map;
import java.util.stream.Collectors;

import static com.github.javaparser.ParseStart.COMPILATION_UNIT;
import static com.github.javaparser.Providers.UTF8;
import static com.github.javaparser.Providers.provider;
import static com.github.javaparser.utils.CodeGenerationUtils.fileInPackageRelativePath;
import static com.github.javaparser.utils.CodeGenerationUtils.packageAbsolutePath;
<<<<<<< HEAD
import static com.github.javaparser.utils.SourceRoot.Callback.Result.SAVE;
=======
>>>>>>> 4d3a53a4

/**
 * A collection of Java source files located in one directory and its subdirectories on the file system.
 * Files can be parsed and written back one by one or all together.
 */
public class SourceRoot {
    public interface Callback {
        enum Result {SAVE, DONT_SAVE}

        /**
         * @param localPath the path to the file that was parsed, relative to the source root path.
         * @param absolutePath the absolute path to the file that was parsed.
         * @param result the result of of parsing the file.
         */
        Result process(Path localPath, Path absolutePath, ParseResult<CompilationUnit> result) throws IOException;
    }

    private final Path root;
    private final Map<Path, ParseResult<CompilationUnit>> content = new HashMap<>();
    private JavaParser javaParser = new JavaParser();

    public SourceRoot(Path root) {
        this.root = root.normalize();
        Log.info("New source root at \"%s\"", this.root);
    }

    /**
     * Parses all .java files in a package recursively, caches them, and returns all files ever parsed with this source
     * root.
     */
    public Map<Path, ParseResult<CompilationUnit>> tryToParse(String startPackage) throws IOException {
        Log.info("Parsing package \"%s\"", startPackage);
        final Path path = packageAbsolutePath(root, startPackage);
        Files.walkFileTree(path, new SimpleFileVisitor<Path>() {
            @Override
            public FileVisitResult visitFile(Path file, BasicFileAttributes attrs) throws IOException {
                if (!attrs.isDirectory() && file.toString().endsWith(".java")) {
                    tryToParse(startPackage, file.getFileName().toString());
                }
                return FileVisitResult.CONTINUE;
            }
        });
        return content;
    }

    /**
     * Parses a package recursively with a callback.
     * The advantage: it doesn't keep all files and AST's in memory.
     * The disadvantage: you have to do your processing directly.
     */
    public void parse(String startPackage, JavaParser javaParser, Callback callback) throws IOException {
        Log.info("Parsing package \"%s\"", startPackage);
        final Path path = packageAbsolutePath(root, startPackage);
        Files.walkFileTree(path, new SimpleFileVisitor<Path>() {
            @Override
            public FileVisitResult visitFile(Path absolutePath, BasicFileAttributes attrs) throws IOException {
                if (!attrs.isDirectory() && absolutePath.toString().endsWith(".java")) {
                    Path localPath = root.relativize(absolutePath);
                    Log.trace("Parsing %s", localPath);
                    final ParseResult<CompilationUnit> result = javaParser.parse(COMPILATION_UNIT, provider(absolutePath));
                    if (callback.process(localPath, absolutePath, result) == SAVE) {
                        if (result.getResult().isPresent()) {
                            save(result.getResult().get(), path);
                        }
                    }
                }
                return FileVisitResult.CONTINUE;
            }
        });
    }

    /**
     * Parse every .java file in this source root.
     */
    public Map<Path, ParseResult<CompilationUnit>> tryToParse() throws IOException {
        return tryToParse("");
    }

    /**
     * Save all files back to where they were found.
     */
    public void saveAll() throws IOException {
        saveAll(root);
    }

    /**
     * Save all files back to another path.
     */
    public void saveAll(Path root) throws IOException {
        Log.info("Saving all files (%s) to %s", content.size(), root);
        for (Map.Entry<Path, ParseResult<CompilationUnit>> cu : content.entrySet()) {
            final Path path = root.resolve(cu.getKey());
            if (cu.getValue().getResult().isPresent()) {
                Log.trace("Saving %s", path);
                save(cu.getValue().getResult().get(), path);
            }
        }
    }

    private void save(CompilationUnit cu, Path path) throws IOException {
        path.getParent().toFile().mkdirs();

        final String code = new PrettyPrinter().print(cu);
        try (PrintWriter out = new PrintWriter(path.toFile(), UTF8.toString())) {
            out.println(code);
        } catch (UnsupportedEncodingException e) {
            throw new RuntimeException(e);
        }
    }

    /**
     * The Java files that have been parsed by this source root object,
     * or have been added manually.
     */
    public Map<Path, ParseResult<CompilationUnit>> getContent() {
        return content;
    }

    /**
     * The CompilationUnits of the Java files that have been parsed succesfully by this source root object,
     * or have been added manually.
     */
    public List<CompilationUnit> getCompilationUnits() {
        return content.values().stream()
                .filter(ParseResult::isSuccessful)
                .map(p -> p.getResult().get())
                .collect(Collectors.toList());
    }

    /**
     * Try to parse a single Java file and return the result of parsing.
     */
    public ParseResult<CompilationUnit> tryToParse(String packag, String filename) throws IOException {
        final Path relativePath = fileInPackageRelativePath(packag, filename);
        if (content.containsKey(relativePath)) {
            Log.trace("Retrieving cached %s", relativePath);
            return content.get(relativePath);
        }
        final Path path = root.resolve(relativePath);
        Log.trace("Parsing %s", path);
        final ParseResult<CompilationUnit> result = javaParser.parse(COMPILATION_UNIT, provider(path));
        content.put(relativePath, result);
        return result;
    }

    /**
     * Try to parse a single Java file and return it.
     *
     * @throws ParseProblemException when something went wrong.
     */
    public CompilationUnit parse(String packag, String filename) {
        try {
            final ParseResult<CompilationUnit> result = tryToParse(packag, filename);
            if (result.isSuccessful()) {
                return result.getResult().get();
            }
            throw new ParseProblemException(result.getProblems());
        } catch (IOException e) {
            throw new ParseProblemException(e);
        }
    }

    /**
     * Add a newly created Java file to this source root. It will be saved when saveAll is called.
     */
    public void add(String pkg, String filename, CompilationUnit compilationUnit) {
        Log.trace("Adding new file %s.%s", pkg, filename);
        final Path path = fileInPackageRelativePath(pkg, filename);
        final ParseResult<CompilationUnit> parseResult = new ParseResult<>(compilationUnit, new ArrayList<>(), null, null);
        content.put(path, parseResult);
    }

<<<<<<< HEAD
    /**
     * The path that was passed in the constructor.
     */
    public Path getRoot() {
        return root;
=======
    public JavaParser getJavaParser() {
        return javaParser;
    }

    public SourceRoot setJavaParser(JavaParser javaParser) {
        this.javaParser = javaParser;
        return this;
>>>>>>> 4d3a53a4
    }
}<|MERGE_RESOLUTION|>--- conflicted
+++ resolved
@@ -25,10 +25,9 @@
 import static com.github.javaparser.Providers.provider;
 import static com.github.javaparser.utils.CodeGenerationUtils.fileInPackageRelativePath;
 import static com.github.javaparser.utils.CodeGenerationUtils.packageAbsolutePath;
-<<<<<<< HEAD
 import static com.github.javaparser.utils.SourceRoot.Callback.Result.SAVE;
-=======
->>>>>>> 4d3a53a4
+import static com.github.javaparser.utils.CodeGenerationUtils.fileInPackageRelativePath;
+import static com.github.javaparser.utils.CodeGenerationUtils.packageAbsolutePath;
 
 /**
  * A collection of Java source files located in one directory and its subdirectories on the file system.
@@ -201,13 +200,13 @@
         content.put(path, parseResult);
     }
 
-<<<<<<< HEAD
     /**
      * The path that was passed in the constructor.
      */
     public Path getRoot() {
         return root;
-=======
+    }
+
     public JavaParser getJavaParser() {
         return javaParser;
     }
@@ -215,6 +214,5 @@
     public SourceRoot setJavaParser(JavaParser javaParser) {
         this.javaParser = javaParser;
         return this;
->>>>>>> 4d3a53a4
     }
 }