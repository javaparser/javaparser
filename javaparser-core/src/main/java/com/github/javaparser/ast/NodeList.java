/*
 * Copyright (C) 2007-2010 Júlio Vilmar Gesser.
 * Copyright (C) 2011, 2013-2016 The JavaParser Team.
 *
 * This file is part of JavaParser.
 *
 * JavaParser can be used either under the terms of
 * a) the GNU Lesser General Public License as published by
 *     the Free Software Foundation, either version 3 of the License, or
 *     (at your option) any later version.
 * b) the terms of the Apache License
 *
 * You should have received a copy of both licenses in LICENCE.LGPL and
 * LICENCE.APACHE. Please refer to those files for details.
 *
 * JavaParser is distributed in the hope that it will be useful,
 * but WITHOUT ANY WARRANTY; without even the implied warranty of
 * MERCHANTABILITY or FITNESS FOR A PARTICULAR PURPOSE.  See the
 * GNU Lesser General Public License for more details.
 */

package com.github.javaparser.ast;

import com.github.javaparser.HasParentNode;
import com.github.javaparser.ast.observer.AstObserver;
import com.github.javaparser.ast.observer.Observable;
import com.github.javaparser.ast.visitor.GenericVisitor;
import com.github.javaparser.ast.visitor.Visitable;
import com.github.javaparser.ast.visitor.VoidVisitor;
import com.github.javaparser.metamodel.InternalProperty;

import java.util.*;
import java.util.function.*;
import java.util.stream.Collector;
import java.util.stream.Collectors;
import java.util.stream.Stream;

/**
 * A list of nodes.
 * It usually has a parent node.
 * Unlike normal Nodes, this does not mean that it is a child of that parent.
 * Instead, this list will make every node it contains a child of its parent.
 * This way, a NodeList does not create an extra level inside the AST.
 *
 * @param <N> the type of nodes contained.
 */
public class NodeList<N extends Node> implements List<N>, Iterable<N>, HasParentNode<NodeList<N>>, Visitable, Observable {
    @InternalProperty
    private List<N> innerList = new ArrayList<>(0);

    private Node parentNode;

    private List<AstObserver> observers = new ArrayList<>();

    public NodeList() {
        this((Node) null);
    }

    public NodeList(Node parent) {
        setParentNode(parent);
    }

    public NodeList(NodeList<N> n) {
        this.addAll(n);
    }

    @Override
    public boolean add(N node) {
        notifyElementAdded(innerList.size(), node);
        own(node);
        return innerList.add(node);
    }

    private void own(N node) {
        if (node == null) {
            return;
        }
        setAsParentNodeOf(node);
    }

    public boolean remove(Node node) {
        int index = innerList.indexOf(node);
        if (index != -1) {
            notifyElementRemoved(index, node);
            node.setParentNode(null);
        }
        return innerList.remove(node);
    }

    @SafeVarargs
    public static <X extends Node> NodeList<X> nodeList(X... nodes) {
        final NodeList<X> nodeList = new NodeList<>();
        Collections.addAll(nodeList, nodes);
        return nodeList;
    }

    public static <X extends Node> NodeList<X> nodeList(Collection<X> nodes) {
        final NodeList<X> nodeList = new NodeList<>();
        nodeList.addAll(nodes);
        return nodeList;
    }

    public static <X extends Node> NodeList<X> nodeList(NodeList<X> nodes) {
        final NodeList<X> nodeList = new NodeList<>();
        nodeList.addAll(nodes);
        return nodeList;
    }

    public boolean contains(N node) {
        return innerList.contains(node);
    }

    @Override
    public int size() {
        return innerList.size();
    }

    @Override
    public N get(int i) {
        return innerList.get(i);
    }

    @Override
    public Iterator<N> iterator() {
        // TODO take care of "Iterator.remove"
        return innerList.iterator();
    }

    @Override
    public N set(int index, N element) {
        notifyElementReplaced(index, element);
        setAsParentNodeOf(element);
        return innerList.set(index, element);
    }

    @Override
    public N remove(int index) {
        notifyElementRemoved(index, innerList.get(index));
        N remove = innerList.remove(index);
        if (remove != null)
            remove.setParentNode(null);
        return remove;
    }

    @Override
    public boolean isEmpty() {
        return innerList.isEmpty();
    }

    @Override
    public void sort(Comparator<? super N> comparator) {
        innerList.sort(comparator);
    }

    public void addAll(NodeList<N> otherList) {
        for (N node : otherList) {
            add(node);
        }
    }

    @Override
    public void add(int index, N node) {
        notifyElementAdded(index, node);
        own(node);
        innerList.add(index, node);
    }

    @Override
    public Optional<Node> getParentNode() {
        return Optional.ofNullable(parentNode);
    }

    /**
     * Sets the parentNode
     *
     * @param parentNode the parentNode
     * @return this, the NodeList
     */
    @Override
    public NodeList<N> setParentNode(Node parentNode) {
        this.parentNode = parentNode;
        setAsParentNodeOf(innerList);
        return this;
    }

    @Override
    public Node getParentNodeForChildren() {
        return parentNode;
    }

    @Override
    public <R, A> R accept(final GenericVisitor<R, A> v, final A arg) {
        return v.visit(this, arg);
    }

    @Override
    public <A> void accept(final VoidVisitor<A> v, final A arg) {
        v.visit(this, arg);
    }

    /**
     * @see java.lang.Iterable#forEach(java.util.function.Consumer)
     */
    @Override
    public void forEach(Consumer<? super N> action) {
        innerList.forEach(action);
    }

    /**
     * @see java.util.List#contains(java.lang.Object)
     */
    @Override
    public boolean contains(Object o) {
        return innerList.contains(o);
    }

    /**
     * @see java.util.List#toArray()
     */
    @Override
    public Object[] toArray() {
        return innerList.toArray();
    }

    /**
     * @see java.util.List#toArray(java.lang.Object[])
     */
    @Override
    public <T> T[] toArray(T[] a) {
        return innerList.toArray(a);
    }

    /**
     * @see java.util.List#remove(java.lang.Object)
     */
    @Override
    public boolean remove(Object o) {
        if (o instanceof Node) {
            return remove((Node) o);
        } else {
            return false;
        }
    }

    /**
     * @see java.util.List#containsAll(java.util.Collection)
     */
    @Override
    public boolean containsAll(Collection<?> c) {
        return innerList.containsAll(c);
    }

    /**
     * @see java.util.List#addAll(java.util.Collection)
     */
    @Override
    public boolean addAll(Collection<? extends N> c) {
        c.forEach(this::add);
        return !c.isEmpty();
    }

    /**
     * @see java.util.List#addAll(int, java.util.Collection)
     */
    @Override
    public boolean addAll(int index, Collection<? extends N> c) {
        for (N e : c) {
            add(index++, e);
        }
        return !c.isEmpty();
    }

    /**
     * @see java.util.List#removeAll(java.util.Collection)
     */
    @Override
    public boolean removeAll(Collection<?> c) {
        boolean changed = false;
        for (Object e : c) {
            changed = remove(e) || changed;
        }
        return changed;
    }

    /**
     * @see java.util.List#retainAll(java.util.Collection)
     */
    @Override
    public boolean retainAll(Collection<?> c) {
        boolean changed = false;
        for (Object e : this.stream().filter(it -> !c.contains(it)).toArray()) {
            if (!c.contains(e)) {
                changed = remove(e) || changed;
            }
        }
        return changed;
    }

    /**
     * @see java.util.List#replaceAll(java.util.function.UnaryOperator)
     */
    @Override
    public void replaceAll(UnaryOperator<N> operator) {
        for (int i = 0; i < this.size(); i++) {
            set(i, operator.apply(this.get(i)));
        }
    }

    /**
     * @see java.util.Collection#removeIf(java.util.function.Predicate)
     */
    @Override
    public boolean removeIf(Predicate<? super N> filter) {
        boolean changed = false;
        for (Object e : this.stream().filter(filter).toArray()) {
            changed = remove(e) || changed;
        }
        return changed;
    }

    /**
     * @see java.util.List#clear()
     */
    @Override
    public void clear() {
        while (!isEmpty()) {
            remove(0);
        }
    }

    /**
     * @see java.util.List#equals(java.lang.Object)
     */
    @Override
    public boolean equals(Object o) {
        return innerList.equals(o);
    }

    /**
     * @see java.util.List#hashCode()
     */
    @Override
    public int hashCode() {
        return innerList.hashCode();
    }

    /**
     * @see java.util.List#indexOf(java.lang.Object)
     */
    @Override
    public int indexOf(Object o) {
        return innerList.indexOf(o);
    }

    /**
     * @see java.util.List#lastIndexOf(java.lang.Object)
     */
    @Override
    public int lastIndexOf(Object o) {
        return innerList.lastIndexOf(o);
    }

    /**
     * @see java.util.List#listIterator()
     */
    @Override
    public ListIterator<N> listIterator() {
        return innerList.listIterator();
    }

    /**
     * @see java.util.List#listIterator(int)
     */
    @Override
    public ListIterator<N> listIterator(int index) {
        return innerList.listIterator(index);
    }

    /**
     * @see java.util.Collection#parallelStream()
     */
    @Override
    public Stream<N> parallelStream() {
        return innerList.parallelStream();
    }

    /**
     * @see java.util.List#subList(int, int)
     */
    @Override
    public List<N> subList(int fromIndex, int toIndex) {
        return innerList.subList(fromIndex, toIndex);
    }

    /**
     * @see java.util.List#spliterator()
     */
    @Override
    public Spliterator<N> spliterator() {
        return innerList.spliterator();
    }

    private void notifyElementAdded(int index, Node nodeAddedOrRemoved) {
        this.observers.forEach(o -> o.listChange(this, AstObserver.ListChangeType.ADDITION, index, nodeAddedOrRemoved));
    }

    private void notifyElementRemoved(int index, Node nodeAddedOrRemoved) {
        this.observers.forEach(o -> o.listChange(this, AstObserver.ListChangeType.REMOVAL, index, nodeAddedOrRemoved));
    }

    private void notifyElementReplaced(int index, Node nodeAddedOrRemoved) {
        this.observers.forEach(o -> o.listReplacement(this, index, this.get(index), nodeAddedOrRemoved));
    }

    @Override
    public void unregister(AstObserver observer) {
        this.observers.remove(observer);
    }

    @Override
    public void register(AstObserver observer) {
        this.observers.add(observer);
    }

    @Override
    public boolean isRegistered(AstObserver observer) {
        return this.observers.contains(observer);
    }

    /**
     * Replaces the first node that is equal to "old" with "replacement".
     *
     * @return true if a replacement has happened.
     */
    public boolean replace(N old, N replacement) {
        int i = indexOf(old);
        if (i == -1) {
            return false;
        }
        set(i, replacement);
        return true;
    }

    /**
     * @return the opposite of isEmpty()
     */
    public boolean isNonEmpty() {
        return !isEmpty();
    }

    public void ifNonEmpty(Consumer<? super NodeList<N>> consumer) {
        if (isNonEmpty())
            consumer.accept(this);
    }

    public static <T extends Node> Collector<T, NodeList<T>, NodeList<T>> toNodeList() {
        return Collector.of(NodeList::new, NodeList::add, (left, right) -> {
            left.addAll(right);
            return left;
        });
    }

    private void setAsParentNodeOf(List<? extends Node> childNodes) {
        if (childNodes != null) {
            for (HasParentNode current : childNodes) {
                current.setParentNode(getParentNodeForChildren());
            }
        }
    }

    private void setAsParentNodeOf(Node childNode) {
        if (childNode != null) {
            childNode.setParentNode(getParentNodeForChildren());
        }
    }

    @Override
    public String toString() {
<<<<<<< HEAD
        return "NodeList{" +
                "innerList=" + innerList +
                '}';
=======
        return innerList.stream().map(Node::toString).collect(Collectors.joining(", ", "[", "]"));
>>>>>>> 481c6df6
    }
}<|MERGE_RESOLUTION|>--- conflicted
+++ resolved
@@ -476,12 +476,6 @@
 
     @Override
     public String toString() {
-<<<<<<< HEAD
-        return "NodeList{" +
-                "innerList=" + innerList +
-                '}';
-=======
         return innerList.stream().map(Node::toString).collect(Collectors.joining(", ", "[", "]"));
->>>>>>> 481c6df6
     }
 }