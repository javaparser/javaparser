/*
 * Copyright (C) 2007-2010 Júlio Vilmar Gesser.
 * Copyright (C) 2011, 2013-2016 The JavaParser Team.
 *
 * This file is part of JavaParser.
 *
 * JavaParser can be used either under the terms of
 * a) the GNU Lesser General Public License as published by
 *     the Free Software Foundation, either version 3 of the License, or
 *     (at your option) any later version.
 * b) the terms of the Apache License
 *
 * You should have received a copy of both licenses in LICENCE.LGPL and
 * LICENCE.APACHE. Please refer to those files for details.
 *
 * JavaParser is distributed in the hope that it will be useful,
 * but WITHOUT ANY WARRANTY; without even the implied warranty of
 * MERCHANTABILITY or FITNESS FOR A PARTICULAR PURPOSE.  See the
 * GNU Lesser General Public License for more details.
 */
package com.github.javaparser.ast.visitor;

import com.github.javaparser.ast.*;
import com.github.javaparser.ast.body.*;
import com.github.javaparser.ast.comments.BlockComment;
import com.github.javaparser.ast.comments.JavadocComment;
import com.github.javaparser.ast.comments.LineComment;
import com.github.javaparser.ast.expr.*;
import com.github.javaparser.ast.modules.*;
import com.github.javaparser.ast.stmt.*;
import com.github.javaparser.ast.type.*;
import javax.annotation.Generated;

/**
 * A visitor that calculates a deep hash code for a node by using the hash codes of all its properties,
 * and the hash codes of all its child nodes (by visiting those too.)
 */
public class HashCodeVisitor implements GenericVisitor<Integer, Void> {

    private static final HashCodeVisitor SINGLETON = new HashCodeVisitor();

    private HashCodeVisitor() {
    // hide constructor
    }

    public static int hashCode(final Node node) {
        return node.accept(SINGLETON, null);
    }

    @Generated("com.github.javaparser.generator.core.visitor.HashCodeVisitorGenerator")
    public Integer visit(final AnnotationDeclaration n, final Void arg) {
        return (n.getMembers().accept(this, arg)) * 31 + (n.getModifiers().accept(this, arg)) * 31 + (n.getName().accept(this, arg)) * 31 + (n.getAnnotations().accept(this, arg)) * 31 + (n.getComment().isPresent() ? n.getComment().get().accept(this, arg) : 0);
    }

    @Generated("com.github.javaparser.generator.core.visitor.HashCodeVisitorGenerator")
    public Integer visit(final AnnotationMemberDeclaration n, final Void arg) {
        return (n.getDefaultValue().isPresent() ? n.getDefaultValue().get().accept(this, arg) : 0) * 31 + (n.getModifiers().accept(this, arg)) * 31 + (n.getName().accept(this, arg)) * 31 + (n.getType().accept(this, arg)) * 31 + (n.getAnnotations().accept(this, arg)) * 31 + (n.getComment().isPresent() ? n.getComment().get().accept(this, arg) : 0);
    }

    @Generated("com.github.javaparser.generator.core.visitor.HashCodeVisitorGenerator")
    public Integer visit(final ArrayAccessExpr n, final Void arg) {
        return (n.getIndex().accept(this, arg)) * 31 + (n.getName().accept(this, arg)) * 31 + (n.getComment().isPresent() ? n.getComment().get().accept(this, arg) : 0);
    }

    @Generated("com.github.javaparser.generator.core.visitor.HashCodeVisitorGenerator")
    public Integer visit(final ArrayCreationExpr n, final Void arg) {
        return (n.getElementType().accept(this, arg)) * 31 + (n.getInitializer().isPresent() ? n.getInitializer().get().accept(this, arg) : 0) * 31 + (n.getLevels().accept(this, arg)) * 31 + (n.getComment().isPresent() ? n.getComment().get().accept(this, arg) : 0);
    }

    @Generated("com.github.javaparser.generator.core.visitor.HashCodeVisitorGenerator")
    public Integer visit(final ArrayCreationLevel n, final Void arg) {
        return (n.getAnnotations().accept(this, arg)) * 31 + (n.getDimension().isPresent() ? n.getDimension().get().accept(this, arg) : 0) * 31 + (n.getComment().isPresent() ? n.getComment().get().accept(this, arg) : 0);
    }

    @Generated("com.github.javaparser.generator.core.visitor.HashCodeVisitorGenerator")
    public Integer visit(final ArrayInitializerExpr n, final Void arg) {
        return (n.getValues().accept(this, arg)) * 31 + (n.getComment().isPresent() ? n.getComment().get().accept(this, arg) : 0);
    }

    @Generated("com.github.javaparser.generator.core.visitor.HashCodeVisitorGenerator")
    public Integer visit(final ArrayType n, final Void arg) {
        return (n.getComponentType().accept(this, arg)) * 31 + (n.getOrigin().hashCode()) * 31 + (n.getAnnotations().accept(this, arg)) * 31 + (n.getComment().isPresent() ? n.getComment().get().accept(this, arg) : 0);
    }

    @Generated("com.github.javaparser.generator.core.visitor.HashCodeVisitorGenerator")
    public Integer visit(final AssertStmt n, final Void arg) {
        return (n.getCheck().accept(this, arg)) * 31 + (n.getMessage().isPresent() ? n.getMessage().get().accept(this, arg) : 0) * 31 + (n.getComment().isPresent() ? n.getComment().get().accept(this, arg) : 0);
    }

    @Generated("com.github.javaparser.generator.core.visitor.HashCodeVisitorGenerator")
    public Integer visit(final AssignExpr n, final Void arg) {
        return (n.getOperator().hashCode()) * 31 + (n.getTarget().accept(this, arg)) * 31 + (n.getValue().accept(this, arg)) * 31 + (n.getComment().isPresent() ? n.getComment().get().accept(this, arg) : 0);
    }

    @Generated("com.github.javaparser.generator.core.visitor.HashCodeVisitorGenerator")
    public Integer visit(final BinaryExpr n, final Void arg) {
        return (n.getLeft().accept(this, arg)) * 31 + (n.getOperator().hashCode()) * 31 + (n.getRight().accept(this, arg)) * 31 + (n.getComment().isPresent() ? n.getComment().get().accept(this, arg) : 0);
    }

    @Generated("com.github.javaparser.generator.core.visitor.HashCodeVisitorGenerator")
    public Integer visit(final BlockComment n, final Void arg) {
        return (n.getContent().hashCode()) * 31 + (n.getComment().isPresent() ? n.getComment().get().accept(this, arg) : 0);
    }

    @Generated("com.github.javaparser.generator.core.visitor.HashCodeVisitorGenerator")
    public Integer visit(final BlockStmt n, final Void arg) {
        return (n.getStatements().accept(this, arg)) * 31 + (n.getComment().isPresent() ? n.getComment().get().accept(this, arg) : 0);
    }

    @Generated("com.github.javaparser.generator.core.visitor.HashCodeVisitorGenerator")
    public Integer visit(final BooleanLiteralExpr n, final Void arg) {
        return (n.getValue() ? 1 : 0) * 31 + (n.getComment().isPresent() ? n.getComment().get().accept(this, arg) : 0);
    }

    @Generated("com.github.javaparser.generator.core.visitor.HashCodeVisitorGenerator")
    public Integer visit(final BreakStmt n, final Void arg) {
        return (n.getLabel().isPresent() ? n.getLabel().get().accept(this, arg) : 0) * 31 + (n.getComment().isPresent() ? n.getComment().get().accept(this, arg) : 0);
    }

    @Generated("com.github.javaparser.generator.core.visitor.HashCodeVisitorGenerator")
    public Integer visit(final CastExpr n, final Void arg) {
        return (n.getExpression().accept(this, arg)) * 31 + (n.getType().accept(this, arg)) * 31 + (n.getComment().isPresent() ? n.getComment().get().accept(this, arg) : 0);
    }

    @Generated("com.github.javaparser.generator.core.visitor.HashCodeVisitorGenerator")
    public Integer visit(final CatchClause n, final Void arg) {
        return (n.getBody().accept(this, arg)) * 31 + (n.getParameter().accept(this, arg)) * 31 + (n.getComment().isPresent() ? n.getComment().get().accept(this, arg) : 0);
    }

    @Generated("com.github.javaparser.generator.core.visitor.HashCodeVisitorGenerator")
    public Integer visit(final CharLiteralExpr n, final Void arg) {
        return (n.getValue().hashCode()) * 31 + (n.getComment().isPresent() ? n.getComment().get().accept(this, arg) : 0);
    }

    @Generated("com.github.javaparser.generator.core.visitor.HashCodeVisitorGenerator")
    public Integer visit(final ClassExpr n, final Void arg) {
        return (n.getType().accept(this, arg)) * 31 + (n.getComment().isPresent() ? n.getComment().get().accept(this, arg) : 0);
    }

    @Generated("com.github.javaparser.generator.core.visitor.HashCodeVisitorGenerator")
    public Integer visit(final ClassOrInterfaceDeclaration n, final Void arg) {
        return (n.getExtendedTypes().accept(this, arg)) * 31 + (n.getImplementedTypes().accept(this, arg)) * 31 + (n.isInterface() ? 1 : 0) * 31 + (n.getTypeParameters().accept(this, arg)) * 31 + (n.getMembers().accept(this, arg)) * 31 + (n.getModifiers().accept(this, arg)) * 31 + (n.getName().accept(this, arg)) * 31 + (n.getAnnotations().accept(this, arg)) * 31 + (n.getComment().isPresent() ? n.getComment().get().accept(this, arg) : 0);
    }

    @Generated("com.github.javaparser.generator.core.visitor.HashCodeVisitorGenerator")
    public Integer visit(final ClassOrInterfaceType n, final Void arg) {
        return (n.getName().accept(this, arg)) * 31 + (n.getScope().isPresent() ? n.getScope().get().accept(this, arg) : 0) * 31 + (n.getTypeArguments().isPresent() ? n.getTypeArguments().get().accept(this, arg) : 0) * 31 + (n.getAnnotations().accept(this, arg)) * 31 + (n.getComment().isPresent() ? n.getComment().get().accept(this, arg) : 0);
    }

    @Generated("com.github.javaparser.generator.core.visitor.HashCodeVisitorGenerator")
    public Integer visit(final CompilationUnit n, final Void arg) {
        return (n.getImports().accept(this, arg)) * 31 + (n.getModule().isPresent() ? n.getModule().get().accept(this, arg) : 0) * 31 + (n.getPackageDeclaration().isPresent() ? n.getPackageDeclaration().get().accept(this, arg) : 0) * 31 + (n.getTypes().accept(this, arg)) * 31 + (n.getComment().isPresent() ? n.getComment().get().accept(this, arg) : 0);
    }

    @Generated("com.github.javaparser.generator.core.visitor.HashCodeVisitorGenerator")
    public Integer visit(final ConditionalExpr n, final Void arg) {
        return (n.getCondition().accept(this, arg)) * 31 + (n.getElseExpr().accept(this, arg)) * 31 + (n.getThenExpr().accept(this, arg)) * 31 + (n.getComment().isPresent() ? n.getComment().get().accept(this, arg) : 0);
    }

    @Generated("com.github.javaparser.generator.core.visitor.HashCodeVisitorGenerator")
    public Integer visit(final ConstructorDeclaration n, final Void arg) {
        return (n.getBody().accept(this, arg)) * 31 + (n.getModifiers().accept(this, arg)) * 31 + (n.getName().accept(this, arg)) * 31 + (n.getParameters().accept(this, arg)) * 31 + (n.getReceiverParameter().isPresent() ? n.getReceiverParameter().get().accept(this, arg) : 0) * 31 + (n.getThrownExceptions().accept(this, arg)) * 31 + (n.getTypeParameters().accept(this, arg)) * 31 + (n.getAnnotations().accept(this, arg)) * 31 + (n.getComment().isPresent() ? n.getComment().get().accept(this, arg) : 0);
    }

    @Generated("com.github.javaparser.generator.core.visitor.HashCodeVisitorGenerator")
    public Integer visit(final ContinueStmt n, final Void arg) {
        return (n.getLabel().isPresent() ? n.getLabel().get().accept(this, arg) : 0) * 31 + (n.getComment().isPresent() ? n.getComment().get().accept(this, arg) : 0);
    }

    @Generated("com.github.javaparser.generator.core.visitor.HashCodeVisitorGenerator")
    public Integer visit(final DoStmt n, final Void arg) {
        return (n.getBody().accept(this, arg)) * 31 + (n.getCondition().accept(this, arg)) * 31 + (n.getComment().isPresent() ? n.getComment().get().accept(this, arg) : 0);
    }

    @Generated("com.github.javaparser.generator.core.visitor.HashCodeVisitorGenerator")
    public Integer visit(final DoubleLiteralExpr n, final Void arg) {
        return (n.getValue().hashCode()) * 31 + (n.getComment().isPresent() ? n.getComment().get().accept(this, arg) : 0);
    }

    @Generated("com.github.javaparser.generator.core.visitor.HashCodeVisitorGenerator")
    public Integer visit(final EmptyStmt n, final Void arg) {
        return (n.getComment().isPresent() ? n.getComment().get().accept(this, arg) : 0);
    }

    @Generated("com.github.javaparser.generator.core.visitor.HashCodeVisitorGenerator")
    public Integer visit(final EnclosedExpr n, final Void arg) {
        return (n.getInner().accept(this, arg)) * 31 + (n.getComment().isPresent() ? n.getComment().get().accept(this, arg) : 0);
    }

    @Generated("com.github.javaparser.generator.core.visitor.HashCodeVisitorGenerator")
    public Integer visit(final EnumConstantDeclaration n, final Void arg) {
        return (n.getArguments().accept(this, arg)) * 31 + (n.getClassBody().accept(this, arg)) * 31 + (n.getName().accept(this, arg)) * 31 + (n.getAnnotations().accept(this, arg)) * 31 + (n.getComment().isPresent() ? n.getComment().get().accept(this, arg) : 0);
    }

    @Generated("com.github.javaparser.generator.core.visitor.HashCodeVisitorGenerator")
    public Integer visit(final EnumDeclaration n, final Void arg) {
        return (n.getEntries().accept(this, arg)) * 31 + (n.getImplementedTypes().accept(this, arg)) * 31 + (n.getMembers().accept(this, arg)) * 31 + (n.getModifiers().accept(this, arg)) * 31 + (n.getName().accept(this, arg)) * 31 + (n.getAnnotations().accept(this, arg)) * 31 + (n.getComment().isPresent() ? n.getComment().get().accept(this, arg) : 0);
    }

    @Generated("com.github.javaparser.generator.core.visitor.HashCodeVisitorGenerator")
    public Integer visit(final ExplicitConstructorInvocationStmt n, final Void arg) {
        return (n.getArguments().accept(this, arg)) * 31 + (n.getExpression().isPresent() ? n.getExpression().get().accept(this, arg) : 0) * 31 + (n.isThis() ? 1 : 0) * 31 + (n.getTypeArguments().isPresent() ? n.getTypeArguments().get().accept(this, arg) : 0) * 31 + (n.getComment().isPresent() ? n.getComment().get().accept(this, arg) : 0);
    }

    @Generated("com.github.javaparser.generator.core.visitor.HashCodeVisitorGenerator")
    public Integer visit(final ExpressionStmt n, final Void arg) {
        return (n.getExpression().accept(this, arg)) * 31 + (n.getComment().isPresent() ? n.getComment().get().accept(this, arg) : 0);
    }

    @Generated("com.github.javaparser.generator.core.visitor.HashCodeVisitorGenerator")
    public Integer visit(final FieldAccessExpr n, final Void arg) {
        return (n.getName().accept(this, arg)) * 31 + (n.getScope().accept(this, arg)) * 31 + (n.getTypeArguments().isPresent() ? n.getTypeArguments().get().accept(this, arg) : 0) * 31 + (n.getComment().isPresent() ? n.getComment().get().accept(this, arg) : 0);
    }

    @Generated("com.github.javaparser.generator.core.visitor.HashCodeVisitorGenerator")
    public Integer visit(final FieldDeclaration n, final Void arg) {
        return (n.getModifiers().accept(this, arg)) * 31 + (n.getVariables().accept(this, arg)) * 31 + (n.getAnnotations().accept(this, arg)) * 31 + (n.getComment().isPresent() ? n.getComment().get().accept(this, arg) : 0);
    }

    @Generated("com.github.javaparser.generator.core.visitor.HashCodeVisitorGenerator")
    public Integer visit(final ForStmt n, final Void arg) {
        return (n.getBody().accept(this, arg)) * 31 + (n.getCompare().isPresent() ? n.getCompare().get().accept(this, arg) : 0) * 31 + (n.getInitialization().accept(this, arg)) * 31 + (n.getUpdate().accept(this, arg)) * 31 + (n.getComment().isPresent() ? n.getComment().get().accept(this, arg) : 0);
    }

    @Generated("com.github.javaparser.generator.core.visitor.HashCodeVisitorGenerator")
    public Integer visit(final ForEachStmt n, final Void arg) {
        return (n.getBody().accept(this, arg)) * 31 + (n.getIterable().accept(this, arg)) * 31 + (n.getVariable().accept(this, arg)) * 31 + (n.getComment().isPresent() ? n.getComment().get().accept(this, arg) : 0);
    }

    @Generated("com.github.javaparser.generator.core.visitor.HashCodeVisitorGenerator")
    public Integer visit(final IfStmt n, final Void arg) {
        return (n.getCondition().accept(this, arg)) * 31 + (n.getElseStmt().isPresent() ? n.getElseStmt().get().accept(this, arg) : 0) * 31 + (n.getThenStmt().accept(this, arg)) * 31 + (n.getComment().isPresent() ? n.getComment().get().accept(this, arg) : 0);
    }

    @Generated("com.github.javaparser.generator.core.visitor.HashCodeVisitorGenerator")
    public Integer visit(final ImportDeclaration n, final Void arg) {
        return (n.isAsterisk() ? 1 : 0) * 31 + (n.isStatic() ? 1 : 0) * 31 + (n.getName().accept(this, arg)) * 31 + (n.getComment().isPresent() ? n.getComment().get().accept(this, arg) : 0);
    }

    @Generated("com.github.javaparser.generator.core.visitor.HashCodeVisitorGenerator")
    public Integer visit(final InitializerDeclaration n, final Void arg) {
        return (n.getBody().accept(this, arg)) * 31 + (n.isStatic() ? 1 : 0) * 31 + (n.getAnnotations().accept(this, arg)) * 31 + (n.getComment().isPresent() ? n.getComment().get().accept(this, arg) : 0);
    }

    @Generated("com.github.javaparser.generator.core.visitor.HashCodeVisitorGenerator")
    public Integer visit(final InstanceOfExpr n, final Void arg) {
        return (n.getExpression().accept(this, arg)) * 31 + (n.getType().accept(this, arg)) * 31 + (n.getComment().isPresent() ? n.getComment().get().accept(this, arg) : 0);
    }

    @Generated("com.github.javaparser.generator.core.visitor.HashCodeVisitorGenerator")
    public Integer visit(final IntegerLiteralExpr n, final Void arg) {
        return (n.getValue().hashCode()) * 31 + (n.getComment().isPresent() ? n.getComment().get().accept(this, arg) : 0);
    }

    @Generated("com.github.javaparser.generator.core.visitor.HashCodeVisitorGenerator")
    public Integer visit(final IntersectionType n, final Void arg) {
        return (n.getElements().accept(this, arg)) * 31 + (n.getAnnotations().accept(this, arg)) * 31 + (n.getComment().isPresent() ? n.getComment().get().accept(this, arg) : 0);
    }

    @Generated("com.github.javaparser.generator.core.visitor.HashCodeVisitorGenerator")
    public Integer visit(final JavadocComment n, final Void arg) {
        return (n.getContent().hashCode()) * 31 + (n.getComment().isPresent() ? n.getComment().get().accept(this, arg) : 0);
    }

    @Generated("com.github.javaparser.generator.core.visitor.HashCodeVisitorGenerator")
    public Integer visit(final LabeledStmt n, final Void arg) {
        return (n.getLabel().accept(this, arg)) * 31 + (n.getStatement().accept(this, arg)) * 31 + (n.getComment().isPresent() ? n.getComment().get().accept(this, arg) : 0);
    }

    @Generated("com.github.javaparser.generator.core.visitor.HashCodeVisitorGenerator")
    public Integer visit(final LambdaExpr n, final Void arg) {
        return (n.getBody().accept(this, arg)) * 31 + (n.isEnclosingParameters() ? 1 : 0) * 31 + (n.getParameters().accept(this, arg)) * 31 + (n.getComment().isPresent() ? n.getComment().get().accept(this, arg) : 0);
    }

    @Generated("com.github.javaparser.generator.core.visitor.HashCodeVisitorGenerator")
    public Integer visit(final LineComment n, final Void arg) {
        return (n.getContent().hashCode()) * 31 + (n.getComment().isPresent() ? n.getComment().get().accept(this, arg) : 0);
    }

    @Generated("com.github.javaparser.generator.core.visitor.HashCodeVisitorGenerator")
    public Integer visit(final LocalClassDeclarationStmt n, final Void arg) {
        return (n.getClassDeclaration().accept(this, arg)) * 31 + (n.getComment().isPresent() ? n.getComment().get().accept(this, arg) : 0);
    }

    @Generated("com.github.javaparser.generator.core.visitor.HashCodeVisitorGenerator")
    public Integer visit(final LongLiteralExpr n, final Void arg) {
        return (n.getValue().hashCode()) * 31 + (n.getComment().isPresent() ? n.getComment().get().accept(this, arg) : 0);
    }

    @Generated("com.github.javaparser.generator.core.visitor.HashCodeVisitorGenerator")
    public Integer visit(final MarkerAnnotationExpr n, final Void arg) {
        return (n.getName().accept(this, arg)) * 31 + (n.getComment().isPresent() ? n.getComment().get().accept(this, arg) : 0);
    }

    @Generated("com.github.javaparser.generator.core.visitor.HashCodeVisitorGenerator")
    public Integer visit(final MemberValuePair n, final Void arg) {
        return (n.getName().accept(this, arg)) * 31 + (n.getValue().accept(this, arg)) * 31 + (n.getComment().isPresent() ? n.getComment().get().accept(this, arg) : 0);
    }

    @Generated("com.github.javaparser.generator.core.visitor.HashCodeVisitorGenerator")
    public Integer visit(final MethodCallExpr n, final Void arg) {
        return (n.getArguments().accept(this, arg)) * 31 + (n.getName().accept(this, arg)) * 31 + (n.getScope().isPresent() ? n.getScope().get().accept(this, arg) : 0) * 31 + (n.getTypeArguments().isPresent() ? n.getTypeArguments().get().accept(this, arg) : 0) * 31 + (n.getComment().isPresent() ? n.getComment().get().accept(this, arg) : 0);
    }

    @Generated("com.github.javaparser.generator.core.visitor.HashCodeVisitorGenerator")
    public Integer visit(final MethodDeclaration n, final Void arg) {
        return (n.getBody().isPresent() ? n.getBody().get().accept(this, arg) : 0) * 31 + (n.getType().accept(this, arg)) * 31 + (n.getModifiers().accept(this, arg)) * 31 + (n.getName().accept(this, arg)) * 31 + (n.getParameters().accept(this, arg)) * 31 + (n.getReceiverParameter().isPresent() ? n.getReceiverParameter().get().accept(this, arg) : 0) * 31 + (n.getThrownExceptions().accept(this, arg)) * 31 + (n.getTypeParameters().accept(this, arg)) * 31 + (n.getAnnotations().accept(this, arg)) * 31 + (n.getComment().isPresent() ? n.getComment().get().accept(this, arg) : 0);
    }

    @Generated("com.github.javaparser.generator.core.visitor.HashCodeVisitorGenerator")
    public Integer visit(final MethodReferenceExpr n, final Void arg) {
        return (n.getIdentifier().hashCode()) * 31 + (n.getScope().accept(this, arg)) * 31 + (n.getTypeArguments().isPresent() ? n.getTypeArguments().get().accept(this, arg) : 0) * 31 + (n.getComment().isPresent() ? n.getComment().get().accept(this, arg) : 0);
    }

    @Generated("com.github.javaparser.generator.core.visitor.HashCodeVisitorGenerator")
    public Integer visit(final NameExpr n, final Void arg) {
        return (n.getName().accept(this, arg)) * 31 + (n.getComment().isPresent() ? n.getComment().get().accept(this, arg) : 0);
    }

    @Generated("com.github.javaparser.generator.core.visitor.HashCodeVisitorGenerator")
    public Integer visit(final Name n, final Void arg) {
        return (n.getAnnotations().accept(this, arg)) * 31 + (n.getIdentifier().hashCode()) * 31 + (n.getQualifier().isPresent() ? n.getQualifier().get().accept(this, arg) : 0) * 31 + (n.getComment().isPresent() ? n.getComment().get().accept(this, arg) : 0);
    }

    public Integer visit(NodeList n, Void arg) {
        int result = 0;
        for (Object node : n) {
            result += 31 * ((Visitable) node).accept(this, arg);
        }
        return result;
    }

    @Generated("com.github.javaparser.generator.core.visitor.HashCodeVisitorGenerator")
    public Integer visit(final NormalAnnotationExpr n, final Void arg) {
        return (n.getPairs().accept(this, arg)) * 31 + (n.getName().accept(this, arg)) * 31 + (n.getComment().isPresent() ? n.getComment().get().accept(this, arg) : 0);
    }

    @Generated("com.github.javaparser.generator.core.visitor.HashCodeVisitorGenerator")
    public Integer visit(final NullLiteralExpr n, final Void arg) {
        return (n.getComment().isPresent() ? n.getComment().get().accept(this, arg) : 0);
    }

    @Generated("com.github.javaparser.generator.core.visitor.HashCodeVisitorGenerator")
    public Integer visit(final ObjectCreationExpr n, final Void arg) {
        return (n.getAnonymousClassBody().isPresent() ? n.getAnonymousClassBody().get().accept(this, arg) : 0) * 31 + (n.getArguments().accept(this, arg)) * 31 + (n.getScope().isPresent() ? n.getScope().get().accept(this, arg) : 0) * 31 + (n.getType().accept(this, arg)) * 31 + (n.getTypeArguments().isPresent() ? n.getTypeArguments().get().accept(this, arg) : 0) * 31 + (n.getComment().isPresent() ? n.getComment().get().accept(this, arg) : 0);
    }

    @Generated("com.github.javaparser.generator.core.visitor.HashCodeVisitorGenerator")
    public Integer visit(final PackageDeclaration n, final Void arg) {
        return (n.getAnnotations().accept(this, arg)) * 31 + (n.getName().accept(this, arg)) * 31 + (n.getComment().isPresent() ? n.getComment().get().accept(this, arg) : 0);
    }

    @Generated("com.github.javaparser.generator.core.visitor.HashCodeVisitorGenerator")
    public Integer visit(final Parameter n, final Void arg) {
        return (n.getAnnotations().accept(this, arg)) * 31 + (n.isVarArgs() ? 1 : 0) * 31 + (n.getModifiers().accept(this, arg)) * 31 + (n.getName().accept(this, arg)) * 31 + (n.getType().accept(this, arg)) * 31 + (n.getVarArgsAnnotations().accept(this, arg)) * 31 + (n.getComment().isPresent() ? n.getComment().get().accept(this, arg) : 0);
    }

    @Generated("com.github.javaparser.generator.core.visitor.HashCodeVisitorGenerator")
    public Integer visit(final PrimitiveType n, final Void arg) {
        return (n.getType().hashCode()) * 31 + (n.getAnnotations().accept(this, arg)) * 31 + (n.getComment().isPresent() ? n.getComment().get().accept(this, arg) : 0);
    }

    @Generated("com.github.javaparser.generator.core.visitor.HashCodeVisitorGenerator")
    public Integer visit(final ReturnStmt n, final Void arg) {
        return (n.getExpression().isPresent() ? n.getExpression().get().accept(this, arg) : 0) * 31 + (n.getComment().isPresent() ? n.getComment().get().accept(this, arg) : 0);
    }

    @Generated("com.github.javaparser.generator.core.visitor.HashCodeVisitorGenerator")
    public Integer visit(final SimpleName n, final Void arg) {
        return (n.getIdentifier().hashCode()) * 31 + (n.getComment().isPresent() ? n.getComment().get().accept(this, arg) : 0);
    }

    @Generated("com.github.javaparser.generator.core.visitor.HashCodeVisitorGenerator")
    public Integer visit(final SingleMemberAnnotationExpr n, final Void arg) {
        return (n.getMemberValue().accept(this, arg)) * 31 + (n.getName().accept(this, arg)) * 31 + (n.getComment().isPresent() ? n.getComment().get().accept(this, arg) : 0);
    }

    @Generated("com.github.javaparser.generator.core.visitor.HashCodeVisitorGenerator")
    public Integer visit(final StringLiteralExpr n, final Void arg) {
        return (n.getValue().hashCode()) * 31 + (n.getComment().isPresent() ? n.getComment().get().accept(this, arg) : 0);
    }

    @Generated("com.github.javaparser.generator.core.visitor.HashCodeVisitorGenerator")
    public Integer visit(final SuperExpr n, final Void arg) {
        return (n.getClassExpr().isPresent() ? n.getClassExpr().get().accept(this, arg) : 0) * 31 + (n.getComment().isPresent() ? n.getComment().get().accept(this, arg) : 0);
    }

    @Generated("com.github.javaparser.generator.core.visitor.HashCodeVisitorGenerator")
    public Integer visit(final SwitchEntryStmt n, final Void arg) {
        return (n.getLabel().isPresent() ? n.getLabel().get().accept(this, arg) : 0) * 31 + (n.getStatements().accept(this, arg)) * 31 + (n.getComment().isPresent() ? n.getComment().get().accept(this, arg) : 0);
    }

    @Generated("com.github.javaparser.generator.core.visitor.HashCodeVisitorGenerator")
    public Integer visit(final SwitchStmt n, final Void arg) {
        return (n.getEntries().accept(this, arg)) * 31 + (n.getSelector().accept(this, arg)) * 31 + (n.getComment().isPresent() ? n.getComment().get().accept(this, arg) : 0);
    }

    @Generated("com.github.javaparser.generator.core.visitor.HashCodeVisitorGenerator")
    public Integer visit(final SynchronizedStmt n, final Void arg) {
        return (n.getBody().accept(this, arg)) * 31 + (n.getExpression().accept(this, arg)) * 31 + (n.getComment().isPresent() ? n.getComment().get().accept(this, arg) : 0);
    }

    @Generated("com.github.javaparser.generator.core.visitor.HashCodeVisitorGenerator")
    public Integer visit(final ThisExpr n, final Void arg) {
        return (n.getClassExpr().isPresent() ? n.getClassExpr().get().accept(this, arg) : 0) * 31 + (n.getComment().isPresent() ? n.getComment().get().accept(this, arg) : 0);
    }

    @Generated("com.github.javaparser.generator.core.visitor.HashCodeVisitorGenerator")
    public Integer visit(final ThrowStmt n, final Void arg) {
        return (n.getExpression().accept(this, arg)) * 31 + (n.getComment().isPresent() ? n.getComment().get().accept(this, arg) : 0);
    }

    @Generated("com.github.javaparser.generator.core.visitor.HashCodeVisitorGenerator")
    public Integer visit(final TryStmt n, final Void arg) {
        return (n.getCatchClauses().accept(this, arg)) * 31 + (n.getFinallyBlock().isPresent() ? n.getFinallyBlock().get().accept(this, arg) : 0) * 31 + (n.getResources().accept(this, arg)) * 31 + (n.getTryBlock().accept(this, arg)) * 31 + (n.getComment().isPresent() ? n.getComment().get().accept(this, arg) : 0);
    }

    @Generated("com.github.javaparser.generator.core.visitor.HashCodeVisitorGenerator")
    public Integer visit(final TypeExpr n, final Void arg) {
        return (n.getType().accept(this, arg)) * 31 + (n.getComment().isPresent() ? n.getComment().get().accept(this, arg) : 0);
    }

    @Generated("com.github.javaparser.generator.core.visitor.HashCodeVisitorGenerator")
    public Integer visit(final TypeParameter n, final Void arg) {
        return (n.getName().accept(this, arg)) * 31 + (n.getTypeBound().accept(this, arg)) * 31 + (n.getAnnotations().accept(this, arg)) * 31 + (n.getComment().isPresent() ? n.getComment().get().accept(this, arg) : 0);
    }

    @Generated("com.github.javaparser.generator.core.visitor.HashCodeVisitorGenerator")
    public Integer visit(final UnaryExpr n, final Void arg) {
        return (n.getExpression().accept(this, arg)) * 31 + (n.getOperator().hashCode()) * 31 + (n.getComment().isPresent() ? n.getComment().get().accept(this, arg) : 0);
    }

    @Generated("com.github.javaparser.generator.core.visitor.HashCodeVisitorGenerator")
    public Integer visit(final UnionType n, final Void arg) {
        return (n.getElements().accept(this, arg)) * 31 + (n.getAnnotations().accept(this, arg)) * 31 + (n.getComment().isPresent() ? n.getComment().get().accept(this, arg) : 0);
    }

    @Generated("com.github.javaparser.generator.core.visitor.HashCodeVisitorGenerator")
    public Integer visit(final UnknownType n, final Void arg) {
        return (n.getAnnotations().accept(this, arg)) * 31 + (n.getComment().isPresent() ? n.getComment().get().accept(this, arg) : 0);
    }

    @Generated("com.github.javaparser.generator.core.visitor.HashCodeVisitorGenerator")
    public Integer visit(final VariableDeclarationExpr n, final Void arg) {
        return (n.getAnnotations().accept(this, arg)) * 31 + (n.getModifiers().accept(this, arg)) * 31 + (n.getVariables().accept(this, arg)) * 31 + (n.getComment().isPresent() ? n.getComment().get().accept(this, arg) : 0);
    }

    @Generated("com.github.javaparser.generator.core.visitor.HashCodeVisitorGenerator")
    public Integer visit(final VariableDeclarator n, final Void arg) {
        return (n.getInitializer().isPresent() ? n.getInitializer().get().accept(this, arg) : 0) * 31 + (n.getName().accept(this, arg)) * 31 + (n.getType().accept(this, arg)) * 31 + (n.getComment().isPresent() ? n.getComment().get().accept(this, arg) : 0);
    }

    @Generated("com.github.javaparser.generator.core.visitor.HashCodeVisitorGenerator")
    public Integer visit(final VoidType n, final Void arg) {
        return (n.getAnnotations().accept(this, arg)) * 31 + (n.getComment().isPresent() ? n.getComment().get().accept(this, arg) : 0);
    }

    @Generated("com.github.javaparser.generator.core.visitor.HashCodeVisitorGenerator")
    public Integer visit(final WhileStmt n, final Void arg) {
        return (n.getBody().accept(this, arg)) * 31 + (n.getCondition().accept(this, arg)) * 31 + (n.getComment().isPresent() ? n.getComment().get().accept(this, arg) : 0);
    }

    @Generated("com.github.javaparser.generator.core.visitor.HashCodeVisitorGenerator")
    public Integer visit(final WildcardType n, final Void arg) {
        return (n.getExtendedType().isPresent() ? n.getExtendedType().get().accept(this, arg) : 0) * 31 + (n.getSuperType().isPresent() ? n.getSuperType().get().accept(this, arg) : 0) * 31 + (n.getAnnotations().accept(this, arg)) * 31 + (n.getComment().isPresent() ? n.getComment().get().accept(this, arg) : 0);
    }

    @Generated("com.github.javaparser.generator.core.visitor.HashCodeVisitorGenerator")
    public Integer visit(final ModuleDeclaration n, final Void arg) {
        return (n.getAnnotations().accept(this, arg)) * 31 + (n.getDirectives().accept(this, arg)) * 31 + (n.isOpen() ? 1 : 0) * 31 + (n.getName().accept(this, arg)) * 31 + (n.getComment().isPresent() ? n.getComment().get().accept(this, arg) : 0);
    }

    @Generated("com.github.javaparser.generator.core.visitor.HashCodeVisitorGenerator")
<<<<<<< HEAD
    public Integer visit(final ModuleRequiresStmt n, final Void arg) {
        return (n.getModifiers().accept(this, arg)) * 31 + (n.getName().accept(this, arg)) * 31 + (n.getComment().isPresent() ? n.getComment().get().accept(this, arg) : 0);
=======
    public Integer visit(final ModuleRequiresDirective n, final Void arg) {
        return (n.getModifiers().hashCode()) * 31 + (n.getName().accept(this, arg)) * 31 + (n.getComment().isPresent() ? n.getComment().get().accept(this, arg) : 0);
>>>>>>> 80bda3ad
    }

    @Override()
    @Generated("com.github.javaparser.generator.core.visitor.HashCodeVisitorGenerator")
    public Integer visit(final ModuleExportsDirective n, final Void arg) {
        return (n.getModuleNames().accept(this, arg)) * 31 + (n.getName().accept(this, arg)) * 31 + (n.getComment().isPresent() ? n.getComment().get().accept(this, arg) : 0);
    }

    @Override()
    @Generated("com.github.javaparser.generator.core.visitor.HashCodeVisitorGenerator")
    public Integer visit(final ModuleProvidesDirective n, final Void arg) {
        return (n.getName().accept(this, arg)) * 31 + (n.getWith().accept(this, arg)) * 31 + (n.getComment().isPresent() ? n.getComment().get().accept(this, arg) : 0);
    }

    @Override()
    @Generated("com.github.javaparser.generator.core.visitor.HashCodeVisitorGenerator")
    public Integer visit(final ModuleUsesDirective n, final Void arg) {
        return (n.getName().accept(this, arg)) * 31 + (n.getComment().isPresent() ? n.getComment().get().accept(this, arg) : 0);
    }

    @Override
    @Generated("com.github.javaparser.generator.core.visitor.HashCodeVisitorGenerator")
    public Integer visit(final ModuleOpensDirective n, final Void arg) {
        return (n.getModuleNames().accept(this, arg)) * 31 + (n.getName().accept(this, arg)) * 31 + (n.getComment().isPresent() ? n.getComment().get().accept(this, arg) : 0);
    }

    @Override
    @Generated("com.github.javaparser.generator.core.visitor.HashCodeVisitorGenerator")
    public Integer visit(final UnparsableStmt n, final Void arg) {
        return (n.getComment().isPresent() ? n.getComment().get().accept(this, arg) : 0);
    }

    @Override
    @Generated("com.github.javaparser.generator.core.visitor.HashCodeVisitorGenerator")
    public Integer visit(final ReceiverParameter n, final Void arg) {
        return (n.getAnnotations().accept(this, arg)) * 31 + (n.getName().accept(this, arg)) * 31 + (n.getType().accept(this, arg)) * 31 + (n.getComment().isPresent() ? n.getComment().get().accept(this, arg) : 0);
    }

    @Override
    public Integer visit(final VarType n, final Void arg) {
        return (n.getAnnotations().accept(this, arg)) * 31 + (n.getComment().isPresent() ? n.getComment().get().accept(this, arg) : 0);
    }

    @Override
    public Integer visit(final Modifier n, final Void arg) {
        return (n.getKeyword().hashCode()) * 31 + (n.getComment().isPresent() ? n.getComment().get().accept(this, arg) : 0);
    }
}<|MERGE_RESOLUTION|>--- conflicted
+++ resolved
@@ -471,13 +471,8 @@
     }
 
     @Generated("com.github.javaparser.generator.core.visitor.HashCodeVisitorGenerator")
-<<<<<<< HEAD
-    public Integer visit(final ModuleRequiresStmt n, final Void arg) {
+    public Integer visit(final ModuleRequiresDirective n, final Void arg) {
         return (n.getModifiers().accept(this, arg)) * 31 + (n.getName().accept(this, arg)) * 31 + (n.getComment().isPresent() ? n.getComment().get().accept(this, arg) : 0);
-=======
-    public Integer visit(final ModuleRequiresDirective n, final Void arg) {
-        return (n.getModifiers().hashCode()) * 31 + (n.getName().accept(this, arg)) * 31 + (n.getComment().isPresent() ? n.getComment().get().accept(this, arg) : 0);
->>>>>>> 80bda3ad
     }
 
     @Override()
