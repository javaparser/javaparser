/*
 * Copyright (C) 2007-2010 Júlio Vilmar Gesser.
 * Copyright (C) 2011, 2013-2016 The JavaParser Team.
 *
 * This file is part of JavaParser.
 * 
 * JavaParser can be used either under the terms of
 * a) the GNU Lesser General Public License as published by
 *     the Free Software Foundation, either version 3 of the License, or
 *     (at your option) any later version.
 * b) the terms of the Apache License 
 *
 * You should have received a copy of both licenses in LICENCE.LGPL and
 * LICENCE.APACHE. Please refer to those files for details.
 *
 * JavaParser is distributed in the hope that it will be useful,
 * but WITHOUT ANY WARRANTY; without even the implied warranty of
 * MERCHANTABILITY or FITNESS FOR A PARTICULAR PURPOSE.  See the
 * GNU Lesser General Public License for more details.
 */

package com.github.javaparser.ast.body;

import static com.github.javaparser.Position.pos;

<<<<<<< HEAD
=======
import java.util.EnumSet;
>>>>>>> 27e58254
import java.util.List;

import com.github.javaparser.Range;
import com.github.javaparser.ast.comments.JavadocComment;
import com.github.javaparser.ast.expr.AnnotationExpr;
import com.github.javaparser.ast.expr.Expression;
import com.github.javaparser.ast.nodeTypes.NodeWithJavaDoc;
import com.github.javaparser.ast.nodeTypes.NodeWithName;
import com.github.javaparser.ast.nodeTypes.NodeWithModifiers;
import com.github.javaparser.ast.nodeTypes.NodeWithType;
import com.github.javaparser.ast.type.Type;
import com.github.javaparser.ast.visitor.GenericVisitor;
import com.github.javaparser.ast.visitor.VoidVisitor;

/**
 * @author Julio Vilmar Gesser
 */
public final class AnnotationMemberDeclaration extends BodyDeclaration<AnnotationMemberDeclaration>
        implements NodeWithJavaDoc<AnnotationMemberDeclaration>, NodeWithName<AnnotationMemberDeclaration>,
        NodeWithType<AnnotationMemberDeclaration>, NodeWithModifiers<AnnotationMemberDeclaration> {

    private EnumSet<Modifier> modifiers = EnumSet.noneOf(Modifier.class);

    private Type type;

    private String name;

    private Expression defaultValue;

    public AnnotationMemberDeclaration() {
    }

    public AnnotationMemberDeclaration(EnumSet<Modifier> modifiers, Type type, String name, Expression defaultValue) {
        setModifiers(modifiers);
        setType(type);
        setName(name);
        setDefaultValue(defaultValue);
    }

<<<<<<< HEAD
    public AnnotationMemberDeclaration(int modifiers, List<AnnotationExpr> annotations, Type type, String name,
                                       Expression defaultValue) {
=======
    public AnnotationMemberDeclaration(EnumSet<Modifier> modifiers, List<AnnotationExpr> annotations, Type type,
                                       String name, Expression defaultValue) {
>>>>>>> 27e58254
        super(annotations);
        setModifiers(modifiers);
        setType(type);
        setName(name);
        setDefaultValue(defaultValue);
    }

    /**
     * @deprecated prefer using Range objects.
     */
    @Deprecated
<<<<<<< HEAD
    public AnnotationMemberDeclaration(int beginLine, int beginColumn, int endLine, int endColumn, int modifiers,
                                       List<AnnotationExpr> annotations, Type type, String name,
                                       Expression defaultValue) {
        this(new Range(pos(beginLine, beginColumn), pos(endLine, endColumn)), modifiers, annotations, type, name,
                defaultValue);
    }

    public AnnotationMemberDeclaration(Range range, int modifiers, List<AnnotationExpr> annotations, Type type,
                                       String name, Expression defaultValue) {
=======
    public AnnotationMemberDeclaration(int beginLine, int beginColumn, int endLine, int endColumn,
                                       EnumSet<Modifier> modifiers, List<AnnotationExpr> annotations, Type type,
                                       String name, Expression defaultValue) {
        this(new Range(pos(beginLine, beginColumn), pos(endLine, endColumn)), modifiers, annotations, type, name, defaultValue);
    }

    public AnnotationMemberDeclaration(Range range, EnumSet<Modifier> modifiers, List<AnnotationExpr> annotations,
                                       Type type, String name, Expression defaultValue) {
>>>>>>> 27e58254
        super(range, annotations);
        setModifiers(modifiers);
        setType(type);
        setName(name);
        setDefaultValue(defaultValue);
    }

    @Override
    public <R, A> R accept(GenericVisitor<R, A> v, A arg) {
        return v.visit(this, arg);
    }

    @Override
    public <A> void accept(VoidVisitor<A> v, A arg) {
        v.visit(this, arg);
    }

    public Expression getDefaultValue() {
        return defaultValue;
    }

    /**
     * Return the modifiers of this member declaration.
     * 
     * @see ModifierSet
     * @return modifiers
     */
    @Override
    public EnumSet<Modifier> getModifiers() {
        return modifiers;
    }

    @Override
    public String getName() {
        return name;
    }

    @Override
    public Type getType() {
        return type;
    }

    public void setDefaultValue(Expression defaultValue) {
        this.defaultValue = defaultValue;
        setAsParentNodeOf(defaultValue);
    }

<<<<<<< HEAD
    @Override
    public AnnotationMemberDeclaration setModifiers(int modifiers) {
=======
    public void setModifiers(EnumSet<Modifier> modifiers) {
>>>>>>> 27e58254
        this.modifiers = modifiers;
        return this;
    }

    @Override
    public AnnotationMemberDeclaration setName(String name) {
        this.name = name;
        return this;
    }

    @Override
    public AnnotationMemberDeclaration setType(Type type) {
        this.type = type;
        setAsParentNodeOf(type);
        return this;
    }

    @Override
    public JavadocComment getJavaDoc() {
        if (getComment() instanceof JavadocComment) {
            return (JavadocComment) getComment();
        }
        return null;
    }
}<|MERGE_RESOLUTION|>--- conflicted
+++ resolved
@@ -23,10 +23,11 @@
 
 import static com.github.javaparser.Position.pos;
 
-<<<<<<< HEAD
-=======
+import java.util.List;
+
+import static com.github.javaparser.Position.pos;
+
 import java.util.EnumSet;
->>>>>>> 27e58254
 import java.util.List;
 
 import com.github.javaparser.Range;
@@ -66,13 +67,8 @@
         setDefaultValue(defaultValue);
     }
 
-<<<<<<< HEAD
-    public AnnotationMemberDeclaration(int modifiers, List<AnnotationExpr> annotations, Type type, String name,
+    public AnnotationMemberDeclaration(EnumSet<Modifier> modifiers, List<AnnotationExpr> annotations, Type type, String name,
                                        Expression defaultValue) {
-=======
-    public AnnotationMemberDeclaration(EnumSet<Modifier> modifiers, List<AnnotationExpr> annotations, Type type,
-                                       String name, Expression defaultValue) {
->>>>>>> 27e58254
         super(annotations);
         setModifiers(modifiers);
         setType(type);
@@ -84,26 +80,15 @@
      * @deprecated prefer using Range objects.
      */
     @Deprecated
-<<<<<<< HEAD
-    public AnnotationMemberDeclaration(int beginLine, int beginColumn, int endLine, int endColumn, int modifiers,
+    public AnnotationMemberDeclaration(int beginLine, int beginColumn, int endLine, int endColumn, EnumSet<Modifier> modifiers,
                                        List<AnnotationExpr> annotations, Type type, String name,
                                        Expression defaultValue) {
         this(new Range(pos(beginLine, beginColumn), pos(endLine, endColumn)), modifiers, annotations, type, name,
                 defaultValue);
     }
 
-    public AnnotationMemberDeclaration(Range range, int modifiers, List<AnnotationExpr> annotations, Type type,
+    public AnnotationMemberDeclaration(Range range, EnumSet<Modifier> modifiers, List<AnnotationExpr> annotations, Type type,
                                        String name, Expression defaultValue) {
-=======
-    public AnnotationMemberDeclaration(int beginLine, int beginColumn, int endLine, int endColumn,
-                                       EnumSet<Modifier> modifiers, List<AnnotationExpr> annotations, Type type,
-                                       String name, Expression defaultValue) {
-        this(new Range(pos(beginLine, beginColumn), pos(endLine, endColumn)), modifiers, annotations, type, name, defaultValue);
-    }
-
-    public AnnotationMemberDeclaration(Range range, EnumSet<Modifier> modifiers, List<AnnotationExpr> annotations,
-                                       Type type, String name, Expression defaultValue) {
->>>>>>> 27e58254
         super(range, annotations);
         setModifiers(modifiers);
         setType(type);
@@ -151,12 +136,8 @@
         setAsParentNodeOf(defaultValue);
     }
 
-<<<<<<< HEAD
     @Override
-    public AnnotationMemberDeclaration setModifiers(int modifiers) {
-=======
-    public void setModifiers(EnumSet<Modifier> modifiers) {
->>>>>>> 27e58254
+    public AnnotationMemberDeclaration setModifiers(EnumSet<Modifier> modifiers) {
         this.modifiers = modifiers;
         return this;
     }
