--- conflicted
+++ resolved
@@ -521,11 +521,12 @@
     }
 
     @Override
-<<<<<<< HEAD
+    public R visit(final YieldStmt n, final A arg) {
+        return defaultAction(n, arg);
+    }
+
+    @Override
     public R visit(final TextBlockLiteralExpr n, final A arg) {
-=======
-    public R visit(final YieldStmt n, final A arg) {
->>>>>>> b60b9f5b
         return defaultAction(n, arg);
     }
 }