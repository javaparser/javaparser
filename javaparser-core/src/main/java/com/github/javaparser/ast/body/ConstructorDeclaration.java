--- conflicted
+++ resolved
@@ -24,20 +24,11 @@
 import static com.github.javaparser.Position.pos;
 import static com.github.javaparser.ast.internal.Utils.ensureNotNull;
 
-<<<<<<< HEAD
-=======
 import java.util.EnumSet;
->>>>>>> 27e58254
 import java.util.List;
 
 import com.github.javaparser.Range;
 import com.github.javaparser.ast.AccessSpecifier;
-<<<<<<< HEAD
-=======
-import com.github.javaparser.ast.DocumentableNode;
-import com.github.javaparser.ast.NamedNode;
-import com.github.javaparser.ast.NodeWithModifiers;
->>>>>>> 27e58254
 import com.github.javaparser.ast.TypeParameter;
 import com.github.javaparser.ast.comments.JavadocComment;
 import com.github.javaparser.ast.expr.AnnotationExpr;
@@ -83,15 +74,10 @@
         setName(name);
     }
 
-<<<<<<< HEAD
-    public ConstructorDeclaration(int modifiers, List<AnnotationExpr> annotations, List<TypeParameter> typeParameters,
+    public ConstructorDeclaration(EnumSet<Modifier> modifiers, List<AnnotationExpr> annotations,
+                                  List<TypeParameter> typeParameters,
                                   String name, List<Parameter> parameters, List<ReferenceType> throws_,
                                   BlockStmt block) {
-=======
-    public ConstructorDeclaration(EnumSet<Modifier> modifiers, List<AnnotationExpr> annotations,
-                                  List<TypeParameter> typeParameters,
-                                  String name, List<Parameter> parameters, List<ReferenceType> throws_, BlockStmt block) {
->>>>>>> 27e58254
         super(annotations);
         setModifiers(modifiers);
         setTypeParameters(typeParameters);
@@ -194,14 +180,10 @@
         setAsParentNodeOf(this.body);
     }
 
-<<<<<<< HEAD
-
-
-    @Override
-    public ConstructorDeclaration setModifiers(int modifiers) {
-=======
-    public void setModifiers(EnumSet<Modifier> modifiers) {
->>>>>>> 27e58254
+
+
+    @Override
+    public ConstructorDeclaration setModifiers(EnumSet<Modifier> modifiers) {
         this.modifiers = modifiers;
         return this;
     }
