/*
 * Copyright (C) 2007-2010 Júlio Vilmar Gesser.
 * Copyright (C) 2011, 2013-2016 The JavaParser Team.
 *
 * This file is part of JavaParser.
 *
 * JavaParser can be used either under the terms of
 * a) the GNU Lesser General Public License as published by
 *     the Free Software Foundation, either version 3 of the License, or
 *     (at your option) any later version.
 * b) the terms of the Apache License
 *
 * You should have received a copy of both licenses in LICENCE.LGPL and
 * LICENCE.APACHE. Please refer to those files for details.
 *
 * JavaParser is distributed in the hope that it will be useful,
 * but WITHOUT ANY WARRANTY; without even the implied warranty of
 * MERCHANTABILITY or FITNESS FOR A PARTICULAR PURPOSE.  See the
 * GNU Lesser General Public License for more details.
 */
package com.github.javaparser.ast.visitor;

import com.github.javaparser.ast.*;
import com.github.javaparser.ast.body.*;
import com.github.javaparser.ast.comments.*;
import com.github.javaparser.ast.expr.*;
import com.github.javaparser.ast.modules.*;
import com.github.javaparser.ast.stmt.*;
import com.github.javaparser.ast.type.*;
import java.util.Optional;
import javax.annotation.Generated;

/**
 * A visitor that clones (copies) a node and all its children.
 */
public class CloneVisitor implements GenericVisitor<Visitable, Object> {

    @Override
    @Generated("com.github.javaparser.generator.core.visitor.CloneVisitorGenerator")
    public Visitable visit(final CompilationUnit n, final Object arg) {
        NodeList<ImportDeclaration> imports = cloneList(n.getImports(), arg);
        ModuleDeclaration module = cloneNode(n.getModule(), arg);
        PackageDeclaration packageDeclaration = cloneNode(n.getPackageDeclaration(), arg);
        NodeList<TypeDeclaration<?>> types = cloneList(n.getTypes(), arg);
        Comment comment = cloneNode(n.getComment(), arg);
        CompilationUnit r = new CompilationUnit(n.getTokenRange().orElse(null), packageDeclaration, imports, types, module);
        r.setComment(comment);
        return r;
    }

    @Override
    @Generated("com.github.javaparser.generator.core.visitor.CloneVisitorGenerator")
<<<<<<< HEAD
    public Visitable visit(StubUnit n, Object arg) {
        NodeList<CompilationUnit> compilationUnits = new NodeList<>();
        n.getCompilationUnits().forEach(cu -> compilationUnits.add(cloneNode(cu, arg)));
        StubUnit su = new StubUnit(compilationUnits);
        return su;
    }

    @Override
    @Generated("com.github.javaparser.generator.core.visitor.CloneVisitorGenerator")
    public Visitable visit(PackageDeclaration n, Object arg) {
=======
    public Visitable visit(final PackageDeclaration n, final Object arg) {
>>>>>>> 54587128
        NodeList<AnnotationExpr> annotations = cloneList(n.getAnnotations(), arg);
        Name name = cloneNode(n.getName(), arg);
        Comment comment = cloneNode(n.getComment(), arg);
        PackageDeclaration r = new PackageDeclaration(n.getTokenRange().orElse(null), annotations, name);
        r.setComment(comment);
        return r;
    }

    @Override
    @Generated("com.github.javaparser.generator.core.visitor.CloneVisitorGenerator")
    public Visitable visit(final TypeParameter n, final Object arg) {
        SimpleName name = cloneNode(n.getName(), arg);
        NodeList<ClassOrInterfaceType> typeBound = cloneList(n.getTypeBound(), arg);
        NodeList<AnnotationExpr> annotations = cloneList(n.getAnnotations(), arg);
        Comment comment = cloneNode(n.getComment(), arg);
        TypeParameter r = new TypeParameter(n.getTokenRange().orElse(null), name, typeBound, annotations);
        r.setComment(comment);
        return r;
    }

    @Override
    @Generated("com.github.javaparser.generator.core.visitor.CloneVisitorGenerator")
    public Visitable visit(final LineComment n, final Object arg) {
        Comment comment = cloneNode(n.getComment(), arg);
        LineComment r = new LineComment(n.getTokenRange().orElse(null), n.getContent());
        r.setComment(comment);
        return r;
    }

    @Override
    @Generated("com.github.javaparser.generator.core.visitor.CloneVisitorGenerator")
    public Visitable visit(final BlockComment n, final Object arg) {
        Comment comment = cloneNode(n.getComment(), arg);
        BlockComment r = new BlockComment(n.getTokenRange().orElse(null), n.getContent());
        r.setComment(comment);
        return r;
    }

    @Override
    @Generated("com.github.javaparser.generator.core.visitor.CloneVisitorGenerator")
    public Visitable visit(final ClassOrInterfaceDeclaration n, final Object arg) {
        NodeList<ClassOrInterfaceType> extendedTypes = cloneList(n.getExtendedTypes(), arg);
        NodeList<ClassOrInterfaceType> implementedTypes = cloneList(n.getImplementedTypes(), arg);
        NodeList<TypeParameter> typeParameters = cloneList(n.getTypeParameters(), arg);
        NodeList<BodyDeclaration<?>> members = cloneList(n.getMembers(), arg);
        SimpleName name = cloneNode(n.getName(), arg);
        NodeList<AnnotationExpr> annotations = cloneList(n.getAnnotations(), arg);
        Comment comment = cloneNode(n.getComment(), arg);
        ClassOrInterfaceDeclaration r = new ClassOrInterfaceDeclaration(n.getTokenRange().orElse(null), n.getModifiers(), annotations, n.isInterface(), name, typeParameters, extendedTypes, implementedTypes, members);
        r.setComment(comment);
        return r;
    }

    @Override
    @Generated("com.github.javaparser.generator.core.visitor.CloneVisitorGenerator")
    public Visitable visit(final EnumDeclaration n, final Object arg) {
        NodeList<EnumConstantDeclaration> entries = cloneList(n.getEntries(), arg);
        NodeList<ClassOrInterfaceType> implementedTypes = cloneList(n.getImplementedTypes(), arg);
        NodeList<BodyDeclaration<?>> members = cloneList(n.getMembers(), arg);
        SimpleName name = cloneNode(n.getName(), arg);
        NodeList<AnnotationExpr> annotations = cloneList(n.getAnnotations(), arg);
        Comment comment = cloneNode(n.getComment(), arg);
        EnumDeclaration r = new EnumDeclaration(n.getTokenRange().orElse(null), n.getModifiers(), annotations, name, implementedTypes, entries, members);
        r.setComment(comment);
        return r;
    }

    @Override
    @Generated("com.github.javaparser.generator.core.visitor.CloneVisitorGenerator")
    public Visitable visit(final EnumConstantDeclaration n, final Object arg) {
        NodeList<Expression> arguments = cloneList(n.getArguments(), arg);
        NodeList<BodyDeclaration<?>> classBody = cloneList(n.getClassBody(), arg);
        SimpleName name = cloneNode(n.getName(), arg);
        NodeList<AnnotationExpr> annotations = cloneList(n.getAnnotations(), arg);
        Comment comment = cloneNode(n.getComment(), arg);
        EnumConstantDeclaration r = new EnumConstantDeclaration(n.getTokenRange().orElse(null), annotations, name, arguments, classBody);
        r.setComment(comment);
        return r;
    }

    @Override
    @Generated("com.github.javaparser.generator.core.visitor.CloneVisitorGenerator")
    public Visitable visit(final AnnotationDeclaration n, final Object arg) {
        NodeList<BodyDeclaration<?>> members = cloneList(n.getMembers(), arg);
        SimpleName name = cloneNode(n.getName(), arg);
        NodeList<AnnotationExpr> annotations = cloneList(n.getAnnotations(), arg);
        Comment comment = cloneNode(n.getComment(), arg);
        AnnotationDeclaration r = new AnnotationDeclaration(n.getTokenRange().orElse(null), n.getModifiers(), annotations, name, members);
        r.setComment(comment);
        return r;
    }

    @Override
    @Generated("com.github.javaparser.generator.core.visitor.CloneVisitorGenerator")
    public Visitable visit(final AnnotationMemberDeclaration n, final Object arg) {
        Expression defaultValue = cloneNode(n.getDefaultValue(), arg);
        SimpleName name = cloneNode(n.getName(), arg);
        Type type = cloneNode(n.getType(), arg);
        NodeList<AnnotationExpr> annotations = cloneList(n.getAnnotations(), arg);
        Comment comment = cloneNode(n.getComment(), arg);
        AnnotationMemberDeclaration r = new AnnotationMemberDeclaration(n.getTokenRange().orElse(null), n.getModifiers(), annotations, type, name, defaultValue);
        r.setComment(comment);
        return r;
    }

    @Override
    @Generated("com.github.javaparser.generator.core.visitor.CloneVisitorGenerator")
    public Visitable visit(final FieldDeclaration n, final Object arg) {
        NodeList<VariableDeclarator> variables = cloneList(n.getVariables(), arg);
        NodeList<AnnotationExpr> annotations = cloneList(n.getAnnotations(), arg);
        Comment comment = cloneNode(n.getComment(), arg);
        FieldDeclaration r = new FieldDeclaration(n.getTokenRange().orElse(null), n.getModifiers(), annotations, variables);
        r.setComment(comment);
        return r;
    }

    @Override
    @Generated("com.github.javaparser.generator.core.visitor.CloneVisitorGenerator")
    public Visitable visit(final VariableDeclarator n, final Object arg) {
        Expression initializer = cloneNode(n.getInitializer(), arg);
        SimpleName name = cloneNode(n.getName(), arg);
        Type type = cloneNode(n.getType(), arg);
        Comment comment = cloneNode(n.getComment(), arg);
        VariableDeclarator r = new VariableDeclarator(n.getTokenRange().orElse(null), type, name, initializer);
        r.setComment(comment);
        return r;
    }

    @Override
    @Generated("com.github.javaparser.generator.core.visitor.CloneVisitorGenerator")
    public Visitable visit(final ConstructorDeclaration n, final Object arg) {
        BlockStmt body = cloneNode(n.getBody(), arg);
        SimpleName name = cloneNode(n.getName(), arg);
        NodeList<Parameter> parameters = cloneList(n.getParameters(), arg);
        NodeList<ReferenceType> thrownExceptions = cloneList(n.getThrownExceptions(), arg);
        NodeList<TypeParameter> typeParameters = cloneList(n.getTypeParameters(), arg);
        NodeList<AnnotationExpr> annotations = cloneList(n.getAnnotations(), arg);
        Comment comment = cloneNode(n.getComment(), arg);
        ConstructorDeclaration r = new ConstructorDeclaration(n.getTokenRange().orElse(null), n.getModifiers(), annotations, typeParameters, name, parameters, thrownExceptions, body);
        r.setComment(comment);
        return r;
    }

    @Override
    @Generated("com.github.javaparser.generator.core.visitor.CloneVisitorGenerator")
    public Visitable visit(final MethodDeclaration n, final Object arg) {
        BlockStmt body = cloneNode(n.getBody(), arg);
        Type type = cloneNode(n.getType(), arg);
        SimpleName name = cloneNode(n.getName(), arg);
        NodeList<Parameter> parameters = cloneList(n.getParameters(), arg);
        NodeList<ReferenceType> thrownExceptions = cloneList(n.getThrownExceptions(), arg);
        NodeList<TypeParameter> typeParameters = cloneList(n.getTypeParameters(), arg);
        NodeList<AnnotationExpr> annotations = cloneList(n.getAnnotations(), arg);
        Comment comment = cloneNode(n.getComment(), arg);
        MethodDeclaration r = new MethodDeclaration(n.getTokenRange().orElse(null), n.getModifiers(), annotations, typeParameters, type, name, parameters, thrownExceptions, body);
        r.setComment(comment);
        return r;
    }

    @Override
    @Generated("com.github.javaparser.generator.core.visitor.CloneVisitorGenerator")
    public Visitable visit(final Parameter n, final Object arg) {
        NodeList<AnnotationExpr> annotations = cloneList(n.getAnnotations(), arg);
        SimpleName name = cloneNode(n.getName(), arg);
        Type type = cloneNode(n.getType(), arg);
        NodeList<AnnotationExpr> varArgsAnnotations = cloneList(n.getVarArgsAnnotations(), arg);
        Comment comment = cloneNode(n.getComment(), arg);
        Parameter r = new Parameter(n.getTokenRange().orElse(null), n.getModifiers(), annotations, type, n.isVarArgs(), varArgsAnnotations, name);
        r.setComment(comment);
        return r;
    }

    @Override
    @Generated("com.github.javaparser.generator.core.visitor.CloneVisitorGenerator")
    public Visitable visit(final InitializerDeclaration n, final Object arg) {
        BlockStmt body = cloneNode(n.getBody(), arg);
        NodeList<AnnotationExpr> annotations = cloneList(n.getAnnotations(), arg);
        Comment comment = cloneNode(n.getComment(), arg);
        InitializerDeclaration r = new InitializerDeclaration(n.getTokenRange().orElse(null), n.isStatic(), body);
        r.setComment(comment);
        return r;
    }

    @Override
    @Generated("com.github.javaparser.generator.core.visitor.CloneVisitorGenerator")
    public Visitable visit(final JavadocComment n, final Object arg) {
        Comment comment = cloneNode(n.getComment(), arg);
        JavadocComment r = new JavadocComment(n.getTokenRange().orElse(null), n.getContent());
        r.setComment(comment);
        return r;
    }

    @Override
    @Generated("com.github.javaparser.generator.core.visitor.CloneVisitorGenerator")
    public Visitable visit(final ClassOrInterfaceType n, final Object arg) {
        SimpleName name = cloneNode(n.getName(), arg);
        ClassOrInterfaceType scope = cloneNode(n.getScope(), arg);
        NodeList<Type> typeArguments = cloneList(n.getTypeArguments().orElse(null), arg);
        NodeList<AnnotationExpr> annotations = cloneList(n.getAnnotations(), arg);
        Comment comment = cloneNode(n.getComment(), arg);
        ClassOrInterfaceType r = new ClassOrInterfaceType(n.getTokenRange().orElse(null), scope, name, typeArguments, annotations);
        r.setComment(comment);
        return r;
    }

    @Override
    @Generated("com.github.javaparser.generator.core.visitor.CloneVisitorGenerator")
    public Visitable visit(final PrimitiveType n, final Object arg) {
        NodeList<AnnotationExpr> annotations = cloneList(n.getAnnotations(), arg);
        Comment comment = cloneNode(n.getComment(), arg);
        PrimitiveType r = new PrimitiveType(n.getTokenRange().orElse(null), n.getType());
        r.setComment(comment);
        return r;
    }

    @Override
    @Generated("com.github.javaparser.generator.core.visitor.CloneVisitorGenerator")
    public Visitable visit(final ArrayType n, final Object arg) {
        Type componentType = cloneNode(n.getComponentType(), arg);
        NodeList<AnnotationExpr> annotations = cloneList(n.getAnnotations(), arg);
        Comment comment = cloneNode(n.getComment(), arg);
        ArrayType r = new ArrayType(n.getTokenRange().orElse(null), componentType, annotations);
        r.setComment(comment);
        r.setArrayBracketPairs(n.getArrayBracketPairs());
        return r;
    }

    @Override
    @Generated("com.github.javaparser.generator.core.visitor.CloneVisitorGenerator")
    public Visitable visit(final ArrayCreationLevel n, final Object arg) {
        NodeList<AnnotationExpr> annotations = cloneList(n.getAnnotations(), arg);
        Expression dimension = cloneNode(n.getDimension(), arg);
        Comment comment = cloneNode(n.getComment(), arg);
        ArrayCreationLevel r = new ArrayCreationLevel(n.getTokenRange().orElse(null), dimension, annotations);
        r.setComment(comment);
        return r;
    }

    @Override
    @Generated("com.github.javaparser.generator.core.visitor.CloneVisitorGenerator")
    public Visitable visit(final IntersectionType n, final Object arg) {
        NodeList<ReferenceType> elements = cloneList(n.getElements(), arg);
        NodeList<AnnotationExpr> annotations = cloneList(n.getAnnotations(), arg);
        Comment comment = cloneNode(n.getComment(), arg);
        IntersectionType r = new IntersectionType(n.getTokenRange().orElse(null), elements);
        r.setComment(comment);
        return r;
    }

    @Override
    @Generated("com.github.javaparser.generator.core.visitor.CloneVisitorGenerator")
    public Visitable visit(final UnionType n, final Object arg) {
        NodeList<ReferenceType> elements = cloneList(n.getElements(), arg);
        NodeList<AnnotationExpr> annotations = cloneList(n.getAnnotations(), arg);
        Comment comment = cloneNode(n.getComment(), arg);
        UnionType r = new UnionType(n.getTokenRange().orElse(null), elements);
        r.setComment(comment);
        return r;
    }

    @Override
    @Generated("com.github.javaparser.generator.core.visitor.CloneVisitorGenerator")
    public Visitable visit(final VoidType n, final Object arg) {
        NodeList<AnnotationExpr> annotations = cloneList(n.getAnnotations(), arg);
        Comment comment = cloneNode(n.getComment(), arg);
        VoidType r = new VoidType(n.getTokenRange().orElse(null));
        r.setComment(comment);
        return r;
    }

    @Override
    @Generated("com.github.javaparser.generator.core.visitor.CloneVisitorGenerator")
    public Visitable visit(final WildcardType n, final Object arg) {
        ReferenceType extendedType = cloneNode(n.getExtendedType(), arg);
        ReferenceType superType = cloneNode(n.getSuperType(), arg);
        NodeList<AnnotationExpr> annotations = cloneList(n.getAnnotations(), arg);
        Comment comment = cloneNode(n.getComment(), arg);
        WildcardType r = new WildcardType(n.getTokenRange().orElse(null), extendedType, superType, annotations);
        r.setComment(comment);
        return r;
    }

    @Override
    @Generated("com.github.javaparser.generator.core.visitor.CloneVisitorGenerator")
    public Visitable visit(final UnknownType n, final Object arg) {
        NodeList<AnnotationExpr> annotations = cloneList(n.getAnnotations(), arg);
        Comment comment = cloneNode(n.getComment(), arg);
        UnknownType r = new UnknownType(n.getTokenRange().orElse(null));
        r.setComment(comment);
        return r;
    }

    @Override
    @Generated("com.github.javaparser.generator.core.visitor.CloneVisitorGenerator")
    public Visitable visit(final ArrayAccessExpr n, final Object arg) {
        Expression index = cloneNode(n.getIndex(), arg);
        Expression name = cloneNode(n.getName(), arg);
        Comment comment = cloneNode(n.getComment(), arg);
        ArrayAccessExpr r = new ArrayAccessExpr(n.getTokenRange().orElse(null), name, index);
        r.setComment(comment);
        return r;
    }

    @Override
    @Generated("com.github.javaparser.generator.core.visitor.CloneVisitorGenerator")
    public Visitable visit(final ArrayCreationExpr n, final Object arg) {
        Type elementType = cloneNode(n.getElementType(), arg);
        ArrayInitializerExpr initializer = cloneNode(n.getInitializer(), arg);
        NodeList<ArrayCreationLevel> levels = cloneList(n.getLevels(), arg);
        Comment comment = cloneNode(n.getComment(), arg);
        ArrayCreationExpr r = new ArrayCreationExpr(n.getTokenRange().orElse(null), elementType, levels, initializer);
        r.setComment(comment);
        return r;
    }

    @Override
    @Generated("com.github.javaparser.generator.core.visitor.CloneVisitorGenerator")
    public Visitable visit(final ArrayInitializerExpr n, final Object arg) {
        NodeList<Expression> values = cloneList(n.getValues(), arg);
        Comment comment = cloneNode(n.getComment(), arg);
        ArrayInitializerExpr r = new ArrayInitializerExpr(n.getTokenRange().orElse(null), values);
        r.setComment(comment);
        return r;
    }

    @Override
    @Generated("com.github.javaparser.generator.core.visitor.CloneVisitorGenerator")
    public Visitable visit(final AssignExpr n, final Object arg) {
        Expression target = cloneNode(n.getTarget(), arg);
        Expression value = cloneNode(n.getValue(), arg);
        Comment comment = cloneNode(n.getComment(), arg);
        AssignExpr r = new AssignExpr(n.getTokenRange().orElse(null), target, value, n.getOperator());
        r.setComment(comment);
        return r;
    }

    @Override
    @Generated("com.github.javaparser.generator.core.visitor.CloneVisitorGenerator")
    public Visitable visit(final BinaryExpr n, final Object arg) {
        Expression left = cloneNode(n.getLeft(), arg);
        Expression right = cloneNode(n.getRight(), arg);
        Comment comment = cloneNode(n.getComment(), arg);
        BinaryExpr r = new BinaryExpr(n.getTokenRange().orElse(null), left, right, n.getOperator());
        r.setComment(comment);
        return r;
    }

    @Override
    @Generated("com.github.javaparser.generator.core.visitor.CloneVisitorGenerator")
    public Visitable visit(final CastExpr n, final Object arg) {
        Expression expression = cloneNode(n.getExpression(), arg);
        Type type = cloneNode(n.getType(), arg);
        Comment comment = cloneNode(n.getComment(), arg);
        CastExpr r = new CastExpr(n.getTokenRange().orElse(null), type, expression);
        r.setComment(comment);
        return r;
    }

    @Override
    @Generated("com.github.javaparser.generator.core.visitor.CloneVisitorGenerator")
    public Visitable visit(final ClassExpr n, final Object arg) {
        Type type = cloneNode(n.getType(), arg);
        Comment comment = cloneNode(n.getComment(), arg);
        ClassExpr r = new ClassExpr(n.getTokenRange().orElse(null), type);
        r.setComment(comment);
        return r;
    }

    @Override
    @Generated("com.github.javaparser.generator.core.visitor.CloneVisitorGenerator")
    public Visitable visit(final ConditionalExpr n, final Object arg) {
        Expression condition = cloneNode(n.getCondition(), arg);
        Expression elseExpr = cloneNode(n.getElseExpr(), arg);
        Expression thenExpr = cloneNode(n.getThenExpr(), arg);
        Comment comment = cloneNode(n.getComment(), arg);
        ConditionalExpr r = new ConditionalExpr(n.getTokenRange().orElse(null), condition, thenExpr, elseExpr);
        r.setComment(comment);
        return r;
    }

    @Override
    @Generated("com.github.javaparser.generator.core.visitor.CloneVisitorGenerator")
    public Visitable visit(final EnclosedExpr n, final Object arg) {
        Expression inner = cloneNode(n.getInner(), arg);
        Comment comment = cloneNode(n.getComment(), arg);
        EnclosedExpr r = new EnclosedExpr(n.getTokenRange().orElse(null), inner);
        r.setComment(comment);
        return r;
    }

    @Override
    @Generated("com.github.javaparser.generator.core.visitor.CloneVisitorGenerator")
    public Visitable visit(final FieldAccessExpr n, final Object arg) {
        SimpleName name = cloneNode(n.getName(), arg);
        Expression scope = cloneNode(n.getScope(), arg);
        NodeList<Type> typeArguments = cloneList(n.getTypeArguments().orElse(null), arg);
        Comment comment = cloneNode(n.getComment(), arg);
        FieldAccessExpr r = new FieldAccessExpr(n.getTokenRange().orElse(null), scope, typeArguments, name);
        r.setComment(comment);
        return r;
    }

    @Override
    @Generated("com.github.javaparser.generator.core.visitor.CloneVisitorGenerator")
    public Visitable visit(final InstanceOfExpr n, final Object arg) {
        Expression expression = cloneNode(n.getExpression(), arg);
        ReferenceType type = cloneNode(n.getType(), arg);
        Comment comment = cloneNode(n.getComment(), arg);
        InstanceOfExpr r = new InstanceOfExpr(n.getTokenRange().orElse(null), expression, type);
        r.setComment(comment);
        return r;
    }

    @Override
    @Generated("com.github.javaparser.generator.core.visitor.CloneVisitorGenerator")
    public Visitable visit(final StringLiteralExpr n, final Object arg) {
        Comment comment = cloneNode(n.getComment(), arg);
        StringLiteralExpr r = new StringLiteralExpr(n.getTokenRange().orElse(null), n.getValue());
        r.setComment(comment);
        return r;
    }

    @Override
    @Generated("com.github.javaparser.generator.core.visitor.CloneVisitorGenerator")
    public Visitable visit(final IntegerLiteralExpr n, final Object arg) {
        Comment comment = cloneNode(n.getComment(), arg);
        IntegerLiteralExpr r = new IntegerLiteralExpr(n.getTokenRange().orElse(null), n.getValue());
        r.setComment(comment);
        return r;
    }

    @Override
    @Generated("com.github.javaparser.generator.core.visitor.CloneVisitorGenerator")
    public Visitable visit(final LongLiteralExpr n, final Object arg) {
        Comment comment = cloneNode(n.getComment(), arg);
        LongLiteralExpr r = new LongLiteralExpr(n.getTokenRange().orElse(null), n.getValue());
        r.setComment(comment);
        return r;
    }

    @Override
    @Generated("com.github.javaparser.generator.core.visitor.CloneVisitorGenerator")
    public Visitable visit(final CharLiteralExpr n, final Object arg) {
        Comment comment = cloneNode(n.getComment(), arg);
        CharLiteralExpr r = new CharLiteralExpr(n.getTokenRange().orElse(null), n.getValue());
        r.setComment(comment);
        return r;
    }

    @Override
    @Generated("com.github.javaparser.generator.core.visitor.CloneVisitorGenerator")
    public Visitable visit(final DoubleLiteralExpr n, final Object arg) {
        Comment comment = cloneNode(n.getComment(), arg);
        DoubleLiteralExpr r = new DoubleLiteralExpr(n.getTokenRange().orElse(null), n.getValue());
        r.setComment(comment);
        return r;
    }

    @Override
    @Generated("com.github.javaparser.generator.core.visitor.CloneVisitorGenerator")
    public Visitable visit(final BooleanLiteralExpr n, final Object arg) {
        Comment comment = cloneNode(n.getComment(), arg);
        BooleanLiteralExpr r = new BooleanLiteralExpr(n.getTokenRange().orElse(null), n.getValue());
        r.setComment(comment);
        return r;
    }

    @Override
    @Generated("com.github.javaparser.generator.core.visitor.CloneVisitorGenerator")
    public Visitable visit(final NullLiteralExpr n, final Object arg) {
        Comment comment = cloneNode(n.getComment(), arg);
        NullLiteralExpr r = new NullLiteralExpr(n.getTokenRange().orElse(null));
        r.setComment(comment);
        return r;
    }

    @Override
    @Generated("com.github.javaparser.generator.core.visitor.CloneVisitorGenerator")
    public Visitable visit(final MethodCallExpr n, final Object arg) {
        NodeList<Expression> arguments = cloneList(n.getArguments(), arg);
        SimpleName name = cloneNode(n.getName(), arg);
        Expression scope = cloneNode(n.getScope(), arg);
        NodeList<Type> typeArguments = cloneList(n.getTypeArguments().orElse(null), arg);
        Comment comment = cloneNode(n.getComment(), arg);
        MethodCallExpr r = new MethodCallExpr(n.getTokenRange().orElse(null), scope, typeArguments, name, arguments);
        r.setComment(comment);
        return r;
    }

    @Override
    @Generated("com.github.javaparser.generator.core.visitor.CloneVisitorGenerator")
    public Visitable visit(final NameExpr n, final Object arg) {
        SimpleName name = cloneNode(n.getName(), arg);
        Comment comment = cloneNode(n.getComment(), arg);
        NameExpr r = new NameExpr(n.getTokenRange().orElse(null), name);
        r.setComment(comment);
        return r;
    }

    @Override
    @Generated("com.github.javaparser.generator.core.visitor.CloneVisitorGenerator")
    public Visitable visit(final ObjectCreationExpr n, final Object arg) {
        NodeList<BodyDeclaration<?>> anonymousClassBody = cloneList(n.getAnonymousClassBody().orElse(null), arg);
        NodeList<Expression> arguments = cloneList(n.getArguments(), arg);
        Expression scope = cloneNode(n.getScope(), arg);
        ClassOrInterfaceType type = cloneNode(n.getType(), arg);
        NodeList<Type> typeArguments = cloneList(n.getTypeArguments().orElse(null), arg);
        Comment comment = cloneNode(n.getComment(), arg);
        ObjectCreationExpr r = new ObjectCreationExpr(n.getTokenRange().orElse(null), scope, type, typeArguments, arguments, anonymousClassBody);
        r.setComment(comment);
        return r;
    }

    @Override
    @Generated("com.github.javaparser.generator.core.visitor.CloneVisitorGenerator")
    public Visitable visit(final Name n, final Object arg) {
        NodeList<AnnotationExpr> annotations = cloneList(n.getAnnotations(), arg);
        Name qualifier = cloneNode(n.getQualifier(), arg);
        Comment comment = cloneNode(n.getComment(), arg);
        Name r = new Name(n.getTokenRange().orElse(null), qualifier, n.getIdentifier(), annotations);
        r.setComment(comment);
        return r;
    }

    @Override
    @Generated("com.github.javaparser.generator.core.visitor.CloneVisitorGenerator")
    public Visitable visit(final SimpleName n, final Object arg) {
        Comment comment = cloneNode(n.getComment(), arg);
        SimpleName r = new SimpleName(n.getTokenRange().orElse(null), n.getIdentifier());
        r.setComment(comment);
        return r;
    }

    @Override
    @Generated("com.github.javaparser.generator.core.visitor.CloneVisitorGenerator")
    public Visitable visit(final ThisExpr n, final Object arg) {
        Expression classExpr = cloneNode(n.getClassExpr(), arg);
        Comment comment = cloneNode(n.getComment(), arg);
        ThisExpr r = new ThisExpr(n.getTokenRange().orElse(null), classExpr);
        r.setComment(comment);
        return r;
    }

    @Override
    @Generated("com.github.javaparser.generator.core.visitor.CloneVisitorGenerator")
    public Visitable visit(final SuperExpr n, final Object arg) {
        Expression classExpr = cloneNode(n.getClassExpr(), arg);
        Comment comment = cloneNode(n.getComment(), arg);
        SuperExpr r = new SuperExpr(n.getTokenRange().orElse(null), classExpr);
        r.setComment(comment);
        return r;
    }

    @Override
    @Generated("com.github.javaparser.generator.core.visitor.CloneVisitorGenerator")
    public Visitable visit(final UnaryExpr n, final Object arg) {
        Expression expression = cloneNode(n.getExpression(), arg);
        Comment comment = cloneNode(n.getComment(), arg);
        UnaryExpr r = new UnaryExpr(n.getTokenRange().orElse(null), expression, n.getOperator());
        r.setComment(comment);
        return r;
    }

    @Override
    @Generated("com.github.javaparser.generator.core.visitor.CloneVisitorGenerator")
    public Visitable visit(final VariableDeclarationExpr n, final Object arg) {
        NodeList<AnnotationExpr> annotations = cloneList(n.getAnnotations(), arg);
        NodeList<VariableDeclarator> variables = cloneList(n.getVariables(), arg);
        Comment comment = cloneNode(n.getComment(), arg);
        VariableDeclarationExpr r = new VariableDeclarationExpr(n.getTokenRange().orElse(null), n.getModifiers(), annotations, variables);
        r.setComment(comment);
        return r;
    }

    @Override
    @Generated("com.github.javaparser.generator.core.visitor.CloneVisitorGenerator")
    public Visitable visit(final MarkerAnnotationExpr n, final Object arg) {
        Name name = cloneNode(n.getName(), arg);
        Comment comment = cloneNode(n.getComment(), arg);
        MarkerAnnotationExpr r = new MarkerAnnotationExpr(n.getTokenRange().orElse(null), name);
        r.setComment(comment);
        return r;
    }

    @Override
    @Generated("com.github.javaparser.generator.core.visitor.CloneVisitorGenerator")
    public Visitable visit(final SingleMemberAnnotationExpr n, final Object arg) {
        Expression memberValue = cloneNode(n.getMemberValue(), arg);
        Name name = cloneNode(n.getName(), arg);
        Comment comment = cloneNode(n.getComment(), arg);
        SingleMemberAnnotationExpr r = new SingleMemberAnnotationExpr(n.getTokenRange().orElse(null), name, memberValue);
        r.setComment(comment);
        return r;
    }

    @Override
    @Generated("com.github.javaparser.generator.core.visitor.CloneVisitorGenerator")
    public Visitable visit(final NormalAnnotationExpr n, final Object arg) {
        NodeList<MemberValuePair> pairs = cloneList(n.getPairs(), arg);
        Name name = cloneNode(n.getName(), arg);
        Comment comment = cloneNode(n.getComment(), arg);
        NormalAnnotationExpr r = new NormalAnnotationExpr(n.getTokenRange().orElse(null), name, pairs);
        r.setComment(comment);
        return r;
    }

    @Override
    @Generated("com.github.javaparser.generator.core.visitor.CloneVisitorGenerator")
    public Visitable visit(final MemberValuePair n, final Object arg) {
        SimpleName name = cloneNode(n.getName(), arg);
        Expression value = cloneNode(n.getValue(), arg);
        Comment comment = cloneNode(n.getComment(), arg);
        MemberValuePair r = new MemberValuePair(n.getTokenRange().orElse(null), name, value);
        r.setComment(comment);
        return r;
    }

    @Override
    @Generated("com.github.javaparser.generator.core.visitor.CloneVisitorGenerator")
    public Visitable visit(final ExplicitConstructorInvocationStmt n, final Object arg) {
        NodeList<Expression> arguments = cloneList(n.getArguments(), arg);
        Expression expression = cloneNode(n.getExpression(), arg);
        NodeList<Type> typeArguments = cloneList(n.getTypeArguments().orElse(null), arg);
        Comment comment = cloneNode(n.getComment(), arg);
        ExplicitConstructorInvocationStmt r = new ExplicitConstructorInvocationStmt(n.getTokenRange().orElse(null), typeArguments, n.isThis(), expression, arguments);
        r.setComment(comment);
        return r;
    }

    @Override
    @Generated("com.github.javaparser.generator.core.visitor.CloneVisitorGenerator")
    public Visitable visit(final LocalClassDeclarationStmt n, final Object arg) {
        ClassOrInterfaceDeclaration classDeclaration = cloneNode(n.getClassDeclaration(), arg);
        Comment comment = cloneNode(n.getComment(), arg);
        LocalClassDeclarationStmt r = new LocalClassDeclarationStmt(n.getTokenRange().orElse(null), classDeclaration);
        r.setComment(comment);
        return r;
    }

    @Override
    @Generated("com.github.javaparser.generator.core.visitor.CloneVisitorGenerator")
    public Visitable visit(final AssertStmt n, final Object arg) {
        Expression check = cloneNode(n.getCheck(), arg);
        Expression message = cloneNode(n.getMessage(), arg);
        Comment comment = cloneNode(n.getComment(), arg);
        AssertStmt r = new AssertStmt(n.getTokenRange().orElse(null), check, message);
        r.setComment(comment);
        return r;
    }

    @Override
    @Generated("com.github.javaparser.generator.core.visitor.CloneVisitorGenerator")
    public Visitable visit(final BlockStmt n, final Object arg) {
        NodeList<Statement> statements = cloneList(n.getStatements(), arg);
        Comment comment = cloneNode(n.getComment(), arg);
        BlockStmt r = new BlockStmt(n.getTokenRange().orElse(null), statements);
        r.setComment(comment);
        return r;
    }

    @Override
    @Generated("com.github.javaparser.generator.core.visitor.CloneVisitorGenerator")
    public Visitable visit(final LabeledStmt n, final Object arg) {
        SimpleName label = cloneNode(n.getLabel(), arg);
        Statement statement = cloneNode(n.getStatement(), arg);
        Comment comment = cloneNode(n.getComment(), arg);
        LabeledStmt r = new LabeledStmt(n.getTokenRange().orElse(null), label, statement);
        r.setComment(comment);
        return r;
    }

    @Override
    @Generated("com.github.javaparser.generator.core.visitor.CloneVisitorGenerator")
    public Visitable visit(final EmptyStmt n, final Object arg) {
        Comment comment = cloneNode(n.getComment(), arg);
        EmptyStmt r = new EmptyStmt(n.getTokenRange().orElse(null));
        r.setComment(comment);
        return r;
    }

    @Override
    @Generated("com.github.javaparser.generator.core.visitor.CloneVisitorGenerator")
    public Visitable visit(final ExpressionStmt n, final Object arg) {
        Expression expression = cloneNode(n.getExpression(), arg);
        Comment comment = cloneNode(n.getComment(), arg);
        ExpressionStmt r = new ExpressionStmt(n.getTokenRange().orElse(null), expression);
        r.setComment(comment);
        return r;
    }

    @Override
    @Generated("com.github.javaparser.generator.core.visitor.CloneVisitorGenerator")
    public Visitable visit(final SwitchStmt n, final Object arg) {
        NodeList<SwitchEntryStmt> entries = cloneList(n.getEntries(), arg);
        Expression selector = cloneNode(n.getSelector(), arg);
        Comment comment = cloneNode(n.getComment(), arg);
        SwitchStmt r = new SwitchStmt(n.getTokenRange().orElse(null), selector, entries);
        r.setComment(comment);
        return r;
    }

    @Override
    @Generated("com.github.javaparser.generator.core.visitor.CloneVisitorGenerator")
    public Visitable visit(final SwitchEntryStmt n, final Object arg) {
        Expression label = cloneNode(n.getLabel(), arg);
        NodeList<Statement> statements = cloneList(n.getStatements(), arg);
        Comment comment = cloneNode(n.getComment(), arg);
        SwitchEntryStmt r = new SwitchEntryStmt(n.getTokenRange().orElse(null), label, statements);
        r.setComment(comment);
        return r;
    }

    @Override
    @Generated("com.github.javaparser.generator.core.visitor.CloneVisitorGenerator")
    public Visitable visit(final BreakStmt n, final Object arg) {
        SimpleName label = cloneNode(n.getLabel(), arg);
        Comment comment = cloneNode(n.getComment(), arg);
        BreakStmt r = new BreakStmt(n.getTokenRange().orElse(null), label);
        r.setComment(comment);
        return r;
    }

    @Override
    @Generated("com.github.javaparser.generator.core.visitor.CloneVisitorGenerator")
    public Visitable visit(final ReturnStmt n, final Object arg) {
        Expression expression = cloneNode(n.getExpression(), arg);
        Comment comment = cloneNode(n.getComment(), arg);
        ReturnStmt r = new ReturnStmt(n.getTokenRange().orElse(null), expression);
        r.setComment(comment);
        return r;
    }

    @Override
    @Generated("com.github.javaparser.generator.core.visitor.CloneVisitorGenerator")
    public Visitable visit(final IfStmt n, final Object arg) {
        Expression condition = cloneNode(n.getCondition(), arg);
        Statement elseStmt = cloneNode(n.getElseStmt(), arg);
        Statement thenStmt = cloneNode(n.getThenStmt(), arg);
        Comment comment = cloneNode(n.getComment(), arg);
        IfStmt r = new IfStmt(n.getTokenRange().orElse(null), condition, thenStmt, elseStmt);
        r.setComment(comment);
        return r;
    }

    @Override
    @Generated("com.github.javaparser.generator.core.visitor.CloneVisitorGenerator")
    public Visitable visit(final WhileStmt n, final Object arg) {
        Statement body = cloneNode(n.getBody(), arg);
        Expression condition = cloneNode(n.getCondition(), arg);
        Comment comment = cloneNode(n.getComment(), arg);
        WhileStmt r = new WhileStmt(n.getTokenRange().orElse(null), condition, body);
        r.setComment(comment);
        return r;
    }

    @Override
    @Generated("com.github.javaparser.generator.core.visitor.CloneVisitorGenerator")
    public Visitable visit(final ContinueStmt n, final Object arg) {
        SimpleName label = cloneNode(n.getLabel(), arg);
        Comment comment = cloneNode(n.getComment(), arg);
        ContinueStmt r = new ContinueStmt(n.getTokenRange().orElse(null), label);
        r.setComment(comment);
        return r;
    }

    @Override
    @Generated("com.github.javaparser.generator.core.visitor.CloneVisitorGenerator")
    public Visitable visit(final DoStmt n, final Object arg) {
        Statement body = cloneNode(n.getBody(), arg);
        Expression condition = cloneNode(n.getCondition(), arg);
        Comment comment = cloneNode(n.getComment(), arg);
        DoStmt r = new DoStmt(n.getTokenRange().orElse(null), body, condition);
        r.setComment(comment);
        return r;
    }

    @Override
    @Generated("com.github.javaparser.generator.core.visitor.CloneVisitorGenerator")
    public Visitable visit(final ForeachStmt n, final Object arg) {
        Statement body = cloneNode(n.getBody(), arg);
        Expression iterable = cloneNode(n.getIterable(), arg);
        VariableDeclarationExpr variable = cloneNode(n.getVariable(), arg);
        Comment comment = cloneNode(n.getComment(), arg);
        ForeachStmt r = new ForeachStmt(n.getTokenRange().orElse(null), variable, iterable, body);
        r.setComment(comment);
        return r;
    }

    @Override
    @Generated("com.github.javaparser.generator.core.visitor.CloneVisitorGenerator")
    public Visitable visit(final ForStmt n, final Object arg) {
        Statement body = cloneNode(n.getBody(), arg);
        Expression compare = cloneNode(n.getCompare(), arg);
        NodeList<Expression> initialization = cloneList(n.getInitialization(), arg);
        NodeList<Expression> update = cloneList(n.getUpdate(), arg);
        Comment comment = cloneNode(n.getComment(), arg);
        ForStmt r = new ForStmt(n.getTokenRange().orElse(null), initialization, compare, update, body);
        r.setComment(comment);
        return r;
    }

    @Override
    @Generated("com.github.javaparser.generator.core.visitor.CloneVisitorGenerator")
    public Visitable visit(final ThrowStmt n, final Object arg) {
        Expression expression = cloneNode(n.getExpression(), arg);
        Comment comment = cloneNode(n.getComment(), arg);
        ThrowStmt r = new ThrowStmt(n.getTokenRange().orElse(null), expression);
        r.setComment(comment);
        return r;
    }

    @Override
    @Generated("com.github.javaparser.generator.core.visitor.CloneVisitorGenerator")
    public Visitable visit(final SynchronizedStmt n, final Object arg) {
        BlockStmt body = cloneNode(n.getBody(), arg);
        Expression expression = cloneNode(n.getExpression(), arg);
        Comment comment = cloneNode(n.getComment(), arg);
        SynchronizedStmt r = new SynchronizedStmt(n.getTokenRange().orElse(null), expression, body);
        r.setComment(comment);
        return r;
    }

    @Override
    @Generated("com.github.javaparser.generator.core.visitor.CloneVisitorGenerator")
    public Visitable visit(final TryStmt n, final Object arg) {
        NodeList<CatchClause> catchClauses = cloneList(n.getCatchClauses(), arg);
        BlockStmt finallyBlock = cloneNode(n.getFinallyBlock(), arg);
        NodeList<VariableDeclarationExpr> resources = cloneList(n.getResources(), arg);
        BlockStmt tryBlock = cloneNode(n.getTryBlock(), arg);
        Comment comment = cloneNode(n.getComment(), arg);
        TryStmt r = new TryStmt(n.getTokenRange().orElse(null), resources, tryBlock, catchClauses, finallyBlock);
        r.setComment(comment);
        return r;
    }

    @Override
    @Generated("com.github.javaparser.generator.core.visitor.CloneVisitorGenerator")
    public Visitable visit(final CatchClause n, final Object arg) {
        BlockStmt body = cloneNode(n.getBody(), arg);
        Parameter parameter = cloneNode(n.getParameter(), arg);
        Comment comment = cloneNode(n.getComment(), arg);
        CatchClause r = new CatchClause(n.getTokenRange().orElse(null), parameter, body);
        r.setComment(comment);
        return r;
    }

    @Override
    @Generated("com.github.javaparser.generator.core.visitor.CloneVisitorGenerator")
    public Visitable visit(final LambdaExpr n, final Object arg) {
        Statement body = cloneNode(n.getBody(), arg);
        NodeList<Parameter> parameters = cloneList(n.getParameters(), arg);
        Comment comment = cloneNode(n.getComment(), arg);
        LambdaExpr r = new LambdaExpr(n.getTokenRange().orElse(null), parameters, body, n.isEnclosingParameters());
        r.setComment(comment);
        return r;
    }

    @Override
    @Generated("com.github.javaparser.generator.core.visitor.CloneVisitorGenerator")
    public Visitable visit(final MethodReferenceExpr n, final Object arg) {
        Expression scope = cloneNode(n.getScope(), arg);
        NodeList<Type> typeArguments = cloneList(n.getTypeArguments().orElse(null), arg);
        Comment comment = cloneNode(n.getComment(), arg);
        MethodReferenceExpr r = new MethodReferenceExpr(n.getTokenRange().orElse(null), scope, typeArguments, n.getIdentifier());
        r.setComment(comment);
        return r;
    }

    @Override
    @Generated("com.github.javaparser.generator.core.visitor.CloneVisitorGenerator")
    public Visitable visit(final TypeExpr n, final Object arg) {
        Type type = cloneNode(n.getType(), arg);
        Comment comment = cloneNode(n.getComment(), arg);
        TypeExpr r = new TypeExpr(n.getTokenRange().orElse(null), type);
        r.setComment(comment);
        return r;
    }

    @Override
    public Visitable visit(NodeList n, Object arg) {
        NodeList<Node> newNodes = new NodeList<>();
        for (Object node : n) {
            Node resultNode = (Node) ((Node) node).accept(this, arg);
            if (resultNode != null) {
                newNodes.add(resultNode);
            }
        }
        return newNodes;
    }

    @Override
    @Generated("com.github.javaparser.generator.core.visitor.CloneVisitorGenerator")
    public Node visit(final ImportDeclaration n, final Object arg) {
        Name name = cloneNode(n.getName(), arg);
        Comment comment = cloneNode(n.getComment(), arg);
        ImportDeclaration r = new ImportDeclaration(n.getTokenRange().orElse(null), name, n.isStatic(), n.isAsterisk());
        r.setComment(comment);
        return r;
    }

    @Override
    @Generated("com.github.javaparser.generator.core.visitor.CloneVisitorGenerator")
    public Visitable visit(final ModuleDeclaration n, final Object arg) {
        NodeList<AnnotationExpr> annotations = cloneList(n.getAnnotations(), arg);
        NodeList<ModuleStmt> moduleStmts = cloneList(n.getModuleStmts(), arg);
        Name name = cloneNode(n.getName(), arg);
        Comment comment = cloneNode(n.getComment(), arg);
        ModuleDeclaration r = new ModuleDeclaration(n.getTokenRange().orElse(null), annotations, name, n.isOpen(), moduleStmts);
        r.setComment(comment);
        return r;
    }

    @Override
    @Generated("com.github.javaparser.generator.core.visitor.CloneVisitorGenerator")
    public Visitable visit(final ModuleRequiresStmt n, final Object arg) {
        Name name = cloneNode(n.getName(), arg);
        Comment comment = cloneNode(n.getComment(), arg);
        ModuleRequiresStmt r = new ModuleRequiresStmt(n.getTokenRange().orElse(null), n.getModifiers(), name);
        r.setComment(comment);
        return r;
    }

    @SuppressWarnings("unchecked")
    protected <T extends Node> T cloneNode(Optional<T> node, Object arg) {
        if (!node.isPresent()) {
            return null;
        }
        Node r = (Node) node.get().accept(this, arg);
        if (r == null) {
            return null;
        }
        return (T) r;
    }

    @SuppressWarnings("unchecked")
    protected <T extends Node> T cloneNode(T node, Object arg) {
        if (node == null) {
            return null;
        }
        Node r = (Node) node.accept(this, arg);
        if (r == null) {
            return null;
        }
        return (T) r;
    }

    private <N extends Node> NodeList<N> cloneList(NodeList<N> list, Object arg) {
        if (list == null) {
            return null;
        }
        return (NodeList<N>) list.accept(this, arg);
    }

    @Override
    @Generated("com.github.javaparser.generator.core.visitor.CloneVisitorGenerator")
    public Visitable visit(final ModuleExportsStmt n, final Object arg) {
        NodeList<Name> moduleNames = cloneList(n.getModuleNames(), arg);
        Name name = cloneNode(n.getName(), arg);
        Comment comment = cloneNode(n.getComment(), arg);
        ModuleExportsStmt r = new ModuleExportsStmt(n.getTokenRange().orElse(null), name, moduleNames);
        r.setComment(comment);
        return r;
    }

    @Override
    @Generated("com.github.javaparser.generator.core.visitor.CloneVisitorGenerator")
    public Visitable visit(final ModuleProvidesStmt n, final Object arg) {
        Type type = cloneNode(n.getType(), arg);
        NodeList<Type> withTypes = cloneList(n.getWithTypes(), arg);
        Comment comment = cloneNode(n.getComment(), arg);
        ModuleProvidesStmt r = new ModuleProvidesStmt(n.getTokenRange().orElse(null), type, withTypes);
        r.setComment(comment);
        return r;
    }

    @Override
    @Generated("com.github.javaparser.generator.core.visitor.CloneVisitorGenerator")
    public Visitable visit(final ModuleUsesStmt n, final Object arg) {
        Type type = cloneNode(n.getType(), arg);
        Comment comment = cloneNode(n.getComment(), arg);
        ModuleUsesStmt r = new ModuleUsesStmt(n.getTokenRange().orElse(null), type);
        r.setComment(comment);
        return r;
    }

    @Override
    @Generated("com.github.javaparser.generator.core.visitor.CloneVisitorGenerator")
    public Visitable visit(final ModuleOpensStmt n, final Object arg) {
        NodeList<Name> moduleNames = cloneList(n.getModuleNames(), arg);
        Name name = cloneNode(n.getName(), arg);
        Comment comment = cloneNode(n.getComment(), arg);
        ModuleOpensStmt r = new ModuleOpensStmt(n.getTokenRange().orElse(null), name, moduleNames);
        r.setComment(comment);
        return r;
    }

    @Override
    @Generated("com.github.javaparser.generator.core.visitor.CloneVisitorGenerator")
    public Visitable visit(final UnparsableStmt n, final Object arg) {
        Comment comment = cloneNode(n.getComment(), arg);
        UnparsableStmt r = new UnparsableStmt(n.getTokenRange().orElse(null));
        r.setComment(comment);
        return r;
    }
}<|MERGE_RESOLUTION|>--- conflicted
+++ resolved
@@ -50,7 +50,6 @@
 
     @Override
     @Generated("com.github.javaparser.generator.core.visitor.CloneVisitorGenerator")
-<<<<<<< HEAD
     public Visitable visit(StubUnit n, Object arg) {
         NodeList<CompilationUnit> compilationUnits = new NodeList<>();
         n.getCompilationUnits().forEach(cu -> compilationUnits.add(cloneNode(cu, arg)));
@@ -60,10 +59,7 @@
 
     @Override
     @Generated("com.github.javaparser.generator.core.visitor.CloneVisitorGenerator")
-    public Visitable visit(PackageDeclaration n, Object arg) {
-=======
     public Visitable visit(final PackageDeclaration n, final Object arg) {
->>>>>>> 54587128
         NodeList<AnnotationExpr> annotations = cloneList(n.getAnnotations(), arg);
         Name name = cloneNode(n.getName(), arg);
         Comment comment = cloneNode(n.getComment(), arg);
