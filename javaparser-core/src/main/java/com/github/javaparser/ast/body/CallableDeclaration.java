/*
 * Copyright (C) 2007-2010 Júlio Vilmar Gesser.
 * Copyright (C) 2011, 2013-2017 The JavaParser Team.
 *
 * This file is part of JavaParser.
 *
 * JavaParser can be used either under the terms of
 * a) the GNU Lesser General Public License as published by
 *     the Free Software Foundation, either version 3 of the License, or
 *     (at your option) any later version.
 * b) the terms of the Apache License
 *
 * You should have received a copy of both licenses in LICENCE.LGPL and
 * LICENCE.APACHE. Please refer to those files for details.
 *
 * JavaParser is distributed in the hope that it will be useful,
 * but WITHOUT ANY WARRANTY; without even the implied warranty of
 * MERCHANTABILITY or FITNESS FOR A PARTICULAR PURPOSE.  See the
 * GNU Lesser General Public License for more details.
 */
package com.github.javaparser.ast.body;

import com.github.javaparser.TokenRange;
import com.github.javaparser.ast.AllFieldsConstructor;
import com.github.javaparser.ast.Modifier;
import com.github.javaparser.ast.Node;
import com.github.javaparser.ast.NodeList;
import com.github.javaparser.ast.expr.AnnotationExpr;
import com.github.javaparser.ast.expr.SimpleName;
import com.github.javaparser.ast.nodeTypes.*;
import com.github.javaparser.ast.nodeTypes.modifiers.*;
import com.github.javaparser.ast.observer.ObservableProperty;
import com.github.javaparser.ast.type.ArrayType;
import com.github.javaparser.ast.type.ReferenceType;
import com.github.javaparser.ast.type.Type;
import com.github.javaparser.ast.type.TypeParameter;
import com.github.javaparser.ast.visitor.CloneVisitor;
import com.github.javaparser.metamodel.CallableDeclarationMetaModel;
import com.github.javaparser.metamodel.JavaParserMetaModel;
import javax.annotation.Generated;
import java.util.EnumSet;
import java.util.List;
import static com.github.javaparser.utils.Utils.assertNotNull;
import static java.util.stream.Collectors.joining;
import static java.util.stream.Collectors.toList;
import java.util.Optional;
import java.util.function.Consumer;

/**
 * Represents a declaration which is callable eg. a method or a constructor.
 */
public abstract class CallableDeclaration<T extends CallableDeclaration<?>> extends BodyDeclaration<T> implements NodeWithAccessModifiers<T>, NodeWithDeclaration, NodeWithSimpleName<T>, NodeWithParameters<T>, NodeWithThrownExceptions<T>, NodeWithTypeParameters<T>, NodeWithJavadoc<T>, NodeWithAbstractModifier<T>, NodeWithStaticModifier<T>, NodeWithFinalModifier<T>, NodeWithStrictfpModifier<T> {

    private EnumSet<Modifier> modifiers;

    private NodeList<TypeParameter> typeParameters;

    private SimpleName name;

    private NodeList<Parameter> parameters;

    private NodeList<ReferenceType> thrownExceptions;

<<<<<<< HEAD
    private NodeList<AnnotationExpr> receiverAnnotations;
=======
    private ReceiverParameter receiverParameter;
>>>>>>> 613e2b97

    @AllFieldsConstructor
    CallableDeclaration(EnumSet<Modifier> modifiers, NodeList<AnnotationExpr> annotations, NodeList<TypeParameter> typeParameters, SimpleName name, NodeList<Parameter> parameters, NodeList<ReferenceType> thrownExceptions, ReceiverParameter receiverParameter) {
        this(null, modifiers, annotations, typeParameters, name, parameters, thrownExceptions, receiverParameter);
    }

    /**
     * This constructor is used by the parser and is considered private.
     */
    @Generated("com.github.javaparser.generator.core.node.MainConstructorGenerator")
    public CallableDeclaration(TokenRange tokenRange, EnumSet<Modifier> modifiers, NodeList<AnnotationExpr> annotations, NodeList<TypeParameter> typeParameters, SimpleName name, NodeList<Parameter> parameters, NodeList<ReferenceType> thrownExceptions, ReceiverParameter receiverParameter) {
        super(tokenRange, annotations);
        setModifiers(modifiers);
        setTypeParameters(typeParameters);
        setName(name);
        setParameters(parameters);
        setThrownExceptions(thrownExceptions);
        setReceiverParameter(receiverParameter);
        customInitialization();
    }

    /**
     * Return the modifiers of this member declaration.
     *
     * @return modifiers
     * @see Modifier
     */
    @Generated("com.github.javaparser.generator.core.node.PropertyGenerator")
    public EnumSet<Modifier> getModifiers() {
        return modifiers;
    }

    @Generated("com.github.javaparser.generator.core.node.PropertyGenerator")
    @SuppressWarnings("unchecked")
    public T setModifiers(final EnumSet<Modifier> modifiers) {
        assertNotNull(modifiers);
        if (modifiers == this.modifiers) {
            return (T) this;
        }
        notifyPropertyChange(ObservableProperty.MODIFIERS, this.modifiers, modifiers);
        this.modifiers = modifiers;
        return (T) this;
    }

    @Generated("com.github.javaparser.generator.core.node.PropertyGenerator")
    public SimpleName getName() {
        return name;
    }

    @Generated("com.github.javaparser.generator.core.node.PropertyGenerator")
    @SuppressWarnings("unchecked")
    public T setName(final SimpleName name) {
        assertNotNull(name);
        if (name == this.name) {
            return (T) this;
        }
        notifyPropertyChange(ObservableProperty.NAME, this.name, name);
        if (this.name != null)
            this.name.setParentNode(null);
        this.name = name;
        setAsParentNodeOf(name);
        return (T) this;
    }

    @Generated("com.github.javaparser.generator.core.node.PropertyGenerator")
    public NodeList<Parameter> getParameters() {
        return parameters;
    }

    @Generated("com.github.javaparser.generator.core.node.PropertyGenerator")
    @SuppressWarnings("unchecked")
    public T setParameters(final NodeList<Parameter> parameters) {
        assertNotNull(parameters);
        if (parameters.size() > 0 && parameters.get(0).getNameAsString().equals("this")) {
            setReceiverAnnotations(parameters.get(0).getAnnotations());
            parameters.remove(0);
        } else {
            setReceiverAnnotations(new NodeList<>());
        }
        if (parameters == this.parameters) {
            return (T) this;
        }
        notifyPropertyChange(ObservableProperty.PARAMETERS, this.parameters, parameters);
        if (this.parameters != null)
            this.parameters.setParentNode(null);
        this.parameters = parameters;
        setAsParentNodeOf(parameters);
        return (T) this;
    }

    public CallableDeclaration<T> setReceiverAnnotations(NodeList<AnnotationExpr> receiverAnnotations) {
        this.receiverAnnotations = receiverAnnotations;
        return this;
    }

    public NodeList<AnnotationExpr> getReceiverAnnotations() {
        return receiverAnnotations;
    }

    @Generated("com.github.javaparser.generator.core.node.PropertyGenerator")
    public NodeList<ReferenceType> getThrownExceptions() {
        return thrownExceptions;
    }

    @Generated("com.github.javaparser.generator.core.node.PropertyGenerator")
    @SuppressWarnings("unchecked")
    public T setThrownExceptions(final NodeList<ReferenceType> thrownExceptions) {
        assertNotNull(thrownExceptions);
        if (thrownExceptions == this.thrownExceptions) {
            return (T) this;
        }
        notifyPropertyChange(ObservableProperty.THROWN_EXCEPTIONS, this.thrownExceptions, thrownExceptions);
        if (this.thrownExceptions != null)
            this.thrownExceptions.setParentNode(null);
        this.thrownExceptions = thrownExceptions;
        setAsParentNodeOf(thrownExceptions);
        return (T) this;
    }

    @Generated("com.github.javaparser.generator.core.node.PropertyGenerator")
    public NodeList<TypeParameter> getTypeParameters() {
        return typeParameters;
    }

    @Generated("com.github.javaparser.generator.core.node.PropertyGenerator")
    @SuppressWarnings("unchecked")
    public T setTypeParameters(final NodeList<TypeParameter> typeParameters) {
        assertNotNull(typeParameters);
        if (typeParameters == this.typeParameters) {
            return (T) this;
        }
        notifyPropertyChange(ObservableProperty.TYPE_PARAMETERS, this.typeParameters, typeParameters);
        if (this.typeParameters != null)
            this.typeParameters.setParentNode(null);
        this.typeParameters = typeParameters;
        setAsParentNodeOf(typeParameters);
        return (T) this;
    }

    public String getDeclarationAsString(boolean includingModifiers, boolean includingThrows) {
        return getDeclarationAsString(includingModifiers, includingThrows, true);
    }

    public String getDeclarationAsString() {
        return getDeclarationAsString(true, true, true);
    }

    public abstract String getDeclarationAsString(boolean includingModifiers, boolean includingThrows, boolean includingParameterName);

    protected String appendThrowsIfRequested(boolean includingThrows) {
        StringBuilder sb = new StringBuilder();
        if (includingThrows) {
            boolean firstThrow = true;
            for (ReferenceType thr : getThrownExceptions()) {
                if (firstThrow) {
                    firstThrow = false;
                    sb.append(" throws ");
                } else {
                    sb.append(", ");
                }
                sb.append(thr.toString(prettyPrinterNoCommentsConfiguration));
            }
        }
        return sb.toString();
    }

    @Override
    @Generated("com.github.javaparser.generator.core.node.RemoveMethodGenerator")
    public boolean remove(Node node) {
        if (node == null)
            return false;
        for (int i = 0; i < parameters.size(); i++) {
            if (parameters.get(i) == node) {
                parameters.remove(i);
                return true;
            }
        }
        if (receiverParameter != null) {
            if (node == receiverParameter) {
                removeReceiverParameter();
                return true;
            }
        }
        for (int i = 0; i < thrownExceptions.size(); i++) {
            if (thrownExceptions.get(i) == node) {
                thrownExceptions.remove(i);
                return true;
            }
        }
        for (int i = 0; i < typeParameters.size(); i++) {
            if (typeParameters.get(i) == node) {
                typeParameters.remove(i);
                return true;
            }
        }
        return super.remove(node);
    }

    /**
     * A method or constructor signature.
     * <p/>Note that since JavaParser has no real knowledge of types - only the text found in the source file - using
     * this will fail in some cases. (java.util.String != String for example, and generics are not taken into account.)
     */
    public static class Signature {

        private final String name;

        private final List<Type> parameterTypes;

        private Signature(String name, List<Type> parameterTypes) {
            this.name = name;
            this.parameterTypes = parameterTypes;
        }

        public String getName() {
            return name;
        }

        public List<Type> getParameterTypes() {
            return parameterTypes;
        }

        @Override
        public boolean equals(Object o) {
            if (this == o)
                return true;
            if (o == null || getClass() != o.getClass())
                return false;
            Signature signature = (Signature) o;
            if (!name.equals(signature.name))
                return false;
            if (!parameterTypes.equals(signature.parameterTypes))
                return false;
            return true;
        }

        @Override
        public int hashCode() {
            int result = name.hashCode();
            result = 31 * result + parameterTypes.hashCode();
            return result;
        }

        public String asString() {
            return parameterTypes.stream().map(Type::asString).collect(joining(", ", name + "(", ")"));
        }

        @Override
        public String toString() {
            return asString();
        }
    }

    public Signature getSignature() {
        return new Signature(getName().getIdentifier(), getParameters().stream().map(this::getTypeWithVarargsAsArray).map(this::stripGenerics).map(this::stripAnnotations).collect(toList()));
    }

    private Type stripAnnotations(Type type) {
        if (type instanceof NodeWithAnnotations) {
            ((NodeWithAnnotations) type).setAnnotations(new NodeList<>());
        }
        return type;
    }

    private Type stripGenerics(Type type) {
        if (type instanceof NodeWithTypeArguments) {
            ((NodeWithTypeArguments) type).setTypeArguments((NodeList<Type>) null);
        }
        return type;
    }

    private Type getTypeWithVarargsAsArray(Parameter p) {
        /* A signature includes the varargs ellipsis.
         This is a field on parameter which we lose when we only get the type,
         so we represent it as an additional [] on the type. */
        Type t = p.getType().clone();
        if (p.isVarArgs()) {
            t = new ArrayType(t);
        }
        return t;
    }

    @Override
    @Generated("com.github.javaparser.generator.core.node.CloneGenerator")
    public CallableDeclaration<?> clone() {
        return (CallableDeclaration<?>) accept(new CloneVisitor(), null);
    }

    @Override
    @Generated("com.github.javaparser.generator.core.node.GetMetaModelGenerator")
    public CallableDeclarationMetaModel getMetaModel() {
        return JavaParserMetaModel.callableDeclarationMetaModel;
    }

    @Override
    @Generated("com.github.javaparser.generator.core.node.ReplaceMethodGenerator")
    public boolean replace(Node node, Node replacementNode) {
        if (node == null)
            return false;
        if (node == name) {
            setName((SimpleName) replacementNode);
            return true;
        }
        for (int i = 0; i < parameters.size(); i++) {
            if (parameters.get(i) == node) {
                parameters.set(i, (Parameter) replacementNode);
                return true;
            }
        }
        if (receiverParameter != null) {
            if (node == receiverParameter) {
                setReceiverParameter((ReceiverParameter) replacementNode);
                return true;
            }
        }
        for (int i = 0; i < thrownExceptions.size(); i++) {
            if (thrownExceptions.get(i) == node) {
                thrownExceptions.set(i, (ReferenceType) replacementNode);
                return true;
            }
        }
        for (int i = 0; i < typeParameters.size(); i++) {
            if (typeParameters.get(i) == node) {
                typeParameters.set(i, (TypeParameter) replacementNode);
                return true;
            }
        }
        return super.replace(node, replacementNode);
    }

    @Override
    @Generated("com.github.javaparser.generator.core.node.TypeCastingGenerator")
    public boolean isCallableDeclaration() {
        return true;
    }

    @Override
    @Generated("com.github.javaparser.generator.core.node.TypeCastingGenerator")
    public CallableDeclaration asCallableDeclaration() {
        return this;
    }

    @Generated("com.github.javaparser.generator.core.node.TypeCastingGenerator")
    public void ifCallableDeclaration(Consumer<CallableDeclaration> action) {
        action.accept(this);
    }

    @Generated("com.github.javaparser.generator.core.node.PropertyGenerator")
    public Optional<ReceiverParameter> getReceiverParameter() {
        return Optional.ofNullable(receiverParameter);
    }

    @Generated("com.github.javaparser.generator.core.node.PropertyGenerator")
    @SuppressWarnings("unchecked")
    public T setReceiverParameter(final ReceiverParameter receiverParameter) {
        if (receiverParameter == this.receiverParameter) {
            return (T) this;
        }
        notifyPropertyChange(ObservableProperty.RECEIVER_PARAMETER, this.receiverParameter, receiverParameter);
        if (this.receiverParameter != null)
            this.receiverParameter.setParentNode(null);
        this.receiverParameter = receiverParameter;
        setAsParentNodeOf(receiverParameter);
        return (T) this;
    }

    @Generated("com.github.javaparser.generator.core.node.RemoveMethodGenerator")
    public CallableDeclaration removeReceiverParameter() {
        return setReceiverParameter((ReceiverParameter) null);
    }
}<|MERGE_RESOLUTION|>--- conflicted
+++ resolved
@@ -61,11 +61,7 @@
 
     private NodeList<ReferenceType> thrownExceptions;
 
-<<<<<<< HEAD
-    private NodeList<AnnotationExpr> receiverAnnotations;
-=======
     private ReceiverParameter receiverParameter;
->>>>>>> 613e2b97
 
     @AllFieldsConstructor
     CallableDeclaration(EnumSet<Modifier> modifiers, NodeList<AnnotationExpr> annotations, NodeList<TypeParameter> typeParameters, SimpleName name, NodeList<Parameter> parameters, NodeList<ReferenceType> thrownExceptions, ReceiverParameter receiverParameter) {
