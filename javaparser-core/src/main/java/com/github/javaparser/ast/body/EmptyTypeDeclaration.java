--- conflicted
+++ resolved
@@ -21,11 +21,8 @@
  
 package com.github.javaparser.ast.body;
 
-<<<<<<< HEAD
 import com.github.javaparser.Range;
 import com.github.javaparser.ast.comments.JavadocComment;
-=======
->>>>>>> 7dd12628
 import com.github.javaparser.ast.visitor.GenericVisitor;
 import com.github.javaparser.ast.visitor.VoidVisitor;
 
@@ -47,7 +44,7 @@
     public EmptyTypeDeclaration(int beginLine, int beginColumn, int endLine, int endColumn) {
         this(new Range(pos(beginLine, beginColumn), pos(endLine, endColumn)));
     }
-    
+
     public EmptyTypeDeclaration(Range range) {
         super(range, null, 0, null, null);
     }
