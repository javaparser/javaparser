/*
 * Copyright (C) 2007-2010 Júlio Vilmar Gesser.
 * Copyright (C) 2011, 2013-2016 The JavaParser Team.
 *
 * This file is part of JavaParser.
 *
 * JavaParser can be used either under the terms of
 * a) the GNU Lesser General Public License as published by
 *     the Free Software Foundation, either version 3 of the License, or
 *     (at your option) any later version.
 * b) the terms of the Apache License
 *
 * You should have received a copy of both licenses in LICENCE.LGPL and
 * LICENCE.APACHE. Please refer to those files for details.
 *
 * JavaParser is distributed in the hope that it will be useful,
 * but WITHOUT ANY WARRANTY; without even the implied warranty of
 * MERCHANTABILITY or FITNESS FOR A PARTICULAR PURPOSE.  See the
 * GNU Lesser General Public License for more details.
 */
package com.github.javaparser.ast.body;

import com.github.javaparser.ast.AllFieldsConstructor;
import com.github.javaparser.ast.Modifier;
import com.github.javaparser.ast.Node;
import com.github.javaparser.ast.NodeList;
import com.github.javaparser.ast.expr.AnnotationExpr;
import com.github.javaparser.ast.expr.SimpleName;
import com.github.javaparser.ast.nodeTypes.NodeWithAnnotations;
import com.github.javaparser.ast.nodeTypes.NodeWithSimpleName;
import com.github.javaparser.ast.nodeTypes.NodeWithType;
import com.github.javaparser.ast.nodeTypes.modifiers.NodeWithFinalModifier;
import com.github.javaparser.ast.observer.ObservableProperty;
import com.github.javaparser.ast.type.ClassOrInterfaceType;
import com.github.javaparser.ast.type.Type;
import com.github.javaparser.ast.visitor.CloneVisitor;
import com.github.javaparser.ast.visitor.GenericVisitor;
import com.github.javaparser.ast.visitor.VoidVisitor;
import com.github.javaparser.metamodel.JavaParserMetaModel;
import com.github.javaparser.metamodel.ParameterMetaModel;
import java.util.Arrays;
import java.util.EnumSet;
import java.util.List;
import static com.github.javaparser.utils.Utils.assertNotNull;
import javax.annotation.Generated;
import com.github.javaparser.TokenRange;

/**
 * The parameters to a method or lambda. Lambda parameters may have inferred types, in that case "type" is {@link com.github.javaparser.ast.type.UnknownType}.
 * 
<<<<<<< HEAD
 * Note that <a href="https://en.wikipedia.org/wiki/Parameter_(computer_programming)#Parameters_and_arguments">parameters
 * are different from arguments.</a> 
 * 
 * "`String x`" and "`float y`" are the parameters in:
 * 
 * ```java
 * int abc(String x, float y) {
 *     // ...
 * }
 * ```
 * 
 * All annotations preceding the type will be set on this object, not on the type.
 * JavaParser doesn't know if it they are applicable to the method or the type.
=======
 * <br/>All annotations preceding the type will be set on this object, not on the type.
 * JavaParser doesn't know if it they are applicable to the parameter or the type.
>>>>>>> 559dcb02
 *
 * @author Julio Vilmar Gesser
 */
public final class Parameter extends Node implements NodeWithType<Parameter, Type>, NodeWithAnnotations<Parameter>, NodeWithSimpleName<Parameter>, NodeWithFinalModifier<Parameter> {

    private Type type;

    private boolean isVarArgs;

    private NodeList<AnnotationExpr> varArgsAnnotations;

    private EnumSet<Modifier> modifiers;

    private NodeList<AnnotationExpr> annotations;

    private SimpleName name;

    public Parameter() {
        this(null, EnumSet.noneOf(Modifier.class), new NodeList<>(), new ClassOrInterfaceType(), false, new NodeList<>(), new SimpleName());
    }

    public Parameter(Type type, SimpleName name) {
        this(null, EnumSet.noneOf(Modifier.class), new NodeList<>(), type, false, new NodeList<>(), name);
    }

    /**
     * Creates a new {@link Parameter}.
     *
     * @param type type of the parameter
     * @param name name of the parameter
     */
    public Parameter(Type type, String name) {
        this(null, EnumSet.noneOf(Modifier.class), new NodeList<>(), type, false, new NodeList<>(), new SimpleName(name));
    }

    public Parameter(EnumSet<Modifier> modifiers, Type type, SimpleName name) {
        this(null, modifiers, new NodeList<>(), type, false, new NodeList<>(), name);
    }

    @AllFieldsConstructor
    public Parameter(EnumSet<Modifier> modifiers, NodeList<AnnotationExpr> annotations, Type type, boolean isVarArgs, NodeList<AnnotationExpr> varArgsAnnotations, SimpleName name) {
        this(null, modifiers, annotations, type, isVarArgs, varArgsAnnotations, name);
    }

    /**
     * This constructor is used by the parser and is considered private.
     */
    @Generated("com.github.javaparser.generator.core.node.MainConstructorGenerator")
    public Parameter(TokenRange tokenRange, EnumSet<Modifier> modifiers, NodeList<AnnotationExpr> annotations, Type type, boolean isVarArgs, NodeList<AnnotationExpr> varArgsAnnotations, SimpleName name) {
        super(tokenRange);
        setModifiers(modifiers);
        setAnnotations(annotations);
        setType(type);
        setVarArgs(isVarArgs);
        setVarArgsAnnotations(varArgsAnnotations);
        setName(name);
        customInitialization();
    }

    @Override
    @Generated("com.github.javaparser.generator.core.node.AcceptGenerator")
    public <R, A> R accept(final GenericVisitor<R, A> v, final A arg) {
        return v.visit(this, arg);
    }

    @Override
    @Generated("com.github.javaparser.generator.core.node.AcceptGenerator")
    public <A> void accept(final VoidVisitor<A> v, final A arg) {
        v.visit(this, arg);
    }

    @Generated("com.github.javaparser.generator.core.node.PropertyGenerator")
    public Type getType() {
        return type;
    }

    @Generated("com.github.javaparser.generator.core.node.PropertyGenerator")
    public boolean isVarArgs() {
        return isVarArgs;
    }

    @Generated("com.github.javaparser.generator.core.node.PropertyGenerator")
    public Parameter setType(final Type type) {
        assertNotNull(type);
        if (type == this.type) {
            return (Parameter) this;
        }
        notifyPropertyChange(ObservableProperty.TYPE, this.type, type);
        if (this.type != null)
            this.type.setParentNode(null);
        this.type = type;
        setAsParentNodeOf(type);
        return this;
    }

    @Generated("com.github.javaparser.generator.core.node.PropertyGenerator")
    public Parameter setVarArgs(final boolean isVarArgs) {
        if (isVarArgs == this.isVarArgs) {
            return (Parameter) this;
        }
        notifyPropertyChange(ObservableProperty.VAR_ARGS, this.isVarArgs, isVarArgs);
        this.isVarArgs = isVarArgs;
        return this;
    }

    /**
     * @return the list returned could be immutable (in that case it will be empty)
     */
    @Generated("com.github.javaparser.generator.core.node.PropertyGenerator")
    public NodeList<AnnotationExpr> getAnnotations() {
        return annotations;
    }

    @Generated("com.github.javaparser.generator.core.node.PropertyGenerator")
    public SimpleName getName() {
        return name;
    }

    /**
     * Return the modifiers of this parameter declaration.
     *
     * @return modifiers
     * @see Modifier
     */
    @Generated("com.github.javaparser.generator.core.node.PropertyGenerator")
    public EnumSet<Modifier> getModifiers() {
        return modifiers;
    }

    /**
     * @param annotations a null value is currently treated as an empty list. This behavior could change in the future,
     * so please avoid passing null
     */
    @Generated("com.github.javaparser.generator.core.node.PropertyGenerator")
    public Parameter setAnnotations(final NodeList<AnnotationExpr> annotations) {
        assertNotNull(annotations);
        if (annotations == this.annotations) {
            return (Parameter) this;
        }
        notifyPropertyChange(ObservableProperty.ANNOTATIONS, this.annotations, annotations);
        if (this.annotations != null)
            this.annotations.setParentNode(null);
        this.annotations = annotations;
        setAsParentNodeOf(annotations);
        return this;
    }

    @Generated("com.github.javaparser.generator.core.node.PropertyGenerator")
    public Parameter setName(final SimpleName name) {
        assertNotNull(name);
        if (name == this.name) {
            return (Parameter) this;
        }
        notifyPropertyChange(ObservableProperty.NAME, this.name, name);
        if (this.name != null)
            this.name.setParentNode(null);
        this.name = name;
        setAsParentNodeOf(name);
        return this;
    }

    @Generated("com.github.javaparser.generator.core.node.PropertyGenerator")
    public Parameter setModifiers(final EnumSet<Modifier> modifiers) {
        assertNotNull(modifiers);
        if (modifiers == this.modifiers) {
            return (Parameter) this;
        }
        notifyPropertyChange(ObservableProperty.MODIFIERS, this.modifiers, modifiers);
        this.modifiers = modifiers;
        return this;
    }

    @Override
    @Generated("com.github.javaparser.generator.core.node.RemoveMethodGenerator")
    public boolean remove(Node node) {
        if (node == null)
            return false;
        for (int i = 0; i < annotations.size(); i++) {
            if (annotations.get(i) == node) {
                annotations.remove(i);
                return true;
            }
        }
        for (int i = 0; i < varArgsAnnotations.size(); i++) {
            if (varArgsAnnotations.get(i) == node) {
                varArgsAnnotations.remove(i);
                return true;
            }
        }
        return super.remove(node);
    }

    @Generated("com.github.javaparser.generator.core.node.PropertyGenerator")
    public NodeList<AnnotationExpr> getVarArgsAnnotations() {
        return varArgsAnnotations;
    }

    @Generated("com.github.javaparser.generator.core.node.PropertyGenerator")
    public Parameter setVarArgsAnnotations(final NodeList<AnnotationExpr> varArgsAnnotations) {
        assertNotNull(varArgsAnnotations);
        if (varArgsAnnotations == this.varArgsAnnotations) {
            return (Parameter) this;
        }
        notifyPropertyChange(ObservableProperty.VAR_ARGS_ANNOTATIONS, this.varArgsAnnotations, varArgsAnnotations);
        if (this.varArgsAnnotations != null)
            this.varArgsAnnotations.setParentNode(null);
        this.varArgsAnnotations = varArgsAnnotations;
        setAsParentNodeOf(varArgsAnnotations);
        return this;
    }

    @Override
    @Generated("com.github.javaparser.generator.core.node.CloneGenerator")
    public Parameter clone() {
        return (Parameter) accept(new CloneVisitor(), null);
    }

    @Override
    @Generated("com.github.javaparser.generator.core.node.GetMetaModelGenerator")
    public ParameterMetaModel getMetaModel() {
        return JavaParserMetaModel.parameterMetaModel;
    }

    @Override
    @Generated("com.github.javaparser.generator.core.node.ReplaceMethodGenerator")
    public boolean replace(Node node, Node replacementNode) {
        if (node == null)
            return false;
        for (int i = 0; i < annotations.size(); i++) {
            if (annotations.get(i) == node) {
                annotations.set(i, (AnnotationExpr) replacementNode);
                return true;
            }
        }
        if (node == name) {
            setName((SimpleName) replacementNode);
            return true;
        }
        if (node == type) {
            setType((Type) replacementNode);
            return true;
        }
        for (int i = 0; i < varArgsAnnotations.size(); i++) {
            if (varArgsAnnotations.get(i) == node) {
                varArgsAnnotations.set(i, (AnnotationExpr) replacementNode);
                return true;
            }
        }
        return super.replace(node, replacementNode);
    }
}<|MERGE_RESOLUTION|>--- conflicted
+++ resolved
@@ -48,7 +48,6 @@
 /**
  * The parameters to a method or lambda. Lambda parameters may have inferred types, in that case "type" is {@link com.github.javaparser.ast.type.UnknownType}.
  * 
-<<<<<<< HEAD
  * Note that <a href="https://en.wikipedia.org/wiki/Parameter_(computer_programming)#Parameters_and_arguments">parameters
  * are different from arguments.</a> 
  * 
@@ -61,11 +60,7 @@
  * ```
  * 
  * All annotations preceding the type will be set on this object, not on the type.
- * JavaParser doesn't know if it they are applicable to the method or the type.
-=======
- * <br/>All annotations preceding the type will be set on this object, not on the type.
  * JavaParser doesn't know if it they are applicable to the parameter or the type.
->>>>>>> 559dcb02
  *
  * @author Julio Vilmar Gesser
  */
