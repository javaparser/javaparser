/*
 * Copyright (C) 2007-2010 Júlio Vilmar Gesser.
 * Copyright (C) 2011, 2013-2016 The JavaParser Team.
 *
 * This file is part of JavaParser.
 * 
 * JavaParser can be used either under the terms of
 * a) the GNU Lesser General Public License as published by
 *     the Free Software Foundation, either version 3 of the License, or
 *     (at your option) any later version.
 * b) the terms of the Apache License 
 *
 * You should have received a copy of both licenses in LICENCE.LGPL and
 * LICENCE.APACHE. Please refer to those files for details.
 *
 * JavaParser is distributed in the hope that it will be useful,
 * but WITHOUT ANY WARRANTY; without even the implied warranty of
 * MERCHANTABILITY or FITNESS FOR A PARTICULAR PURPOSE.  See the
 * GNU Lesser General Public License for more details.
 */
 
package com.github.javaparser.ast.stmt;

import static com.github.javaparser.utils.Utils.ensureNotNull;

import java.util.List;

import com.github.javaparser.Range;
import com.github.javaparser.ast.expr.Expression;
import com.github.javaparser.ast.nodeTypes.NodeWithTypeArguments;
import com.github.javaparser.ast.type.Type;
import com.github.javaparser.ast.visitor.GenericVisitor;
import com.github.javaparser.ast.visitor.VoidVisitor;

<<<<<<< HEAD
import java.util.List;

import static com.github.javaparser.utils.Utils.ensureNotNull;

=======
>>>>>>> 1158a084
/**
 * @author Julio Vilmar Gesser
 */
public final class ExplicitConstructorInvocationStmt extends Statement implements NodeWithTypeArguments<ExplicitConstructorInvocationStmt> {

<<<<<<< HEAD
    private List<Type<?>> typeArguments;
=======
    private List<Type<?>> typeArgs;
>>>>>>> 1158a084

    private boolean isThis;

	private Expression expr;

	private List<Expression> args;

	public ExplicitConstructorInvocationStmt() {
	}

	public ExplicitConstructorInvocationStmt(final boolean isThis,
			final Expression expr, final List<Expression> args) {
		setThis(isThis);
		setExpr(expr);
		setArgs(args);
	}

	public ExplicitConstructorInvocationStmt(Range range,
<<<<<<< HEAD
	                                         final List<Type<?>> typeArguments, final boolean isThis,
=======
                                             final List<Type<?>> typeArgs, final boolean isThis,
>>>>>>> 1158a084
	                                         final Expression expr, final List<Expression> args) {
		super(range);
		setTypeArguments(typeArguments);
		setThis(isThis);
		setExpr(expr);
		setArgs(args);
	}

	@Override
	public <R, A> R accept(final GenericVisitor<R, A> v, final A arg) {
		return v.visit(this, arg);
	}

	@Override
	public <A> void accept(final VoidVisitor<A> v, final A arg) {
		v.visit(this, arg);
	}

	public List<Expression> getArgs() {
        args = ensureNotNull(args);
        return args;
	}

	public Expression getExpr() {
		return expr;
	}

<<<<<<< HEAD
=======
    public List<Type<?>> getTypeArgs() {
        typeArgs = ensureNotNull(typeArgs);
        return typeArgs;
	}

>>>>>>> 1158a084
	public boolean isThis() {
		return isThis;
	}

	public void setArgs(final List<Expression> args) {
		this.args = args;
		setAsParentNodeOf(this.args);
	}

	public void setExpr(final Expression expr) {
		this.expr = expr;
		setAsParentNodeOf(this.expr);
	}

	public void setThis(final boolean isThis) {
		this.isThis = isThis;
	}

<<<<<<< HEAD
    @Override
    public List<Type<?>> getTypeArguments() {
        return typeArguments;
    }

    @Override
    public ExplicitConstructorInvocationStmt setTypeArguments(final List<Type<?>> types) {
        this.typeArguments = types;
        setAsParentNodeOf(this.typeArguments);
        return this;
    }
=======
    public void setTypeArgs(final List<Type<?>> typeArgs) {
		this.typeArgs = typeArgs;
		setAsParentNodeOf(this.typeArgs);
	}
>>>>>>> 1158a084
}<|MERGE_RESOLUTION|>--- conflicted
+++ resolved
@@ -32,23 +32,16 @@
 import com.github.javaparser.ast.visitor.GenericVisitor;
 import com.github.javaparser.ast.visitor.VoidVisitor;
 
-<<<<<<< HEAD
 import java.util.List;
 
 import static com.github.javaparser.utils.Utils.ensureNotNull;
 
-=======
->>>>>>> 1158a084
 /**
  * @author Julio Vilmar Gesser
  */
 public final class ExplicitConstructorInvocationStmt extends Statement implements NodeWithTypeArguments<ExplicitConstructorInvocationStmt> {
 
-<<<<<<< HEAD
     private List<Type<?>> typeArguments;
-=======
-    private List<Type<?>> typeArgs;
->>>>>>> 1158a084
 
     private boolean isThis;
 
@@ -67,11 +60,7 @@
 	}
 
 	public ExplicitConstructorInvocationStmt(Range range,
-<<<<<<< HEAD
 	                                         final List<Type<?>> typeArguments, final boolean isThis,
-=======
-                                             final List<Type<?>> typeArgs, final boolean isThis,
->>>>>>> 1158a084
 	                                         final Expression expr, final List<Expression> args) {
 		super(range);
 		setTypeArguments(typeArguments);
@@ -99,14 +88,6 @@
 		return expr;
 	}
 
-<<<<<<< HEAD
-=======
-    public List<Type<?>> getTypeArgs() {
-        typeArgs = ensureNotNull(typeArgs);
-        return typeArgs;
-	}
-
->>>>>>> 1158a084
 	public boolean isThis() {
 		return isThis;
 	}
@@ -125,7 +106,6 @@
 		this.isThis = isThis;
 	}
 
-<<<<<<< HEAD
     @Override
     public List<Type<?>> getTypeArguments() {
         return typeArguments;
@@ -137,10 +117,4 @@
         setAsParentNodeOf(this.typeArguments);
         return this;
     }
-=======
-    public void setTypeArgs(final List<Type<?>> typeArgs) {
-		this.typeArgs = typeArgs;
-		setAsParentNodeOf(this.typeArgs);
-	}
->>>>>>> 1158a084
 }