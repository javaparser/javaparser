--- conflicted
+++ resolved
@@ -18,10 +18,8 @@
  * MERCHANTABILITY or FITNESS FOR A PARTICULAR PURPOSE.  See the
  * GNU Lesser General Public License for more details.
  */
-
+ 
 package com.github.javaparser.ast.stmt;
-
-import static com.github.javaparser.ast.expr.NameExpr.name;
 
 import java.util.Optional;
 
@@ -36,25 +34,20 @@
  */
 public final class ReturnStmt extends Statement {
 
-<<<<<<< HEAD
 	private Expression expr;
-=======
-    // TODO nullable
-    private Expression expr;
->>>>>>> 02b3c5e0
 
-    public ReturnStmt() {
+	public ReturnStmt() {
         this(Range.UNKNOWN, null);
-    }
+	}
 
-    public ReturnStmt(final Expression expr) {
-        this(Range.UNKNOWN, expr);
-    }
+	public ReturnStmt(final Expression expr) {
+		this(Range.UNKNOWN, expr);
+	}
 
-    public ReturnStmt(Range range, final Expression expr) {
-        super(range);
-        setExpr(expr);
-    }
+	public ReturnStmt(Range range, final Expression expr) {
+		super(range);
+		setExpr(expr);
+	}
 
     /**
      * Will create a NameExpr with the string param
@@ -65,15 +58,13 @@
 
     @Override
     public <R, A> R accept(final GenericVisitor<R, A> v, final A arg) {
-        return v.visit(this, arg);
-    }
+		return v.visit(this, arg);
+	}
 
-    @Override
-    public <A> void accept(final VoidVisitor<A> v, final A arg) {
-        v.visit(this, arg);
-    }
+	@Override public <A> void accept(final VoidVisitor<A> v, final A arg) {
+		v.visit(this, arg);
+	}
 
-<<<<<<< HEAD
     public Optional<Expression> getExpr() {
         return Optional.ofNullable(expr);
 	}
@@ -89,15 +80,4 @@
 		setAsParentNodeOf(this.expr);
 		return this;
 	}
-=======
-    public Expression getExpr() {
-        return expr;
-    }
-
-    public ReturnStmt setExpr(final Expression expr) {
-        this.expr = expr;
-        setAsParentNodeOf(this.expr);
-        return this;
-    }
->>>>>>> 02b3c5e0
 }