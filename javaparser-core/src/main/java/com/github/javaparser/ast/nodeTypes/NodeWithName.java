--- conflicted
+++ resolved
@@ -21,21 +21,18 @@
 
 package com.github.javaparser.ast.nodeTypes;
 
-<<<<<<< HEAD
 import com.github.javaparser.ast.expr.Name;
 
 import static com.github.javaparser.ast.expr.Name.name;
-=======
-import com.github.javaparser.ast.Node;
->>>>>>> 7e854e9f
 
 /**
  * A node having a name.
  *  
  * The main reason for this interface is to permit users to manipulate homogeneously all nodes with a getName method.
+ * 
+ * @since 2.0.1 
  */
-<<<<<<< HEAD
-public interface NodeWithName<T> {
+public interface NodeWithName<N extends Node> {
     Name getName();
 
     T setName(Name name);
@@ -48,10 +45,4 @@
     default String getNameAsString(){
         return getName().getId();
     }
-=======
-public interface NodeWithName<N extends Node> {
-    String getName();
-
-    N setName(String name);
->>>>>>> 7e854e9f
 }