/*
 * Copyright (C) 2007-2010 Júlio Vilmar Gesser.
 * Copyright (C) 2011, 2013-2016 The JavaParser Team.
 *
 * This file is part of JavaParser.
 * 
 * JavaParser can be used either under the terms of
 * a) the GNU Lesser General Public License as published by
 *     the Free Software Foundation, either version 3 of the License, or
 *     (at your option) any later version.
 * b) the terms of the Apache License 
 *
 * You should have received a copy of both licenses in LICENCE.LGPL and
 * LICENCE.APACHE. Please refer to those files for details.
 *
 * JavaParser is distributed in the hope that it will be useful,
 * but WITHOUT ANY WARRANTY; without even the implied warranty of
 * MERCHANTABILITY or FITNESS FOR A PARTICULAR PURPOSE.  See the
 * GNU Lesser General Public License for more details.
 */

package com.github.javaparser.ast.expr;

import static com.github.javaparser.ast.expr.NameExpr.name;

import java.util.Optional;

import com.github.javaparser.Range;
import com.github.javaparser.ast.NodeList;
import com.github.javaparser.ast.nodeTypes.NodeWithTypeArguments;
import com.github.javaparser.ast.type.Type;
import com.github.javaparser.ast.visitor.GenericVisitor;
import com.github.javaparser.ast.visitor.VoidVisitor;

<<<<<<< HEAD
=======
import static com.github.javaparser.utils.Utils.assertNotNull;

>>>>>>> 02b3c5e0
/**
 * @author Julio Vilmar Gesser
 */
public final class FieldAccessExpr extends Expression implements NodeWithTypeArguments<FieldAccessExpr> {

    private Expression scope;

    private NodeList<Type<?>> typeArguments;

<<<<<<< HEAD
    private NameExpr field;

    public FieldAccessExpr() {
        this(Range.UNKNOWN, new ThisExpr(), new NodeList<>(), new NameExpr());
    }

    public FieldAccessExpr(final Expression scope, final String field) {
        this(Range.UNKNOWN, scope, new NodeList<>(), name(field));
    }

    public FieldAccessExpr(final Range range, final Expression scope, final NodeList<Type<?>> typeArguments,
                           final NameExpr field) {
        super(range);
        setScope(scope);
        setTypeArguments(typeArguments);
        setFieldExpr(field);
    }

    @Override
    public <R, A> R accept(final GenericVisitor<R, A> v, final A arg) {
        return v.visit(this, arg);
    }

    @Override
    public <A> void accept(final VoidVisitor<A> v, final A arg) {
        v.visit(this, arg);
    }

    public String getField() {
        return field.getName();
    }

    public NameExpr getFieldExpr() {
        return field;
    }

    public Optional<Expression> getScope() {
        return Optional.ofNullable(scope);
    }

    public FieldAccessExpr setField(final String field) {
        setFieldExpr(new NameExpr(field));
        return this;
    }

    public FieldAccessExpr setFieldExpr(NameExpr field) {
        this.field = field;
        setAsParentNodeOf(this.field);
        return this;
    }

    /**
     * Sets the scope
     * 
     * @param scope the scope, can be null
     * @return this, the FieldAccessExpr
     */
    public FieldAccessExpr setScope(final Expression scope) {
        this.scope = scope;
        setAsParentNodeOf(this.scope);
        return this;
    }

    @Override
    public Optional<NodeList<Type<?>>> getTypeArguments() {
        return Optional.ofNullable(typeArguments);
    }

    /**
     * Sets the type arguments
     * 
     * @param types the type arguments, can be null
     * @return this, the FieldAccessExpr
     */
    @Override
    public FieldAccessExpr setTypeArguments(final NodeList<Type<?>> types) {
        this.typeArguments = types;
        setAsParentNodeOf(this.typeArguments);
        return this;
    }
=======
	private SimpleName field;

	public FieldAccessExpr() {
        this(Range.UNKNOWN, new ThisExpr(), new NodeList<>(), new SimpleName());
	}

	public FieldAccessExpr(final Expression scope, final String field) {
        this(Range.UNKNOWN, scope, new NodeList<>(), new SimpleName(field));
	}

	public FieldAccessExpr(final Range range, final Expression scope, final NodeList<Type<?>> typeArguments, final SimpleName field) {
		super(range);
		setScope(scope);
		setTypeArguments(typeArguments);
		setField(field);
	}

	@Override public <R, A> R accept(final GenericVisitor<R, A> v, final A arg) {
		return v.visit(this, arg);
	}

	@Override public <A> void accept(final VoidVisitor<A> v, final A arg) {
		v.visit(this, arg);
	}

	public SimpleName getField() {
		return field;
	}

	public Expression getScope() {
		return scope;
	}

	public FieldAccessExpr setField(SimpleName field) {
		this.field = assertNotNull(field);
		setAsParentNodeOf(this.field);
		return this;
	}

	public FieldAccessExpr setScope(final Expression scope) {
		this.scope = scope;
		setAsParentNodeOf(this.scope);
		return this;
	}
    
	@Override
	public NodeList<Type<?>> getTypeArguments() {
		return typeArguments;
	}

	@Override
	public FieldAccessExpr setTypeArguments(final NodeList<Type<?>> types) {
		this.typeArguments = types;
		setAsParentNodeOf(this.typeArguments);
		return this;
	}
>>>>>>> 02b3c5e0
}<|MERGE_RESOLUTION|>--- conflicted
+++ resolved
@@ -21,7 +21,7 @@
 
 package com.github.javaparser.ast.expr;
 
-import static com.github.javaparser.ast.expr.NameExpr.name;
+import static com.github.javaparser.utils.Utils.assertNotNull;
 
 import java.util.Optional;
 
@@ -32,11 +32,6 @@
 import com.github.javaparser.ast.visitor.GenericVisitor;
 import com.github.javaparser.ast.visitor.VoidVisitor;
 
-<<<<<<< HEAD
-=======
-import static com.github.javaparser.utils.Utils.assertNotNull;
-
->>>>>>> 02b3c5e0
 /**
  * @author Julio Vilmar Gesser
  */
@@ -46,19 +41,18 @@
 
     private NodeList<Type<?>> typeArguments;
 
-<<<<<<< HEAD
-    private NameExpr field;
+    private SimpleName field;
 
     public FieldAccessExpr() {
-        this(Range.UNKNOWN, new ThisExpr(), new NodeList<>(), new NameExpr());
+        this(Range.UNKNOWN, new ThisExpr(), new NodeList<>(), new SimpleName());
     }
 
     public FieldAccessExpr(final Expression scope, final String field) {
-        this(Range.UNKNOWN, scope, new NodeList<>(), name(field));
+        this(Range.UNKNOWN, scope, new NodeList<>(), new SimpleName(field));
     }
 
     public FieldAccessExpr(final Range range, final Expression scope, final NodeList<Type<?>> typeArguments,
-                           final NameExpr field) {
+                           final SimpleName field) {
         super(range);
         setScope(scope);
         setTypeArguments(typeArguments);
@@ -75,11 +69,7 @@
         v.visit(this, arg);
     }
 
-    public String getField() {
-        return field.getName();
-    }
-
-    public NameExpr getFieldExpr() {
+    public SimpleName getField() {
         return field;
     }
 
@@ -88,13 +78,13 @@
     }
 
     public FieldAccessExpr setField(final String field) {
-        setFieldExpr(new NameExpr(field));
+        setFieldExpr(new SimpleName(field));
         return this;
     }
 
-    public FieldAccessExpr setFieldExpr(NameExpr field) {
-        this.field = field;
-        setAsParentNodeOf(this.field);
+    public FieldAccessExpr setFieldExpr(SimpleName field) {
+        this.field = assertNotNull(field);
+		setAsParentNodeOf(this.field);
         return this;
     }
 
@@ -127,62 +117,4 @@
         setAsParentNodeOf(this.typeArguments);
         return this;
     }
-=======
-	private SimpleName field;
-
-	public FieldAccessExpr() {
-        this(Range.UNKNOWN, new ThisExpr(), new NodeList<>(), new SimpleName());
-	}
-
-	public FieldAccessExpr(final Expression scope, final String field) {
-        this(Range.UNKNOWN, scope, new NodeList<>(), new SimpleName(field));
-	}
-
-	public FieldAccessExpr(final Range range, final Expression scope, final NodeList<Type<?>> typeArguments, final SimpleName field) {
-		super(range);
-		setScope(scope);
-		setTypeArguments(typeArguments);
-		setField(field);
-	}
-
-	@Override public <R, A> R accept(final GenericVisitor<R, A> v, final A arg) {
-		return v.visit(this, arg);
-	}
-
-	@Override public <A> void accept(final VoidVisitor<A> v, final A arg) {
-		v.visit(this, arg);
-	}
-
-	public SimpleName getField() {
-		return field;
-	}
-
-	public Expression getScope() {
-		return scope;
-	}
-
-	public FieldAccessExpr setField(SimpleName field) {
-		this.field = assertNotNull(field);
-		setAsParentNodeOf(this.field);
-		return this;
-	}
-
-	public FieldAccessExpr setScope(final Expression scope) {
-		this.scope = scope;
-		setAsParentNodeOf(this.scope);
-		return this;
-	}
-    
-	@Override
-	public NodeList<Type<?>> getTypeArguments() {
-		return typeArguments;
-	}
-
-	@Override
-	public FieldAccessExpr setTypeArguments(final NodeList<Type<?>> types) {
-		this.typeArguments = types;
-		setAsParentNodeOf(this.typeArguments);
-		return this;
-	}
->>>>>>> 02b3c5e0
 }