--- conflicted
+++ resolved
@@ -38,11 +38,7 @@
 
 	private Expression scope;
 
-<<<<<<< HEAD
 	private List<Type<?>> typeArguments;
-=======
-    private List<Type<?>> typeArgs;
->>>>>>> 1158a084
 
 	private NameExpr field;
 
@@ -54,12 +50,7 @@
 		setField(field);
 	}
 
-<<<<<<< HEAD
 	public FieldAccessExpr(final Range range, final Expression scope, final List<Type<?>> typeArguments, final String field) {
-=======
-    public FieldAccessExpr(final Range range, final Expression scope, final List<Type<?>> typeArgs,
-                           final String field) {
->>>>>>> 1158a084
 		super(range);
 		setScope(scope);
 		setTypeArguments(typeArguments);
@@ -86,14 +77,6 @@
 		return scope;
 	}
 
-<<<<<<< HEAD
-=======
-    public List<Type<?>> getTypeArgs() {
-        typeArgs = ensureNotNull(typeArgs);
-        return typeArgs;
-	}
-
->>>>>>> 1158a084
 	public void setField(final String field) {
 		setFieldExpr(new NameExpr(field));
 	}
@@ -108,7 +91,6 @@
 		setAsParentNodeOf(this.scope);
 	}
 
-<<<<<<< HEAD
 
 	@Override
 	public List<Type<?>> getTypeArguments() {
@@ -120,10 +102,5 @@
 		this.typeArguments = types;
 		setAsParentNodeOf(this.typeArguments);
 		return this;
-=======
-    public void setTypeArgs(final List<Type<?>> typeArgs) {
-		this.typeArgs = typeArgs;
-		setAsParentNodeOf(this.typeArgs);
->>>>>>> 1158a084
 	}
 }