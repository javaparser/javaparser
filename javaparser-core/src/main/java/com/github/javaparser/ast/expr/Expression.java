/*
 * Copyright (C) 2007-2010 Júlio Vilmar Gesser.
 * Copyright (C) 2011, 2013-2020 The JavaParser Team.
 *
 * This file is part of JavaParser.
 *
 * JavaParser can be used either under the terms of
 * a) the GNU Lesser General Public License as published by
 *     the Free Software Foundation, either version 3 of the License, or
 *     (at your option) any later version.
 * b) the terms of the Apache License
 *
 * You should have received a copy of both licenses in LICENCE.LGPL and
 * LICENCE.APACHE. Please refer to those files for details.
 *
 * JavaParser is distributed in the hope that it will be useful,
 * but WITHOUT ANY WARRANTY; without even the implied warranty of
 * MERCHANTABILITY or FITNESS FOR A PARTICULAR PURPOSE.  See the
 * GNU Lesser General Public License for more details.
 */
package com.github.javaparser.ast.expr;

import com.github.javaparser.ast.AllFieldsConstructor;
import com.github.javaparser.ast.Node;
import com.github.javaparser.ast.visitor.CloneVisitor;
import com.github.javaparser.metamodel.ExpressionMetaModel;
import com.github.javaparser.metamodel.JavaParserMetaModel;
import com.github.javaparser.TokenRange;
import com.github.javaparser.resolution.types.ResolvedType;
import com.github.javaparser.ast.Generated;
import java.util.function.Consumer;
import static com.github.javaparser.utils.CodeGenerationUtils.f;
import java.util.Optional;

/**
 * A base class for all expressions.
 *
 * @author Julio Vilmar Gesser
 */
public abstract class Expression extends Node {

    @AllFieldsConstructor
    public Expression() {
        this(null);
    }

    /**
     * This constructor is used by the parser and is considered private.
     */
    @Generated("com.github.javaparser.generator.core.node.MainConstructorGenerator")
    public Expression(TokenRange tokenRange) {
        super(tokenRange);
        customInitialization();
    }

    @Override
    @Generated("com.github.javaparser.generator.core.node.RemoveMethodGenerator")
    public boolean remove(Node node) {
        if (node == null)
            return false;
        return super.remove(node);
    }

    @Override
    @Generated("com.github.javaparser.generator.core.node.CloneGenerator")
    public Expression clone() {
        return (Expression) accept(new CloneVisitor(), null);
    }

    @Override
    @Generated("com.github.javaparser.generator.core.node.GetMetaModelGenerator")
    public ExpressionMetaModel getMetaModel() {
        return JavaParserMetaModel.expressionMetaModel;
    }

    @Override
    @Generated("com.github.javaparser.generator.core.node.ReplaceMethodGenerator")
    public boolean replace(Node node, Node replacementNode) {
        if (node == null)
            return false;
        return super.replace(node, replacementNode);
    }

    @Generated("com.github.javaparser.generator.core.node.TypeCastingGenerator")
    public boolean isAnnotationExpr() {
        return false;
    }

    @Generated("com.github.javaparser.generator.core.node.TypeCastingGenerator")
    public AnnotationExpr asAnnotationExpr() {
<<<<<<< HEAD
        throw new IllegalStateException(f("%s is not an AnnotationExpr, it is %s", this, this.getClass().getSimpleName()));
=======
        throw new IllegalStateException(f("%s is not AnnotationExpr, it is %s", this, this.getClass().getSimpleName()));
>>>>>>> 9581a521
    }

    @Generated("com.github.javaparser.generator.core.node.TypeCastingGenerator")
    public boolean isArrayAccessExpr() {
        return false;
    }

    @Generated("com.github.javaparser.generator.core.node.TypeCastingGenerator")
    public ArrayAccessExpr asArrayAccessExpr() {
<<<<<<< HEAD
        throw new IllegalStateException(f("%s is not an ArrayAccessExpr, it is %s", this, this.getClass().getSimpleName()));
=======
        throw new IllegalStateException(f("%s is not ArrayAccessExpr, it is %s", this, this.getClass().getSimpleName()));
>>>>>>> 9581a521
    }

    @Generated("com.github.javaparser.generator.core.node.TypeCastingGenerator")
    public boolean isArrayCreationExpr() {
        return false;
    }

    @Generated("com.github.javaparser.generator.core.node.TypeCastingGenerator")
    public ArrayCreationExpr asArrayCreationExpr() {
<<<<<<< HEAD
        throw new IllegalStateException(f("%s is not an ArrayCreationExpr, it is %s", this, this.getClass().getSimpleName()));
=======
        throw new IllegalStateException(f("%s is not ArrayCreationExpr, it is %s", this, this.getClass().getSimpleName()));
>>>>>>> 9581a521
    }

    @Generated("com.github.javaparser.generator.core.node.TypeCastingGenerator")
    public boolean isArrayInitializerExpr() {
        return false;
    }

    @Generated("com.github.javaparser.generator.core.node.TypeCastingGenerator")
    public ArrayInitializerExpr asArrayInitializerExpr() {
<<<<<<< HEAD
        throw new IllegalStateException(f("%s is not an ArrayInitializerExpr, it is %s", this, this.getClass().getSimpleName()));
=======
        throw new IllegalStateException(f("%s is not ArrayInitializerExpr, it is %s", this, this.getClass().getSimpleName()));
>>>>>>> 9581a521
    }

    @Generated("com.github.javaparser.generator.core.node.TypeCastingGenerator")
    public boolean isAssignExpr() {
        return false;
    }

    @Generated("com.github.javaparser.generator.core.node.TypeCastingGenerator")
    public AssignExpr asAssignExpr() {
<<<<<<< HEAD
        throw new IllegalStateException(f("%s is not an AssignExpr, it is %s", this, this.getClass().getSimpleName()));
=======
        throw new IllegalStateException(f("%s is not AssignExpr, it is %s", this, this.getClass().getSimpleName()));
>>>>>>> 9581a521
    }

    @Generated("com.github.javaparser.generator.core.node.TypeCastingGenerator")
    public boolean isBinaryExpr() {
        return false;
    }

    @Generated("com.github.javaparser.generator.core.node.TypeCastingGenerator")
    public BinaryExpr asBinaryExpr() {
<<<<<<< HEAD
        throw new IllegalStateException(f("%s is not an BinaryExpr, it is %s", this, this.getClass().getSimpleName()));
=======
        throw new IllegalStateException(f("%s is not BinaryExpr, it is %s", this, this.getClass().getSimpleName()));
>>>>>>> 9581a521
    }

    @Generated("com.github.javaparser.generator.core.node.TypeCastingGenerator")
    public boolean isBooleanLiteralExpr() {
        return false;
    }

    @Generated("com.github.javaparser.generator.core.node.TypeCastingGenerator")
    public BooleanLiteralExpr asBooleanLiteralExpr() {
<<<<<<< HEAD
        throw new IllegalStateException(f("%s is not an BooleanLiteralExpr, it is %s", this, this.getClass().getSimpleName()));
=======
        throw new IllegalStateException(f("%s is not BooleanLiteralExpr, it is %s", this, this.getClass().getSimpleName()));
>>>>>>> 9581a521
    }

    @Generated("com.github.javaparser.generator.core.node.TypeCastingGenerator")
    public boolean isCastExpr() {
        return false;
    }

    @Generated("com.github.javaparser.generator.core.node.TypeCastingGenerator")
    public CastExpr asCastExpr() {
<<<<<<< HEAD
        throw new IllegalStateException(f("%s is not an CastExpr, it is %s", this, this.getClass().getSimpleName()));
=======
        throw new IllegalStateException(f("%s is not CastExpr, it is %s", this, this.getClass().getSimpleName()));
>>>>>>> 9581a521
    }

    @Generated("com.github.javaparser.generator.core.node.TypeCastingGenerator")
    public boolean isCharLiteralExpr() {
        return false;
    }

    @Generated("com.github.javaparser.generator.core.node.TypeCastingGenerator")
    public CharLiteralExpr asCharLiteralExpr() {
<<<<<<< HEAD
        throw new IllegalStateException(f("%s is not an CharLiteralExpr, it is %s", this, this.getClass().getSimpleName()));
=======
        throw new IllegalStateException(f("%s is not CharLiteralExpr, it is %s", this, this.getClass().getSimpleName()));
>>>>>>> 9581a521
    }

    @Generated("com.github.javaparser.generator.core.node.TypeCastingGenerator")
    public boolean isClassExpr() {
        return false;
    }

    @Generated("com.github.javaparser.generator.core.node.TypeCastingGenerator")
    public ClassExpr asClassExpr() {
<<<<<<< HEAD
        throw new IllegalStateException(f("%s is not an ClassExpr, it is %s", this, this.getClass().getSimpleName()));
=======
        throw new IllegalStateException(f("%s is not ClassExpr, it is %s", this, this.getClass().getSimpleName()));
>>>>>>> 9581a521
    }

    @Generated("com.github.javaparser.generator.core.node.TypeCastingGenerator")
    public boolean isConditionalExpr() {
        return false;
    }

    @Generated("com.github.javaparser.generator.core.node.TypeCastingGenerator")
    public ConditionalExpr asConditionalExpr() {
<<<<<<< HEAD
        throw new IllegalStateException(f("%s is not an ConditionalExpr, it is %s", this, this.getClass().getSimpleName()));
=======
        throw new IllegalStateException(f("%s is not ConditionalExpr, it is %s", this, this.getClass().getSimpleName()));
>>>>>>> 9581a521
    }

    @Generated("com.github.javaparser.generator.core.node.TypeCastingGenerator")
    public boolean isDoubleLiteralExpr() {
        return false;
    }

    @Generated("com.github.javaparser.generator.core.node.TypeCastingGenerator")
    public DoubleLiteralExpr asDoubleLiteralExpr() {
<<<<<<< HEAD
        throw new IllegalStateException(f("%s is not an DoubleLiteralExpr, it is %s", this, this.getClass().getSimpleName()));
=======
        throw new IllegalStateException(f("%s is not DoubleLiteralExpr, it is %s", this, this.getClass().getSimpleName()));
>>>>>>> 9581a521
    }

    @Generated("com.github.javaparser.generator.core.node.TypeCastingGenerator")
    public boolean isEnclosedExpr() {
        return false;
    }

    @Generated("com.github.javaparser.generator.core.node.TypeCastingGenerator")
    public EnclosedExpr asEnclosedExpr() {
<<<<<<< HEAD
        throw new IllegalStateException(f("%s is not an EnclosedExpr, it is %s", this, this.getClass().getSimpleName()));
=======
        throw new IllegalStateException(f("%s is not EnclosedExpr, it is %s", this, this.getClass().getSimpleName()));
>>>>>>> 9581a521
    }

    @Generated("com.github.javaparser.generator.core.node.TypeCastingGenerator")
    public boolean isFieldAccessExpr() {
        return false;
    }

    @Generated("com.github.javaparser.generator.core.node.TypeCastingGenerator")
    public FieldAccessExpr asFieldAccessExpr() {
<<<<<<< HEAD
        throw new IllegalStateException(f("%s is not an FieldAccessExpr, it is %s", this, this.getClass().getSimpleName()));
=======
        throw new IllegalStateException(f("%s is not FieldAccessExpr, it is %s", this, this.getClass().getSimpleName()));
>>>>>>> 9581a521
    }

    @Generated("com.github.javaparser.generator.core.node.TypeCastingGenerator")
    public boolean isInstanceOfExpr() {
        return false;
    }

    @Generated("com.github.javaparser.generator.core.node.TypeCastingGenerator")
    public InstanceOfExpr asInstanceOfExpr() {
<<<<<<< HEAD
        throw new IllegalStateException(f("%s is not an InstanceOfExpr, it is %s", this, this.getClass().getSimpleName()));
=======
        throw new IllegalStateException(f("%s is not InstanceOfExpr, it is %s", this, this.getClass().getSimpleName()));
>>>>>>> 9581a521
    }

    @Generated("com.github.javaparser.generator.core.node.TypeCastingGenerator")
    public boolean isIntegerLiteralExpr() {
        return false;
    }

    @Generated("com.github.javaparser.generator.core.node.TypeCastingGenerator")
    public IntegerLiteralExpr asIntegerLiteralExpr() {
<<<<<<< HEAD
        throw new IllegalStateException(f("%s is not an IntegerLiteralExpr, it is %s", this, this.getClass().getSimpleName()));
=======
        throw new IllegalStateException(f("%s is not IntegerLiteralExpr, it is %s", this, this.getClass().getSimpleName()));
>>>>>>> 9581a521
    }

    @Generated("com.github.javaparser.generator.core.node.TypeCastingGenerator")
    public boolean isLambdaExpr() {
        return false;
    }

    @Generated("com.github.javaparser.generator.core.node.TypeCastingGenerator")
    public LambdaExpr asLambdaExpr() {
<<<<<<< HEAD
        throw new IllegalStateException(f("%s is not an LambdaExpr, it is %s", this, this.getClass().getSimpleName()));
=======
        throw new IllegalStateException(f("%s is not LambdaExpr, it is %s", this, this.getClass().getSimpleName()));
>>>>>>> 9581a521
    }

    @Generated("com.github.javaparser.generator.core.node.TypeCastingGenerator")
    public boolean isLiteralExpr() {
        return false;
    }

    @Generated("com.github.javaparser.generator.core.node.TypeCastingGenerator")
    public LiteralExpr asLiteralExpr() {
<<<<<<< HEAD
        throw new IllegalStateException(f("%s is not an LiteralExpr, it is %s", this, this.getClass().getSimpleName()));
=======
        throw new IllegalStateException(f("%s is not LiteralExpr, it is %s", this, this.getClass().getSimpleName()));
>>>>>>> 9581a521
    }

    @Generated("com.github.javaparser.generator.core.node.TypeCastingGenerator")
    public boolean isLiteralStringValueExpr() {
        return false;
    }

    @Generated("com.github.javaparser.generator.core.node.TypeCastingGenerator")
    public LiteralStringValueExpr asLiteralStringValueExpr() {
<<<<<<< HEAD
        throw new IllegalStateException(f("%s is not an LiteralStringValueExpr, it is %s", this, this.getClass().getSimpleName()));
=======
        throw new IllegalStateException(f("%s is not LiteralStringValueExpr, it is %s", this, this.getClass().getSimpleName()));
>>>>>>> 9581a521
    }

    @Generated("com.github.javaparser.generator.core.node.TypeCastingGenerator")
    public boolean isLongLiteralExpr() {
        return false;
    }

    @Generated("com.github.javaparser.generator.core.node.TypeCastingGenerator")
    public LongLiteralExpr asLongLiteralExpr() {
<<<<<<< HEAD
        throw new IllegalStateException(f("%s is not an LongLiteralExpr, it is %s", this, this.getClass().getSimpleName()));
=======
        throw new IllegalStateException(f("%s is not LongLiteralExpr, it is %s", this, this.getClass().getSimpleName()));
>>>>>>> 9581a521
    }

    @Generated("com.github.javaparser.generator.core.node.TypeCastingGenerator")
    public boolean isMarkerAnnotationExpr() {
        return false;
    }

    @Generated("com.github.javaparser.generator.core.node.TypeCastingGenerator")
    public MarkerAnnotationExpr asMarkerAnnotationExpr() {
<<<<<<< HEAD
        throw new IllegalStateException(f("%s is not an MarkerAnnotationExpr, it is %s", this, this.getClass().getSimpleName()));
=======
        throw new IllegalStateException(f("%s is not MarkerAnnotationExpr, it is %s", this, this.getClass().getSimpleName()));
>>>>>>> 9581a521
    }

    @Generated("com.github.javaparser.generator.core.node.TypeCastingGenerator")
    public boolean isMethodCallExpr() {
        return false;
    }

    @Generated("com.github.javaparser.generator.core.node.TypeCastingGenerator")
    public MethodCallExpr asMethodCallExpr() {
<<<<<<< HEAD
        throw new IllegalStateException(f("%s is not an MethodCallExpr, it is %s", this, this.getClass().getSimpleName()));
=======
        throw new IllegalStateException(f("%s is not MethodCallExpr, it is %s", this, this.getClass().getSimpleName()));
>>>>>>> 9581a521
    }

    @Generated("com.github.javaparser.generator.core.node.TypeCastingGenerator")
    public boolean isMethodReferenceExpr() {
        return false;
    }

    @Generated("com.github.javaparser.generator.core.node.TypeCastingGenerator")
    public MethodReferenceExpr asMethodReferenceExpr() {
<<<<<<< HEAD
        throw new IllegalStateException(f("%s is not an MethodReferenceExpr, it is %s", this, this.getClass().getSimpleName()));
=======
        throw new IllegalStateException(f("%s is not MethodReferenceExpr, it is %s", this, this.getClass().getSimpleName()));
>>>>>>> 9581a521
    }

    @Generated("com.github.javaparser.generator.core.node.TypeCastingGenerator")
    public boolean isNameExpr() {
        return false;
    }

    @Generated("com.github.javaparser.generator.core.node.TypeCastingGenerator")
    public NameExpr asNameExpr() {
<<<<<<< HEAD
        throw new IllegalStateException(f("%s is not an NameExpr, it is %s", this, this.getClass().getSimpleName()));
=======
        throw new IllegalStateException(f("%s is not NameExpr, it is %s", this, this.getClass().getSimpleName()));
>>>>>>> 9581a521
    }

    @Generated("com.github.javaparser.generator.core.node.TypeCastingGenerator")
    public boolean isNormalAnnotationExpr() {
        return false;
    }

    @Generated("com.github.javaparser.generator.core.node.TypeCastingGenerator")
    public NormalAnnotationExpr asNormalAnnotationExpr() {
<<<<<<< HEAD
        throw new IllegalStateException(f("%s is not an NormalAnnotationExpr, it is %s", this, this.getClass().getSimpleName()));
=======
        throw new IllegalStateException(f("%s is not NormalAnnotationExpr, it is %s", this, this.getClass().getSimpleName()));
>>>>>>> 9581a521
    }

    @Generated("com.github.javaparser.generator.core.node.TypeCastingGenerator")
    public boolean isNullLiteralExpr() {
        return false;
    }

    @Generated("com.github.javaparser.generator.core.node.TypeCastingGenerator")
    public NullLiteralExpr asNullLiteralExpr() {
<<<<<<< HEAD
        throw new IllegalStateException(f("%s is not an NullLiteralExpr, it is %s", this, this.getClass().getSimpleName()));
=======
        throw new IllegalStateException(f("%s is not NullLiteralExpr, it is %s", this, this.getClass().getSimpleName()));
>>>>>>> 9581a521
    }

    @Generated("com.github.javaparser.generator.core.node.TypeCastingGenerator")
    public boolean isObjectCreationExpr() {
        return false;
    }

    @Generated("com.github.javaparser.generator.core.node.TypeCastingGenerator")
    public ObjectCreationExpr asObjectCreationExpr() {
<<<<<<< HEAD
        throw new IllegalStateException(f("%s is not an ObjectCreationExpr, it is %s", this, this.getClass().getSimpleName()));
=======
        throw new IllegalStateException(f("%s is not ObjectCreationExpr, it is %s", this, this.getClass().getSimpleName()));
>>>>>>> 9581a521
    }

    @Generated("com.github.javaparser.generator.core.node.TypeCastingGenerator")
    public boolean isSingleMemberAnnotationExpr() {
        return false;
    }

    @Generated("com.github.javaparser.generator.core.node.TypeCastingGenerator")
    public SingleMemberAnnotationExpr asSingleMemberAnnotationExpr() {
<<<<<<< HEAD
        throw new IllegalStateException(f("%s is not an SingleMemberAnnotationExpr, it is %s", this, this.getClass().getSimpleName()));
=======
        throw new IllegalStateException(f("%s is not SingleMemberAnnotationExpr, it is %s", this, this.getClass().getSimpleName()));
>>>>>>> 9581a521
    }

    @Generated("com.github.javaparser.generator.core.node.TypeCastingGenerator")
    public boolean isStringLiteralExpr() {
        return false;
    }

    @Generated("com.github.javaparser.generator.core.node.TypeCastingGenerator")
    public StringLiteralExpr asStringLiteralExpr() {
<<<<<<< HEAD
        throw new IllegalStateException(f("%s is not an StringLiteralExpr, it is %s", this, this.getClass().getSimpleName()));
=======
        throw new IllegalStateException(f("%s is not StringLiteralExpr, it is %s", this, this.getClass().getSimpleName()));
>>>>>>> 9581a521
    }

    @Generated("com.github.javaparser.generator.core.node.TypeCastingGenerator")
    public boolean isSuperExpr() {
        return false;
    }

    @Generated("com.github.javaparser.generator.core.node.TypeCastingGenerator")
    public SuperExpr asSuperExpr() {
<<<<<<< HEAD
        throw new IllegalStateException(f("%s is not an SuperExpr, it is %s", this, this.getClass().getSimpleName()));
=======
        throw new IllegalStateException(f("%s is not SuperExpr, it is %s", this, this.getClass().getSimpleName()));
>>>>>>> 9581a521
    }

    @Generated("com.github.javaparser.generator.core.node.TypeCastingGenerator")
    public boolean isThisExpr() {
        return false;
    }

    @Generated("com.github.javaparser.generator.core.node.TypeCastingGenerator")
    public ThisExpr asThisExpr() {
<<<<<<< HEAD
        throw new IllegalStateException(f("%s is not an ThisExpr, it is %s", this, this.getClass().getSimpleName()));
=======
        throw new IllegalStateException(f("%s is not ThisExpr, it is %s", this, this.getClass().getSimpleName()));
>>>>>>> 9581a521
    }

    @Generated("com.github.javaparser.generator.core.node.TypeCastingGenerator")
    public boolean isTypeExpr() {
        return false;
    }

    @Generated("com.github.javaparser.generator.core.node.TypeCastingGenerator")
    public TypeExpr asTypeExpr() {
<<<<<<< HEAD
        throw new IllegalStateException(f("%s is not an TypeExpr, it is %s", this, this.getClass().getSimpleName()));
=======
        throw new IllegalStateException(f("%s is not TypeExpr, it is %s", this, this.getClass().getSimpleName()));
>>>>>>> 9581a521
    }

    @Generated("com.github.javaparser.generator.core.node.TypeCastingGenerator")
    public boolean isUnaryExpr() {
        return false;
    }

    @Generated("com.github.javaparser.generator.core.node.TypeCastingGenerator")
    public UnaryExpr asUnaryExpr() {
<<<<<<< HEAD
        throw new IllegalStateException(f("%s is not an UnaryExpr, it is %s", this, this.getClass().getSimpleName()));
=======
        throw new IllegalStateException(f("%s is not UnaryExpr, it is %s", this, this.getClass().getSimpleName()));
>>>>>>> 9581a521
    }

    @Generated("com.github.javaparser.generator.core.node.TypeCastingGenerator")
    public boolean isVariableDeclarationExpr() {
        return false;
    }

    @Generated("com.github.javaparser.generator.core.node.TypeCastingGenerator")
    public VariableDeclarationExpr asVariableDeclarationExpr() {
<<<<<<< HEAD
        throw new IllegalStateException(f("%s is not an VariableDeclarationExpr, it is %s", this, this.getClass().getSimpleName()));
=======
        throw new IllegalStateException(f("%s is not VariableDeclarationExpr, it is %s", this, this.getClass().getSimpleName()));
>>>>>>> 9581a521
    }

    @Generated("com.github.javaparser.generator.core.node.TypeCastingGenerator")
    public void ifAnnotationExpr(Consumer<AnnotationExpr> action) {
    }

    @Generated("com.github.javaparser.generator.core.node.TypeCastingGenerator")
    public void ifArrayAccessExpr(Consumer<ArrayAccessExpr> action) {
    }

    @Generated("com.github.javaparser.generator.core.node.TypeCastingGenerator")
    public void ifArrayCreationExpr(Consumer<ArrayCreationExpr> action) {
    }

    @Generated("com.github.javaparser.generator.core.node.TypeCastingGenerator")
    public void ifArrayInitializerExpr(Consumer<ArrayInitializerExpr> action) {
    }

    @Generated("com.github.javaparser.generator.core.node.TypeCastingGenerator")
    public void ifAssignExpr(Consumer<AssignExpr> action) {
    }

    @Generated("com.github.javaparser.generator.core.node.TypeCastingGenerator")
    public void ifBinaryExpr(Consumer<BinaryExpr> action) {
    }

    @Generated("com.github.javaparser.generator.core.node.TypeCastingGenerator")
    public void ifBooleanLiteralExpr(Consumer<BooleanLiteralExpr> action) {
    }

    @Generated("com.github.javaparser.generator.core.node.TypeCastingGenerator")
    public void ifCastExpr(Consumer<CastExpr> action) {
    }

    @Generated("com.github.javaparser.generator.core.node.TypeCastingGenerator")
    public void ifCharLiteralExpr(Consumer<CharLiteralExpr> action) {
    }

    @Generated("com.github.javaparser.generator.core.node.TypeCastingGenerator")
    public void ifClassExpr(Consumer<ClassExpr> action) {
    }

    @Generated("com.github.javaparser.generator.core.node.TypeCastingGenerator")
    public void ifConditionalExpr(Consumer<ConditionalExpr> action) {
    }

    @Generated("com.github.javaparser.generator.core.node.TypeCastingGenerator")
    public void ifDoubleLiteralExpr(Consumer<DoubleLiteralExpr> action) {
    }

    @Generated("com.github.javaparser.generator.core.node.TypeCastingGenerator")
    public void ifEnclosedExpr(Consumer<EnclosedExpr> action) {
    }

    @Generated("com.github.javaparser.generator.core.node.TypeCastingGenerator")
    public void ifFieldAccessExpr(Consumer<FieldAccessExpr> action) {
    }

    @Generated("com.github.javaparser.generator.core.node.TypeCastingGenerator")
    public void ifInstanceOfExpr(Consumer<InstanceOfExpr> action) {
    }

    @Generated("com.github.javaparser.generator.core.node.TypeCastingGenerator")
    public void ifIntegerLiteralExpr(Consumer<IntegerLiteralExpr> action) {
    }

    @Generated("com.github.javaparser.generator.core.node.TypeCastingGenerator")
    public void ifLambdaExpr(Consumer<LambdaExpr> action) {
    }

    @Generated("com.github.javaparser.generator.core.node.TypeCastingGenerator")
    public void ifLiteralExpr(Consumer<LiteralExpr> action) {
    }

    @Generated("com.github.javaparser.generator.core.node.TypeCastingGenerator")
    public void ifLiteralStringValueExpr(Consumer<LiteralStringValueExpr> action) {
    }

    @Generated("com.github.javaparser.generator.core.node.TypeCastingGenerator")
    public void ifLongLiteralExpr(Consumer<LongLiteralExpr> action) {
    }

    @Generated("com.github.javaparser.generator.core.node.TypeCastingGenerator")
    public void ifMarkerAnnotationExpr(Consumer<MarkerAnnotationExpr> action) {
    }

    @Generated("com.github.javaparser.generator.core.node.TypeCastingGenerator")
    public void ifMethodCallExpr(Consumer<MethodCallExpr> action) {
    }

    @Generated("com.github.javaparser.generator.core.node.TypeCastingGenerator")
    public void ifMethodReferenceExpr(Consumer<MethodReferenceExpr> action) {
    }

    @Generated("com.github.javaparser.generator.core.node.TypeCastingGenerator")
    public void ifNameExpr(Consumer<NameExpr> action) {
    }

    @Generated("com.github.javaparser.generator.core.node.TypeCastingGenerator")
    public void ifNormalAnnotationExpr(Consumer<NormalAnnotationExpr> action) {
    }

    @Generated("com.github.javaparser.generator.core.node.TypeCastingGenerator")
    public void ifNullLiteralExpr(Consumer<NullLiteralExpr> action) {
    }

    @Generated("com.github.javaparser.generator.core.node.TypeCastingGenerator")
    public void ifObjectCreationExpr(Consumer<ObjectCreationExpr> action) {
    }

    @Generated("com.github.javaparser.generator.core.node.TypeCastingGenerator")
    public void ifSingleMemberAnnotationExpr(Consumer<SingleMemberAnnotationExpr> action) {
    }

    @Generated("com.github.javaparser.generator.core.node.TypeCastingGenerator")
    public void ifStringLiteralExpr(Consumer<StringLiteralExpr> action) {
    }

    @Generated("com.github.javaparser.generator.core.node.TypeCastingGenerator")
    public void ifSuperExpr(Consumer<SuperExpr> action) {
    }

    @Generated("com.github.javaparser.generator.core.node.TypeCastingGenerator")
    public void ifThisExpr(Consumer<ThisExpr> action) {
    }

    @Generated("com.github.javaparser.generator.core.node.TypeCastingGenerator")
    public void ifTypeExpr(Consumer<TypeExpr> action) {
    }

    @Generated("com.github.javaparser.generator.core.node.TypeCastingGenerator")
    public void ifUnaryExpr(Consumer<UnaryExpr> action) {
    }

    @Generated("com.github.javaparser.generator.core.node.TypeCastingGenerator")
    public void ifVariableDeclarationExpr(Consumer<VariableDeclarationExpr> action) {
    }

    /**
     * returns the type associated with the node.
     */
    public ResolvedType calculateResolvedType() {
        return getSymbolResolver().calculateType(this);
    }

    @Generated("com.github.javaparser.generator.core.node.TypeCastingGenerator")
    public Optional<AnnotationExpr> toAnnotationExpr() {
        return Optional.empty();
    }

    @Generated("com.github.javaparser.generator.core.node.TypeCastingGenerator")
    public Optional<ArrayAccessExpr> toArrayAccessExpr() {
        return Optional.empty();
    }

    @Generated("com.github.javaparser.generator.core.node.TypeCastingGenerator")
    public Optional<ArrayCreationExpr> toArrayCreationExpr() {
        return Optional.empty();
    }

    @Generated("com.github.javaparser.generator.core.node.TypeCastingGenerator")
    public Optional<ArrayInitializerExpr> toArrayInitializerExpr() {
        return Optional.empty();
    }

    @Generated("com.github.javaparser.generator.core.node.TypeCastingGenerator")
    public Optional<AssignExpr> toAssignExpr() {
        return Optional.empty();
    }

    @Generated("com.github.javaparser.generator.core.node.TypeCastingGenerator")
    public Optional<BinaryExpr> toBinaryExpr() {
        return Optional.empty();
    }

    @Generated("com.github.javaparser.generator.core.node.TypeCastingGenerator")
    public Optional<BooleanLiteralExpr> toBooleanLiteralExpr() {
        return Optional.empty();
    }

    @Generated("com.github.javaparser.generator.core.node.TypeCastingGenerator")
    public Optional<CastExpr> toCastExpr() {
        return Optional.empty();
    }

    @Generated("com.github.javaparser.generator.core.node.TypeCastingGenerator")
    public Optional<CharLiteralExpr> toCharLiteralExpr() {
        return Optional.empty();
    }

    @Generated("com.github.javaparser.generator.core.node.TypeCastingGenerator")
    public Optional<ClassExpr> toClassExpr() {
        return Optional.empty();
    }

    @Generated("com.github.javaparser.generator.core.node.TypeCastingGenerator")
    public Optional<ConditionalExpr> toConditionalExpr() {
        return Optional.empty();
    }

    @Generated("com.github.javaparser.generator.core.node.TypeCastingGenerator")
    public Optional<DoubleLiteralExpr> toDoubleLiteralExpr() {
        return Optional.empty();
    }

    @Generated("com.github.javaparser.generator.core.node.TypeCastingGenerator")
    public Optional<EnclosedExpr> toEnclosedExpr() {
        return Optional.empty();
    }

    @Generated("com.github.javaparser.generator.core.node.TypeCastingGenerator")
    public Optional<FieldAccessExpr> toFieldAccessExpr() {
        return Optional.empty();
    }

    @Generated("com.github.javaparser.generator.core.node.TypeCastingGenerator")
    public Optional<InstanceOfExpr> toInstanceOfExpr() {
        return Optional.empty();
    }

    @Generated("com.github.javaparser.generator.core.node.TypeCastingGenerator")
    public Optional<IntegerLiteralExpr> toIntegerLiteralExpr() {
        return Optional.empty();
    }

    @Generated("com.github.javaparser.generator.core.node.TypeCastingGenerator")
    public Optional<LambdaExpr> toLambdaExpr() {
        return Optional.empty();
    }

    @Generated("com.github.javaparser.generator.core.node.TypeCastingGenerator")
    public Optional<LiteralExpr> toLiteralExpr() {
        return Optional.empty();
    }

    @Generated("com.github.javaparser.generator.core.node.TypeCastingGenerator")
    public Optional<LiteralStringValueExpr> toLiteralStringValueExpr() {
        return Optional.empty();
    }

    @Generated("com.github.javaparser.generator.core.node.TypeCastingGenerator")
    public Optional<LongLiteralExpr> toLongLiteralExpr() {
        return Optional.empty();
    }

    @Generated("com.github.javaparser.generator.core.node.TypeCastingGenerator")
    public Optional<MarkerAnnotationExpr> toMarkerAnnotationExpr() {
        return Optional.empty();
    }

    @Generated("com.github.javaparser.generator.core.node.TypeCastingGenerator")
    public Optional<MethodCallExpr> toMethodCallExpr() {
        return Optional.empty();
    }

    @Generated("com.github.javaparser.generator.core.node.TypeCastingGenerator")
    public Optional<MethodReferenceExpr> toMethodReferenceExpr() {
        return Optional.empty();
    }

    @Generated("com.github.javaparser.generator.core.node.TypeCastingGenerator")
    public Optional<NameExpr> toNameExpr() {
        return Optional.empty();
    }

    @Generated("com.github.javaparser.generator.core.node.TypeCastingGenerator")
    public Optional<NormalAnnotationExpr> toNormalAnnotationExpr() {
        return Optional.empty();
    }

    @Generated("com.github.javaparser.generator.core.node.TypeCastingGenerator")
    public Optional<NullLiteralExpr> toNullLiteralExpr() {
        return Optional.empty();
    }

    @Generated("com.github.javaparser.generator.core.node.TypeCastingGenerator")
    public Optional<ObjectCreationExpr> toObjectCreationExpr() {
        return Optional.empty();
    }

    @Generated("com.github.javaparser.generator.core.node.TypeCastingGenerator")
    public Optional<SingleMemberAnnotationExpr> toSingleMemberAnnotationExpr() {
        return Optional.empty();
    }

    @Generated("com.github.javaparser.generator.core.node.TypeCastingGenerator")
    public Optional<StringLiteralExpr> toStringLiteralExpr() {
        return Optional.empty();
    }

    @Generated("com.github.javaparser.generator.core.node.TypeCastingGenerator")
    public Optional<SuperExpr> toSuperExpr() {
        return Optional.empty();
    }

    @Generated("com.github.javaparser.generator.core.node.TypeCastingGenerator")
    public Optional<ThisExpr> toThisExpr() {
        return Optional.empty();
    }

    @Generated("com.github.javaparser.generator.core.node.TypeCastingGenerator")
    public Optional<TypeExpr> toTypeExpr() {
        return Optional.empty();
    }

    @Generated("com.github.javaparser.generator.core.node.TypeCastingGenerator")
    public Optional<UnaryExpr> toUnaryExpr() {
        return Optional.empty();
    }

    @Generated("com.github.javaparser.generator.core.node.TypeCastingGenerator")
    public Optional<VariableDeclarationExpr> toVariableDeclarationExpr() {
        return Optional.empty();
    }

    @Generated("com.github.javaparser.generator.core.node.TypeCastingGenerator")
    public boolean isSwitchExpr() {
        return false;
    }

    @Generated("com.github.javaparser.generator.core.node.TypeCastingGenerator")
    public SwitchExpr asSwitchExpr() {
<<<<<<< HEAD
        throw new IllegalStateException(f("%s is not an SwitchExpr, it is %s", this, this.getClass().getSimpleName()));
=======
        throw new IllegalStateException(f("%s is not SwitchExpr, it is %s", this, this.getClass().getSimpleName()));
>>>>>>> 9581a521
    }

    @Generated("com.github.javaparser.generator.core.node.TypeCastingGenerator")
    public Optional<SwitchExpr> toSwitchExpr() {
        return Optional.empty();
    }

    @Generated("com.github.javaparser.generator.core.node.TypeCastingGenerator")
    public void ifSwitchExpr(Consumer<SwitchExpr> action) {
    }

    @Generated("com.github.javaparser.generator.core.node.TypeCastingGenerator")
    public boolean isTextBlockLiteralExpr() {
        return false;
    }

    @Generated("com.github.javaparser.generator.core.node.TypeCastingGenerator")
    public TextBlockLiteralExpr asTextBlockLiteralExpr() {
<<<<<<< HEAD
        throw new IllegalStateException(f("%s is not an TextBlockLiteralExpr, it is %s", this, this.getClass().getSimpleName()));
=======
        throw new IllegalStateException(f("%s is not TextBlockLiteralExpr, it is %s", this, this.getClass().getSimpleName()));
>>>>>>> 9581a521
    }

    @Generated("com.github.javaparser.generator.core.node.TypeCastingGenerator")
    public Optional<TextBlockLiteralExpr> toTextBlockLiteralExpr() {
        return Optional.empty();
    }

    @Generated("com.github.javaparser.generator.core.node.TypeCastingGenerator")
    public void ifTextBlockLiteralExpr(Consumer<TextBlockLiteralExpr> action) {
    }

    @Generated("com.github.javaparser.generator.core.node.TypeCastingGenerator")
    public boolean isPatternExpr() {
        return false;
    }

    @Generated("com.github.javaparser.generator.core.node.TypeCastingGenerator")
    public PatternExpr asPatternExpr() {
        throw new IllegalStateException(f("%s is not an PatternExpr, it is %s", this, this.getClass().getSimpleName()));
    }

    @Generated("com.github.javaparser.generator.core.node.TypeCastingGenerator")
    public Optional<PatternExpr> toPatternExpr() {
        return Optional.empty();
    }

    @Generated("com.github.javaparser.generator.core.node.TypeCastingGenerator")
    public void ifPatternExpr(Consumer<PatternExpr> action) {
    }
}<|MERGE_RESOLUTION|>--- conflicted
+++ resolved
@@ -88,11 +88,7 @@
 
     @Generated("com.github.javaparser.generator.core.node.TypeCastingGenerator")
     public AnnotationExpr asAnnotationExpr() {
-<<<<<<< HEAD
-        throw new IllegalStateException(f("%s is not an AnnotationExpr, it is %s", this, this.getClass().getSimpleName()));
-=======
         throw new IllegalStateException(f("%s is not AnnotationExpr, it is %s", this, this.getClass().getSimpleName()));
->>>>>>> 9581a521
     }
 
     @Generated("com.github.javaparser.generator.core.node.TypeCastingGenerator")
@@ -102,11 +98,7 @@
 
     @Generated("com.github.javaparser.generator.core.node.TypeCastingGenerator")
     public ArrayAccessExpr asArrayAccessExpr() {
-<<<<<<< HEAD
-        throw new IllegalStateException(f("%s is not an ArrayAccessExpr, it is %s", this, this.getClass().getSimpleName()));
-=======
         throw new IllegalStateException(f("%s is not ArrayAccessExpr, it is %s", this, this.getClass().getSimpleName()));
->>>>>>> 9581a521
     }
 
     @Generated("com.github.javaparser.generator.core.node.TypeCastingGenerator")
@@ -116,11 +108,7 @@
 
     @Generated("com.github.javaparser.generator.core.node.TypeCastingGenerator")
     public ArrayCreationExpr asArrayCreationExpr() {
-<<<<<<< HEAD
-        throw new IllegalStateException(f("%s is not an ArrayCreationExpr, it is %s", this, this.getClass().getSimpleName()));
-=======
         throw new IllegalStateException(f("%s is not ArrayCreationExpr, it is %s", this, this.getClass().getSimpleName()));
->>>>>>> 9581a521
     }
 
     @Generated("com.github.javaparser.generator.core.node.TypeCastingGenerator")
@@ -130,11 +118,7 @@
 
     @Generated("com.github.javaparser.generator.core.node.TypeCastingGenerator")
     public ArrayInitializerExpr asArrayInitializerExpr() {
-<<<<<<< HEAD
-        throw new IllegalStateException(f("%s is not an ArrayInitializerExpr, it is %s", this, this.getClass().getSimpleName()));
-=======
         throw new IllegalStateException(f("%s is not ArrayInitializerExpr, it is %s", this, this.getClass().getSimpleName()));
->>>>>>> 9581a521
     }
 
     @Generated("com.github.javaparser.generator.core.node.TypeCastingGenerator")
@@ -144,11 +128,7 @@
 
     @Generated("com.github.javaparser.generator.core.node.TypeCastingGenerator")
     public AssignExpr asAssignExpr() {
-<<<<<<< HEAD
-        throw new IllegalStateException(f("%s is not an AssignExpr, it is %s", this, this.getClass().getSimpleName()));
-=======
         throw new IllegalStateException(f("%s is not AssignExpr, it is %s", this, this.getClass().getSimpleName()));
->>>>>>> 9581a521
     }
 
     @Generated("com.github.javaparser.generator.core.node.TypeCastingGenerator")
@@ -158,11 +138,7 @@
 
     @Generated("com.github.javaparser.generator.core.node.TypeCastingGenerator")
     public BinaryExpr asBinaryExpr() {
-<<<<<<< HEAD
-        throw new IllegalStateException(f("%s is not an BinaryExpr, it is %s", this, this.getClass().getSimpleName()));
-=======
         throw new IllegalStateException(f("%s is not BinaryExpr, it is %s", this, this.getClass().getSimpleName()));
->>>>>>> 9581a521
     }
 
     @Generated("com.github.javaparser.generator.core.node.TypeCastingGenerator")
@@ -172,11 +148,7 @@
 
     @Generated("com.github.javaparser.generator.core.node.TypeCastingGenerator")
     public BooleanLiteralExpr asBooleanLiteralExpr() {
-<<<<<<< HEAD
-        throw new IllegalStateException(f("%s is not an BooleanLiteralExpr, it is %s", this, this.getClass().getSimpleName()));
-=======
         throw new IllegalStateException(f("%s is not BooleanLiteralExpr, it is %s", this, this.getClass().getSimpleName()));
->>>>>>> 9581a521
     }
 
     @Generated("com.github.javaparser.generator.core.node.TypeCastingGenerator")
@@ -186,11 +158,7 @@
 
     @Generated("com.github.javaparser.generator.core.node.TypeCastingGenerator")
     public CastExpr asCastExpr() {
-<<<<<<< HEAD
-        throw new IllegalStateException(f("%s is not an CastExpr, it is %s", this, this.getClass().getSimpleName()));
-=======
         throw new IllegalStateException(f("%s is not CastExpr, it is %s", this, this.getClass().getSimpleName()));
->>>>>>> 9581a521
     }
 
     @Generated("com.github.javaparser.generator.core.node.TypeCastingGenerator")
@@ -200,11 +168,7 @@
 
     @Generated("com.github.javaparser.generator.core.node.TypeCastingGenerator")
     public CharLiteralExpr asCharLiteralExpr() {
-<<<<<<< HEAD
-        throw new IllegalStateException(f("%s is not an CharLiteralExpr, it is %s", this, this.getClass().getSimpleName()));
-=======
         throw new IllegalStateException(f("%s is not CharLiteralExpr, it is %s", this, this.getClass().getSimpleName()));
->>>>>>> 9581a521
     }
 
     @Generated("com.github.javaparser.generator.core.node.TypeCastingGenerator")
@@ -214,11 +178,7 @@
 
     @Generated("com.github.javaparser.generator.core.node.TypeCastingGenerator")
     public ClassExpr asClassExpr() {
-<<<<<<< HEAD
-        throw new IllegalStateException(f("%s is not an ClassExpr, it is %s", this, this.getClass().getSimpleName()));
-=======
         throw new IllegalStateException(f("%s is not ClassExpr, it is %s", this, this.getClass().getSimpleName()));
->>>>>>> 9581a521
     }
 
     @Generated("com.github.javaparser.generator.core.node.TypeCastingGenerator")
@@ -228,11 +188,7 @@
 
     @Generated("com.github.javaparser.generator.core.node.TypeCastingGenerator")
     public ConditionalExpr asConditionalExpr() {
-<<<<<<< HEAD
-        throw new IllegalStateException(f("%s is not an ConditionalExpr, it is %s", this, this.getClass().getSimpleName()));
-=======
         throw new IllegalStateException(f("%s is not ConditionalExpr, it is %s", this, this.getClass().getSimpleName()));
->>>>>>> 9581a521
     }
 
     @Generated("com.github.javaparser.generator.core.node.TypeCastingGenerator")
@@ -242,11 +198,7 @@
 
     @Generated("com.github.javaparser.generator.core.node.TypeCastingGenerator")
     public DoubleLiteralExpr asDoubleLiteralExpr() {
-<<<<<<< HEAD
-        throw new IllegalStateException(f("%s is not an DoubleLiteralExpr, it is %s", this, this.getClass().getSimpleName()));
-=======
         throw new IllegalStateException(f("%s is not DoubleLiteralExpr, it is %s", this, this.getClass().getSimpleName()));
->>>>>>> 9581a521
     }
 
     @Generated("com.github.javaparser.generator.core.node.TypeCastingGenerator")
@@ -256,11 +208,7 @@
 
     @Generated("com.github.javaparser.generator.core.node.TypeCastingGenerator")
     public EnclosedExpr asEnclosedExpr() {
-<<<<<<< HEAD
-        throw new IllegalStateException(f("%s is not an EnclosedExpr, it is %s", this, this.getClass().getSimpleName()));
-=======
         throw new IllegalStateException(f("%s is not EnclosedExpr, it is %s", this, this.getClass().getSimpleName()));
->>>>>>> 9581a521
     }
 
     @Generated("com.github.javaparser.generator.core.node.TypeCastingGenerator")
@@ -270,11 +218,7 @@
 
     @Generated("com.github.javaparser.generator.core.node.TypeCastingGenerator")
     public FieldAccessExpr asFieldAccessExpr() {
-<<<<<<< HEAD
-        throw new IllegalStateException(f("%s is not an FieldAccessExpr, it is %s", this, this.getClass().getSimpleName()));
-=======
         throw new IllegalStateException(f("%s is not FieldAccessExpr, it is %s", this, this.getClass().getSimpleName()));
->>>>>>> 9581a521
     }
 
     @Generated("com.github.javaparser.generator.core.node.TypeCastingGenerator")
@@ -284,11 +228,7 @@
 
     @Generated("com.github.javaparser.generator.core.node.TypeCastingGenerator")
     public InstanceOfExpr asInstanceOfExpr() {
-<<<<<<< HEAD
-        throw new IllegalStateException(f("%s is not an InstanceOfExpr, it is %s", this, this.getClass().getSimpleName()));
-=======
         throw new IllegalStateException(f("%s is not InstanceOfExpr, it is %s", this, this.getClass().getSimpleName()));
->>>>>>> 9581a521
     }
 
     @Generated("com.github.javaparser.generator.core.node.TypeCastingGenerator")
@@ -298,11 +238,7 @@
 
     @Generated("com.github.javaparser.generator.core.node.TypeCastingGenerator")
     public IntegerLiteralExpr asIntegerLiteralExpr() {
-<<<<<<< HEAD
-        throw new IllegalStateException(f("%s is not an IntegerLiteralExpr, it is %s", this, this.getClass().getSimpleName()));
-=======
         throw new IllegalStateException(f("%s is not IntegerLiteralExpr, it is %s", this, this.getClass().getSimpleName()));
->>>>>>> 9581a521
     }
 
     @Generated("com.github.javaparser.generator.core.node.TypeCastingGenerator")
@@ -312,11 +248,7 @@
 
     @Generated("com.github.javaparser.generator.core.node.TypeCastingGenerator")
     public LambdaExpr asLambdaExpr() {
-<<<<<<< HEAD
-        throw new IllegalStateException(f("%s is not an LambdaExpr, it is %s", this, this.getClass().getSimpleName()));
-=======
         throw new IllegalStateException(f("%s is not LambdaExpr, it is %s", this, this.getClass().getSimpleName()));
->>>>>>> 9581a521
     }
 
     @Generated("com.github.javaparser.generator.core.node.TypeCastingGenerator")
@@ -326,11 +258,7 @@
 
     @Generated("com.github.javaparser.generator.core.node.TypeCastingGenerator")
     public LiteralExpr asLiteralExpr() {
-<<<<<<< HEAD
-        throw new IllegalStateException(f("%s is not an LiteralExpr, it is %s", this, this.getClass().getSimpleName()));
-=======
         throw new IllegalStateException(f("%s is not LiteralExpr, it is %s", this, this.getClass().getSimpleName()));
->>>>>>> 9581a521
     }
 
     @Generated("com.github.javaparser.generator.core.node.TypeCastingGenerator")
@@ -340,11 +268,7 @@
 
     @Generated("com.github.javaparser.generator.core.node.TypeCastingGenerator")
     public LiteralStringValueExpr asLiteralStringValueExpr() {
-<<<<<<< HEAD
-        throw new IllegalStateException(f("%s is not an LiteralStringValueExpr, it is %s", this, this.getClass().getSimpleName()));
-=======
         throw new IllegalStateException(f("%s is not LiteralStringValueExpr, it is %s", this, this.getClass().getSimpleName()));
->>>>>>> 9581a521
     }
 
     @Generated("com.github.javaparser.generator.core.node.TypeCastingGenerator")
@@ -354,11 +278,7 @@
 
     @Generated("com.github.javaparser.generator.core.node.TypeCastingGenerator")
     public LongLiteralExpr asLongLiteralExpr() {
-<<<<<<< HEAD
-        throw new IllegalStateException(f("%s is not an LongLiteralExpr, it is %s", this, this.getClass().getSimpleName()));
-=======
         throw new IllegalStateException(f("%s is not LongLiteralExpr, it is %s", this, this.getClass().getSimpleName()));
->>>>>>> 9581a521
     }
 
     @Generated("com.github.javaparser.generator.core.node.TypeCastingGenerator")
@@ -368,11 +288,7 @@
 
     @Generated("com.github.javaparser.generator.core.node.TypeCastingGenerator")
     public MarkerAnnotationExpr asMarkerAnnotationExpr() {
-<<<<<<< HEAD
-        throw new IllegalStateException(f("%s is not an MarkerAnnotationExpr, it is %s", this, this.getClass().getSimpleName()));
-=======
         throw new IllegalStateException(f("%s is not MarkerAnnotationExpr, it is %s", this, this.getClass().getSimpleName()));
->>>>>>> 9581a521
     }
 
     @Generated("com.github.javaparser.generator.core.node.TypeCastingGenerator")
@@ -382,11 +298,7 @@
 
     @Generated("com.github.javaparser.generator.core.node.TypeCastingGenerator")
     public MethodCallExpr asMethodCallExpr() {
-<<<<<<< HEAD
-        throw new IllegalStateException(f("%s is not an MethodCallExpr, it is %s", this, this.getClass().getSimpleName()));
-=======
         throw new IllegalStateException(f("%s is not MethodCallExpr, it is %s", this, this.getClass().getSimpleName()));
->>>>>>> 9581a521
     }
 
     @Generated("com.github.javaparser.generator.core.node.TypeCastingGenerator")
@@ -396,11 +308,7 @@
 
     @Generated("com.github.javaparser.generator.core.node.TypeCastingGenerator")
     public MethodReferenceExpr asMethodReferenceExpr() {
-<<<<<<< HEAD
-        throw new IllegalStateException(f("%s is not an MethodReferenceExpr, it is %s", this, this.getClass().getSimpleName()));
-=======
         throw new IllegalStateException(f("%s is not MethodReferenceExpr, it is %s", this, this.getClass().getSimpleName()));
->>>>>>> 9581a521
     }
 
     @Generated("com.github.javaparser.generator.core.node.TypeCastingGenerator")
@@ -410,11 +318,7 @@
 
     @Generated("com.github.javaparser.generator.core.node.TypeCastingGenerator")
     public NameExpr asNameExpr() {
-<<<<<<< HEAD
-        throw new IllegalStateException(f("%s is not an NameExpr, it is %s", this, this.getClass().getSimpleName()));
-=======
         throw new IllegalStateException(f("%s is not NameExpr, it is %s", this, this.getClass().getSimpleName()));
->>>>>>> 9581a521
     }
 
     @Generated("com.github.javaparser.generator.core.node.TypeCastingGenerator")
@@ -424,11 +328,7 @@
 
     @Generated("com.github.javaparser.generator.core.node.TypeCastingGenerator")
     public NormalAnnotationExpr asNormalAnnotationExpr() {
-<<<<<<< HEAD
-        throw new IllegalStateException(f("%s is not an NormalAnnotationExpr, it is %s", this, this.getClass().getSimpleName()));
-=======
         throw new IllegalStateException(f("%s is not NormalAnnotationExpr, it is %s", this, this.getClass().getSimpleName()));
->>>>>>> 9581a521
     }
 
     @Generated("com.github.javaparser.generator.core.node.TypeCastingGenerator")
@@ -438,11 +338,7 @@
 
     @Generated("com.github.javaparser.generator.core.node.TypeCastingGenerator")
     public NullLiteralExpr asNullLiteralExpr() {
-<<<<<<< HEAD
-        throw new IllegalStateException(f("%s is not an NullLiteralExpr, it is %s", this, this.getClass().getSimpleName()));
-=======
         throw new IllegalStateException(f("%s is not NullLiteralExpr, it is %s", this, this.getClass().getSimpleName()));
->>>>>>> 9581a521
     }
 
     @Generated("com.github.javaparser.generator.core.node.TypeCastingGenerator")
@@ -452,11 +348,7 @@
 
     @Generated("com.github.javaparser.generator.core.node.TypeCastingGenerator")
     public ObjectCreationExpr asObjectCreationExpr() {
-<<<<<<< HEAD
-        throw new IllegalStateException(f("%s is not an ObjectCreationExpr, it is %s", this, this.getClass().getSimpleName()));
-=======
         throw new IllegalStateException(f("%s is not ObjectCreationExpr, it is %s", this, this.getClass().getSimpleName()));
->>>>>>> 9581a521
     }
 
     @Generated("com.github.javaparser.generator.core.node.TypeCastingGenerator")
@@ -466,11 +358,7 @@
 
     @Generated("com.github.javaparser.generator.core.node.TypeCastingGenerator")
     public SingleMemberAnnotationExpr asSingleMemberAnnotationExpr() {
-<<<<<<< HEAD
-        throw new IllegalStateException(f("%s is not an SingleMemberAnnotationExpr, it is %s", this, this.getClass().getSimpleName()));
-=======
         throw new IllegalStateException(f("%s is not SingleMemberAnnotationExpr, it is %s", this, this.getClass().getSimpleName()));
->>>>>>> 9581a521
     }
 
     @Generated("com.github.javaparser.generator.core.node.TypeCastingGenerator")
@@ -480,11 +368,7 @@
 
     @Generated("com.github.javaparser.generator.core.node.TypeCastingGenerator")
     public StringLiteralExpr asStringLiteralExpr() {
-<<<<<<< HEAD
-        throw new IllegalStateException(f("%s is not an StringLiteralExpr, it is %s", this, this.getClass().getSimpleName()));
-=======
         throw new IllegalStateException(f("%s is not StringLiteralExpr, it is %s", this, this.getClass().getSimpleName()));
->>>>>>> 9581a521
     }
 
     @Generated("com.github.javaparser.generator.core.node.TypeCastingGenerator")
@@ -494,11 +378,7 @@
 
     @Generated("com.github.javaparser.generator.core.node.TypeCastingGenerator")
     public SuperExpr asSuperExpr() {
-<<<<<<< HEAD
-        throw new IllegalStateException(f("%s is not an SuperExpr, it is %s", this, this.getClass().getSimpleName()));
-=======
         throw new IllegalStateException(f("%s is not SuperExpr, it is %s", this, this.getClass().getSimpleName()));
->>>>>>> 9581a521
     }
 
     @Generated("com.github.javaparser.generator.core.node.TypeCastingGenerator")
@@ -508,11 +388,7 @@
 
     @Generated("com.github.javaparser.generator.core.node.TypeCastingGenerator")
     public ThisExpr asThisExpr() {
-<<<<<<< HEAD
-        throw new IllegalStateException(f("%s is not an ThisExpr, it is %s", this, this.getClass().getSimpleName()));
-=======
         throw new IllegalStateException(f("%s is not ThisExpr, it is %s", this, this.getClass().getSimpleName()));
->>>>>>> 9581a521
     }
 
     @Generated("com.github.javaparser.generator.core.node.TypeCastingGenerator")
@@ -522,11 +398,7 @@
 
     @Generated("com.github.javaparser.generator.core.node.TypeCastingGenerator")
     public TypeExpr asTypeExpr() {
-<<<<<<< HEAD
-        throw new IllegalStateException(f("%s is not an TypeExpr, it is %s", this, this.getClass().getSimpleName()));
-=======
         throw new IllegalStateException(f("%s is not TypeExpr, it is %s", this, this.getClass().getSimpleName()));
->>>>>>> 9581a521
     }
 
     @Generated("com.github.javaparser.generator.core.node.TypeCastingGenerator")
@@ -536,11 +408,7 @@
 
     @Generated("com.github.javaparser.generator.core.node.TypeCastingGenerator")
     public UnaryExpr asUnaryExpr() {
-<<<<<<< HEAD
-        throw new IllegalStateException(f("%s is not an UnaryExpr, it is %s", this, this.getClass().getSimpleName()));
-=======
         throw new IllegalStateException(f("%s is not UnaryExpr, it is %s", this, this.getClass().getSimpleName()));
->>>>>>> 9581a521
     }
 
     @Generated("com.github.javaparser.generator.core.node.TypeCastingGenerator")
@@ -550,11 +418,7 @@
 
     @Generated("com.github.javaparser.generator.core.node.TypeCastingGenerator")
     public VariableDeclarationExpr asVariableDeclarationExpr() {
-<<<<<<< HEAD
-        throw new IllegalStateException(f("%s is not an VariableDeclarationExpr, it is %s", this, this.getClass().getSimpleName()));
-=======
         throw new IllegalStateException(f("%s is not VariableDeclarationExpr, it is %s", this, this.getClass().getSimpleName()));
->>>>>>> 9581a521
     }
 
     @Generated("com.github.javaparser.generator.core.node.TypeCastingGenerator")
@@ -877,11 +741,7 @@
 
     @Generated("com.github.javaparser.generator.core.node.TypeCastingGenerator")
     public SwitchExpr asSwitchExpr() {
-<<<<<<< HEAD
-        throw new IllegalStateException(f("%s is not an SwitchExpr, it is %s", this, this.getClass().getSimpleName()));
-=======
         throw new IllegalStateException(f("%s is not SwitchExpr, it is %s", this, this.getClass().getSimpleName()));
->>>>>>> 9581a521
     }
 
     @Generated("com.github.javaparser.generator.core.node.TypeCastingGenerator")
@@ -900,11 +760,7 @@
 
     @Generated("com.github.javaparser.generator.core.node.TypeCastingGenerator")
     public TextBlockLiteralExpr asTextBlockLiteralExpr() {
-<<<<<<< HEAD
-        throw new IllegalStateException(f("%s is not an TextBlockLiteralExpr, it is %s", this, this.getClass().getSimpleName()));
-=======
         throw new IllegalStateException(f("%s is not TextBlockLiteralExpr, it is %s", this, this.getClass().getSimpleName()));
->>>>>>> 9581a521
     }
 
     @Generated("com.github.javaparser.generator.core.node.TypeCastingGenerator")
@@ -923,7 +779,7 @@
 
     @Generated("com.github.javaparser.generator.core.node.TypeCastingGenerator")
     public PatternExpr asPatternExpr() {
-        throw new IllegalStateException(f("%s is not an PatternExpr, it is %s", this, this.getClass().getSimpleName()));
+        throw new IllegalStateException(f("%s is not PatternExpr, it is %s", this, this.getClass().getSimpleName()));
     }
 
     @Generated("com.github.javaparser.generator.core.node.TypeCastingGenerator")
