/*
 * Copyright (C) 2007-2010 Júlio Vilmar Gesser.
 * Copyright (C) 2011, 2013-2016 The JavaParser Team.
 *
 * This file is part of JavaParser.
 * 
 * JavaParser can be used either under the terms of
 * a) the GNU Lesser General Public License as published by
 *     the Free Software Foundation, either version 3 of the License, or
 *     (at your option) any later version.
 * b) the terms of the Apache License 
 *
 * You should have received a copy of both licenses in LICENCE.LGPL and
 * LICENCE.APACHE. Please refer to those files for details.
 *
 * JavaParser is distributed in the hope that it will be useful,
 * but WITHOUT ANY WARRANTY; without even the implied warranty of
 * MERCHANTABILITY or FITNESS FOR A PARTICULAR PURPOSE.  See the
 * GNU Lesser General Public License for more details.
 */

package com.github.javaparser.ast.type;

import com.github.javaparser.Range;
import com.github.javaparser.ast.NodeList;
import com.github.javaparser.ast.nodeTypes.NodeWithAnnotations;
import com.github.javaparser.ast.observing.ObservableProperty;
import com.github.javaparser.ast.visitor.GenericVisitor;
import com.github.javaparser.ast.visitor.VoidVisitor;

import java.util.HashMap;

/**
 * @author Julio Vilmar Gesser
 */
public final class PrimitiveType extends Type<PrimitiveType> implements NodeWithAnnotations<PrimitiveType> {

    public static final PrimitiveType BYTE_TYPE = new PrimitiveType(Primitive.Byte);

    public static final PrimitiveType SHORT_TYPE = new PrimitiveType(Primitive.Short);

    public static final PrimitiveType INT_TYPE = new PrimitiveType(Primitive.Int);

    public static final PrimitiveType LONG_TYPE = new PrimitiveType(Primitive.Long);

    public static final PrimitiveType FLOAT_TYPE = new PrimitiveType(Primitive.Float);

    public static final PrimitiveType DOUBLE_TYPE = new PrimitiveType(Primitive.Double);

    public static final PrimitiveType BOOLEAN_TYPE = new PrimitiveType(Primitive.Boolean);

    public static final PrimitiveType CHAR_TYPE = new PrimitiveType(Primitive.Char);

    public enum Primitive {
        Boolean("Boolean", "boolean"),
        Char("Character", "char"),
        Byte("Byte", "byte"),
        Short("Short", "short"),
        Int("Integer", "int"),
        Long("Long", "long"),
        Float("Float", "float"),
        Double("Double", "double");

        final String nameOfBoxedType;
        private String asString;

<<<<<<< HEAD
	public PrimitiveType() {
        this(null, Primitive.Int);
	}

	public PrimitiveType(final Primitive type) {
        this(null, type);
	}
=======
        public ClassOrInterfaceType toBoxedType() {
            return new ClassOrInterfaceType(nameOfBoxedType);
        }
>>>>>>> 1ad9a766

        public String asString() {
            return asString;
        }

        Primitive(String nameOfBoxedType, String asString) {
            this.nameOfBoxedType = nameOfBoxedType;
            this.asString = asString;
        }
    }

    static final HashMap<String, Primitive> unboxMap = new HashMap<>();

    static {
        for (Primitive unboxedType : Primitive.values()) {
            unboxMap.put(unboxedType.nameOfBoxedType, unboxedType);
        }
    }

    private Primitive type;

    public PrimitiveType() {
        this(Range.UNKNOWN, Primitive.Int);
    }

    public PrimitiveType(final Primitive type) {
        this(Range.UNKNOWN, type);
    }

    public PrimitiveType(Range range, final Primitive type) {
        super(range, new NodeList<>());
        setType(type);
    }

    @Override
    public <R, A> R accept(final GenericVisitor<R, A> v, final A arg) {
        return v.visit(this, arg);
    }

    @Override
    public <A> void accept(final VoidVisitor<A> v, final A arg) {
        v.visit(this, arg);
    }

    public Primitive getType() {
        return type;
    }

    public ClassOrInterfaceType toBoxedType() {
        return type.toBoxedType();
    }

    public PrimitiveType setType(final Primitive type) {
        notifyPropertyChange(ObservableProperty.TYPE, this.type, type);
        this.type = type;
        return this;
    }

    public String asString() {
        return type.asString();
    }
}<|MERGE_RESOLUTION|>--- conflicted
+++ resolved
@@ -64,19 +64,9 @@
         final String nameOfBoxedType;
         private String asString;
 
-<<<<<<< HEAD
-	public PrimitiveType() {
-        this(null, Primitive.Int);
-	}
-
-	public PrimitiveType(final Primitive type) {
-        this(null, type);
-	}
-=======
         public ClassOrInterfaceType toBoxedType() {
             return new ClassOrInterfaceType(nameOfBoxedType);
         }
->>>>>>> 1ad9a766
 
         public String asString() {
             return asString;
@@ -98,13 +88,13 @@
 
     private Primitive type;
 
-    public PrimitiveType() {
-        this(Range.UNKNOWN, Primitive.Int);
-    }
+	public PrimitiveType() {
+        this(null, Primitive.Int);
+	}
 
-    public PrimitiveType(final Primitive type) {
-        this(Range.UNKNOWN, type);
-    }
+	public PrimitiveType(final Primitive type) {
+        this(null, type);
+	}
 
     public PrimitiveType(Range range, final Primitive type) {
         super(range, new NodeList<>());
