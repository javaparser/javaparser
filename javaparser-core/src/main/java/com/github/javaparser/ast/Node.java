/*
 * Copyright (C) 2007-2010 Júlio Vilmar Gesser.
 * Copyright (C) 2011, 2013-2016 The JavaParser Team.
 *
 * This file is part of JavaParser.
 * 
 * JavaParser can be used either under the terms of
 * a) the GNU Lesser General Public License as published by
 *     the Free Software Foundation, either version 3 of the License, or
 *     (at your option) any later version.
 * b) the terms of the Apache License 
 *
 * You should have received a copy of both licenses in LICENCE.LGPL and
 * LICENCE.APACHE. Please refer to those files for details.
 *
 * JavaParser is distributed in the hope that it will be useful,
 * but WITHOUT ANY WARRANTY; without even the implied warranty of
 * MERCHANTABILITY or FITNESS FOR A PARTICULAR PURPOSE.  See the
 * GNU Lesser General Public License for more details.
 */

package com.github.javaparser.ast;

import java.lang.reflect.Field;
import java.util.ArrayList;
import java.util.Collection;
import java.util.IdentityHashMap;
import java.util.LinkedList;
import java.util.List;
import java.util.Optional;

import com.github.javaparser.HasParentNode;
import com.github.javaparser.Position;
import com.github.javaparser.Range;
import com.github.javaparser.ast.comments.BlockComment;
import com.github.javaparser.ast.comments.Comment;
import com.github.javaparser.ast.comments.LineComment;
import com.github.javaparser.ast.visitor.*;

import java.util.*;

import static java.util.Collections.*;

/**
 * Abstract class for all nodes of the AST.
 *
 * Each Node can have one associated comment which describe it and
 * a number of "orphan comments" which it contains but are not specifically
 * associated to any element.
 * 
 * @author Julio Vilmar Gesser
 */
// Use <Node> to prevent Node from becoming generic.
public abstract class Node implements Cloneable, HasParentNode<Node>, Visitable {
    /**
     * This can be used to sort nodes on position.
     */
    public static Comparator<Node> NODE_BY_BEGIN_POSITION = (a, b) -> a.getBegin().compareTo(b.getBegin());

    private Range range;

    private Node parentNode;

    private List<Node> childrenNodes = new LinkedList<>();
    private List<Comment> orphanComments = new LinkedList<>();

    private IdentityHashMap<UserDataKey<?>, Object> userData = null;

    private Comment comment;

    public Node(Range range) {
        this.range = range;
    }
    
    /**
     * This is a comment associated with this node.
     *
     * @return comment property
     */
    public final Comment getComment() {
        return comment;
    }

    /**
     * The begin position of this node in the source file.
     */
    public Position getBegin() {
        return range.begin;
    }

    /**
     * The end position of this node in the source file.
     */
    public Position getEnd() {
        return range.end;
    }

    /**
     * Sets the begin position of this node in the source file.
     */
    public Node setBegin(Position begin) {
        range = range.withBegin(begin);
        return this;
    }

    /**
     * Sets the end position of this node in the source file.
     */
    public Node setEnd(Position end) {
        range = range.withEnd(end);
        return this;
    }

    /**
     * @return the range of characters in the source code that this node covers.
     */
    public Range getRange() {
        return range;
    }

    /**
     * @param range the range of characters in the source code that this node covers.
     */
    public Node setRange(Range range) {
        this.range = range;
        return this;
    }

    /**
     * Use this to store additional information to this node.
     *
     * @param comment to be set
     */
    public final Node setComment(final Comment comment) {
        if (comment != null && (this instanceof Comment)) {
            throw new RuntimeException("A comment can not be commented");
        }
        if (this.comment != null) {
            this.comment.setCommentedNode(null);
        }
        this.comment = comment;
        if (comment != null) {
            this.comment.setCommentedNode(this);
        }
        return this;
    }

    /**
     * Use this to store additional information to this node.
     *
     * @param comment to be set
     */
    public final Node setLineComment(String comment) {
        return setComment(new LineComment(comment));
    }

    /**
     * Use this to store additional information to this node.
     *
     * @param comment to be set
     */
    public final Node setBlockComment(String comment) {
        return setComment(new BlockComment(comment));
    }

    /**
     * Return the String representation of this node.
     * 
     * @return the String representation of this node
     */
    @Override
    public final String toString() {
        final DumpVisitor visitor = new DumpVisitor();
        accept(visitor, null);
        return visitor.getSource();
    }

    public final String toStringWithoutComments() {
        final DumpVisitor visitor = new DumpVisitor(false);
        accept(visitor, null);
        return visitor.getSource();
    }

    @Override
    public final int hashCode() {
        return toString().hashCode();
    }

    @Override
    public boolean equals(final Object obj) {
        if (obj == null || !(obj instanceof Node)) {
            return false;
        }
        return EqualsVisitor.equals(this, (Node) obj);
    }

    @Override
    public Node clone() {
        return (Node) accept(new CloneVisitor(), null);
    }

    @Override
    public Node getParentNode() {
        return parentNode;
    }

    /**
     * Contains all nodes that have this node set as their parent.
     * You can add nodes to it by setting a node's parent to this node.
     * You can remove nodes from it by setting a child node's parent to something other than this node.
     *
     * @return all nodes that have this node as their parent.
     */
    public List<Node> getChildNodes() {
        return unmodifiableList(childrenNodes);
    }

<<<<<<< HEAD
=======
    /**
     * Before 3.0.0.alpha-5, if we had a list of nodes, those nodes would not have the list
     * as its parent, but the node containing the list.
     * This method returns the children in that way: there are no lists, and all nodes that are
     * in lists are directly in this list.
     * @deprecated this will be gone in 3.0.0 release.
     */
    @Deprecated
    public List<Node> getBackwardsCompatibleChildrenNodes() {
        List<Node> children = new ArrayList<>();
        for (Node childNode : getChildNodes()) {
            // Avoid attributing comments to NodeLists by pretending they don't exist.
            if (childNode instanceof NodeList) {
                for (Node subChildNode : ((NodeList<Node>) childNode)) {
                    children.add(subChildNode);
                }
            } else {
                children.add(childNode);
            }
        }
        PositionUtils.sortByBeginPosition(children);
        return children;
    }

>>>>>>> f755b7e4
    public <N extends Node> boolean containsWithin(N other) {
        return range.contains(other.getRange());
    }

    public void addOrphanComment(Comment comment) {
        orphanComments.add(comment);
        comment.setParentNode(this);
    }

    /**
     * This is a list of Comment which are inside the node and are not associated
     * with any meaningful AST Node.
     *
     * For example, comments at the end of methods (immediately before the parenthesis)
     * or at the end of CompilationUnit are orphan comments.
     *
     * When more than one comment preceeds a statement, the one immediately preceding it
     * it is associated with the statements, while the others are orphans.
     * 
     * @return all comments that cannot be attributed to a concept
     */
    public List<Comment> getOrphanComments() {
        return orphanComments;
    }

    /**
     * This is the list of Comment which are contained in the Node either because
     * they are properly associated to one of its children or because they are floating
     * around inside the Node
     * 
     * @return all Comments within the node as a list
     */
    public List<Comment> getAllContainedComments() {
        List<Comment> comments = new LinkedList<>();
        comments.addAll(getOrphanComments());

        for (Node child : getChildNodes()) {
            if (child.getComment() != null) {
                comments.add(child.getComment());
            }
            comments.addAll(child.getAllContainedComments());
        }

        return comments;
    }

    /**
     * Assign a new parent to this node, removing it
     * from the list of children of the previous parent, if any.
     *
     * @param parentNode node to be set as parent
     */
    @Override
    public Node setParentNode(Node parentNode) {
        // remove from old parent, if any
        if (this.parentNode != null) {
            this.parentNode.childrenNodes.remove(this);
        }
        this.parentNode = parentNode;
        // add to new parent, if any
        if (this.parentNode != null) {
            this.parentNode.childrenNodes.add(this);
        }
        return this;
    }

    public static final int ABSOLUTE_BEGIN_LINE = -1;
    public static final int ABSOLUTE_END_LINE = -2;

    public boolean isPositionedAfter(Position position) {
        return range.isAfter(position);
    }

    public boolean isPositionedBefore(Position position) {
        return range.isBefore(position);
    }

    public boolean hasComment() {
        return comment != null;
    }

    public void tryAddImportToParentCompilationUnit(Class<?> clazz) {
        CompilationUnit parentNode = getParentNodeOfType(CompilationUnit.class);
        if (parentNode != null) {
            parentNode.addImport(clazz);
        }
    }

    /**
     * Recursively finds all nodes of a certain type.
     *
     * @param clazz the type of node to find.
     */
    public <N extends Node> List<N> getNodesByType(Class<N> clazz) {
        List<N> nodes = new ArrayList<>();
        for (Node child : getChildNodes()) {
            if (clazz.isInstance(child)) {
                nodes.add(clazz.cast(child));
            }
            nodes.addAll(child.getNodesByType(clazz));
        }
        return nodes;
    }

    /**
     * Gets user data for this component using the given key.
     *
     * @param <M>
     *            The type of the user data.
     *
     * @param key
     *            The key for the data
     * @return The user data or null of no user data was found for the given key
     * @see UserDataKey
     */
    public <M> M getUserData(final UserDataKey<M> key) {
        if (userData == null) {
            return null;
        }
        return (M) userData.get(key);
    }

    /**
     * Sets user data for this component using the given key.
     * For information on creating UserDataKey, see {@link UserDataKey}.
     *
     * @param <M>
     *            The type of user data
     *
     * @param key
     *            The singleton key for the user data
     * @param object
     *            The user data object
     * @throws IllegalArgumentException
     * @see UserDataKey
     */
    public <M> void setUserData(UserDataKey<M> key, M object) {
        if (userData == null) {
            userData = new IdentityHashMap<>();
        }
        userData.put(key, object);
    }

    /**
     * Try to remove this node from the parent
     * 
     * @return true if removed, false otherwise
     * @throws RuntimeException if it fails in an unexpected way
     */
    public boolean remove() {
        Node parentNode = this.parentNode;
        if (parentNode == null)
            return false;
        boolean success = false;
        Class<?> parentClass = parentNode.getClass();
        while (parentClass != Object.class) {
            for (Field f : parentClass.getDeclaredFields()) {
                f.setAccessible(true);
                try {
                    Object object = f.get(parentNode);
                    if (object == null)
                        continue;
                    if (Collection.class.isAssignableFrom(object.getClass())) {
                        Collection<?> l = (Collection<?>) object;
                        boolean remove = l.remove(this);
                        success |= remove;
                    } else if (NodeList.class.isAssignableFrom(object.getClass())) {
                        NodeList<Node> l = (NodeList<Node>) object;
                        success |= l.remove(this);
                    } else if (Optional.class.equals(f.getType())) {
                        Optional<?> opt = (Optional<?>) object;
                        if (opt.isPresent())
                            if (opt.get() == this)
                                f.set(parentNode, Optional.empty());
                    } else if (object == this) {
                        f.set(parentNode, null);
                        success |= true;
                    }
                } catch (IllegalArgumentException | IllegalAccessException e) {
                    throw new RuntimeException("Error while removing " + getClass().getSimpleName(), e);
                }
            }
            parentClass = parentClass.getSuperclass();
        }
        setParentNode(null);
        return success;
    }

    @Override
    public Node getParentNodeForChildren() {
        return this;
    }

    protected void setAsParentNodeOf(NodeList<? extends Node> list) {
        if (list != null) {
            list.setParentNode(getParentNodeForChildren());
        }
    }
}<|MERGE_RESOLUTION|>--- conflicted
+++ resolved
@@ -215,33 +215,6 @@
         return unmodifiableList(childrenNodes);
     }
 
-<<<<<<< HEAD
-=======
-    /**
-     * Before 3.0.0.alpha-5, if we had a list of nodes, those nodes would not have the list
-     * as its parent, but the node containing the list.
-     * This method returns the children in that way: there are no lists, and all nodes that are
-     * in lists are directly in this list.
-     * @deprecated this will be gone in 3.0.0 release.
-     */
-    @Deprecated
-    public List<Node> getBackwardsCompatibleChildrenNodes() {
-        List<Node> children = new ArrayList<>();
-        for (Node childNode : getChildNodes()) {
-            // Avoid attributing comments to NodeLists by pretending they don't exist.
-            if (childNode instanceof NodeList) {
-                for (Node subChildNode : ((NodeList<Node>) childNode)) {
-                    children.add(subChildNode);
-                }
-            } else {
-                children.add(childNode);
-            }
-        }
-        PositionUtils.sortByBeginPosition(children);
-        return children;
-    }
-
->>>>>>> f755b7e4
     public <N extends Node> boolean containsWithin(N other) {
         return range.contains(other.getRange());
     }
