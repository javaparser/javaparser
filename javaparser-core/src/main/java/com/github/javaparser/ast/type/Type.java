/*
 * Copyright (C) 2007-2010 Júlio Vilmar Gesser.
 * Copyright (C) 2011, 2013-2020 The JavaParser Team.
 *
 * This file is part of JavaParser.
 *
 * JavaParser can be used either under the terms of
 * a) the GNU Lesser General Public License as published by
 *     the Free Software Foundation, either version 3 of the License, or
 *     (at your option) any later version.
 * b) the terms of the Apache License
 *
 * You should have received a copy of both licenses in LICENCE.LGPL and
 * LICENCE.APACHE. Please refer to those files for details.
 *
 * JavaParser is distributed in the hope that it will be useful,
 * but WITHOUT ANY WARRANTY; without even the implied warranty of
 * MERCHANTABILITY or FITNESS FOR A PARTICULAR PURPOSE.  See the
 * GNU Lesser General Public License for more details.
 */
package com.github.javaparser.ast.type;

import com.github.javaparser.ast.AllFieldsConstructor;
import com.github.javaparser.ast.Node;
import com.github.javaparser.ast.NodeList;
import com.github.javaparser.ast.expr.AnnotationExpr;
import com.github.javaparser.ast.observer.ObservableProperty;
import com.github.javaparser.ast.visitor.CloneVisitor;
import com.github.javaparser.metamodel.JavaParserMetaModel;
import com.github.javaparser.metamodel.TypeMetaModel;
import static com.github.javaparser.utils.Utils.assertNotNull;
import com.github.javaparser.TokenRange;
import com.github.javaparser.resolution.Resolvable;
import com.github.javaparser.resolution.types.ResolvedType;
import com.github.javaparser.ast.Generated;
import java.util.function.Consumer;
import static com.github.javaparser.utils.CodeGenerationUtils.f;
import java.util.Optional;

/**
 * Base class for types.
 *
 * @author Julio Vilmar Gesser
 */
public abstract class Type extends Node implements Resolvable<ResolvedType> {

    private NodeList<AnnotationExpr> annotations;

    /**
     * Several sub classes do not support annotations.
     * This is a support constructor for them.
     */
    protected Type(TokenRange range) {
        this(range, new NodeList<>());
    }

    @AllFieldsConstructor
    public Type(NodeList<AnnotationExpr> annotations) {
        this(null, annotations);
    }

    /**
     * This constructor is used by the parser and is considered private.
     */
    @Generated("com.github.javaparser.generator.core.node.MainConstructorGenerator")
    public Type(TokenRange tokenRange, NodeList<AnnotationExpr> annotations) {
        super(tokenRange);
        setAnnotations(annotations);
        customInitialization();
    }

    @Generated("com.github.javaparser.generator.core.node.PropertyGenerator")
    public NodeList<AnnotationExpr> getAnnotations() {
        return annotations;
    }

    public AnnotationExpr getAnnotation(int i) {
        return getAnnotations().get(i);
    }

    @Generated("com.github.javaparser.generator.core.node.PropertyGenerator")
    public Type setAnnotations(final NodeList<AnnotationExpr> annotations) {
        assertNotNull(annotations);
        if (annotations == this.annotations) {
            return (Type) this;
        }
        notifyPropertyChange(ObservableProperty.ANNOTATIONS, this.annotations, annotations);
        if (this.annotations != null)
            this.annotations.setParentNode(null);
        this.annotations = annotations;
        setAsParentNodeOf(annotations);
        return this;
    }

    /**
     * Finds the element type, meaning: the type without ArrayTypes around it.
     * <p>
     * In "{@code int[] a[];}", the element type is int.
     */
    public Type getElementType() {
        if (this instanceof ArrayType) {
            return ((ArrayType) this).getComponentType().getElementType();
        }
        return this;
    }

    public int getArrayLevel() {
        if (this instanceof ArrayType) {
            return 1 + ((ArrayType) this).getComponentType().getArrayLevel();
        } else {
            return 0;
        }
    }

    @Override
    @Generated("com.github.javaparser.generator.core.node.RemoveMethodGenerator")
    public boolean remove(Node node) {
        if (node == null)
            return false;
        for (int i = 0; i < annotations.size(); i++) {
            if (annotations.get(i) == node) {
                annotations.remove(i);
                return true;
            }
        }
        return super.remove(node);
    }

    public abstract String asString();

    @Override
    @Generated("com.github.javaparser.generator.core.node.CloneGenerator")
    public Type clone() {
        return (Type) accept(new CloneVisitor(), null);
    }

    @Override
    @Generated("com.github.javaparser.generator.core.node.GetMetaModelGenerator")
    public TypeMetaModel getMetaModel() {
        return JavaParserMetaModel.typeMetaModel;
    }

    @Override
    @Generated("com.github.javaparser.generator.core.node.ReplaceMethodGenerator")
    public boolean replace(Node node, Node replacementNode) {
        if (node == null)
            return false;
        for (int i = 0; i < annotations.size(); i++) {
            if (annotations.get(i) == node) {
                annotations.set(i, (AnnotationExpr) replacementNode);
                return true;
            }
        }
        return super.replace(node, replacementNode);
    }

    @Generated("com.github.javaparser.generator.core.node.TypeCastingGenerator")
    public boolean isArrayType() {
        return false;
    }

    @Generated("com.github.javaparser.generator.core.node.TypeCastingGenerator")
    public ArrayType asArrayType() {
<<<<<<< HEAD
        throw new IllegalStateException(f("%s is not an ArrayType, it is %s", this, this.getClass().getSimpleName()));
=======
        throw new IllegalStateException(f("%s is not ArrayType, it is %s", this, this.getClass().getSimpleName()));
>>>>>>> 9581a521
    }

    @Generated("com.github.javaparser.generator.core.node.TypeCastingGenerator")
    public boolean isClassOrInterfaceType() {
        return false;
    }

    @Generated("com.github.javaparser.generator.core.node.TypeCastingGenerator")
    public ClassOrInterfaceType asClassOrInterfaceType() {
<<<<<<< HEAD
        throw new IllegalStateException(f("%s is not an ClassOrInterfaceType, it is %s", this, this.getClass().getSimpleName()));
=======
        throw new IllegalStateException(f("%s is not ClassOrInterfaceType, it is %s", this, this.getClass().getSimpleName()));
>>>>>>> 9581a521
    }

    @Generated("com.github.javaparser.generator.core.node.TypeCastingGenerator")
    public boolean isIntersectionType() {
        return false;
    }

    @Generated("com.github.javaparser.generator.core.node.TypeCastingGenerator")
    public IntersectionType asIntersectionType() {
<<<<<<< HEAD
        throw new IllegalStateException(f("%s is not an IntersectionType, it is %s", this, this.getClass().getSimpleName()));
=======
        throw new IllegalStateException(f("%s is not IntersectionType, it is %s", this, this.getClass().getSimpleName()));
>>>>>>> 9581a521
    }

    @Generated("com.github.javaparser.generator.core.node.TypeCastingGenerator")
    public boolean isPrimitiveType() {
        return false;
    }

    @Generated("com.github.javaparser.generator.core.node.TypeCastingGenerator")
    public PrimitiveType asPrimitiveType() {
<<<<<<< HEAD
        throw new IllegalStateException(f("%s is not an PrimitiveType, it is %s", this, this.getClass().getSimpleName()));
=======
        throw new IllegalStateException(f("%s is not PrimitiveType, it is %s", this, this.getClass().getSimpleName()));
>>>>>>> 9581a521
    }

    @Generated("com.github.javaparser.generator.core.node.TypeCastingGenerator")
    public boolean isReferenceType() {
        return false;
    }

    @Generated("com.github.javaparser.generator.core.node.TypeCastingGenerator")
    public ReferenceType asReferenceType() {
<<<<<<< HEAD
        throw new IllegalStateException(f("%s is not an ReferenceType, it is %s", this, this.getClass().getSimpleName()));
=======
        throw new IllegalStateException(f("%s is not ReferenceType, it is %s", this, this.getClass().getSimpleName()));
>>>>>>> 9581a521
    }

    @Generated("com.github.javaparser.generator.core.node.TypeCastingGenerator")
    public boolean isTypeParameter() {
        return false;
    }

    @Generated("com.github.javaparser.generator.core.node.TypeCastingGenerator")
    public TypeParameter asTypeParameter() {
<<<<<<< HEAD
        throw new IllegalStateException(f("%s is not an TypeParameter, it is %s", this, this.getClass().getSimpleName()));
=======
        throw new IllegalStateException(f("%s is not TypeParameter, it is %s", this, this.getClass().getSimpleName()));
>>>>>>> 9581a521
    }

    @Generated("com.github.javaparser.generator.core.node.TypeCastingGenerator")
    public boolean isUnionType() {
        return false;
    }

    @Generated("com.github.javaparser.generator.core.node.TypeCastingGenerator")
    public UnionType asUnionType() {
<<<<<<< HEAD
        throw new IllegalStateException(f("%s is not an UnionType, it is %s", this, this.getClass().getSimpleName()));
=======
        throw new IllegalStateException(f("%s is not UnionType, it is %s", this, this.getClass().getSimpleName()));
>>>>>>> 9581a521
    }

    @Generated("com.github.javaparser.generator.core.node.TypeCastingGenerator")
    public boolean isUnknownType() {
        return false;
    }

    @Generated("com.github.javaparser.generator.core.node.TypeCastingGenerator")
    public UnknownType asUnknownType() {
<<<<<<< HEAD
        throw new IllegalStateException(f("%s is not an UnknownType, it is %s", this, this.getClass().getSimpleName()));
=======
        throw new IllegalStateException(f("%s is not UnknownType, it is %s", this, this.getClass().getSimpleName()));
>>>>>>> 9581a521
    }

    @Generated("com.github.javaparser.generator.core.node.TypeCastingGenerator")
    public boolean isVoidType() {
        return false;
    }

    @Generated("com.github.javaparser.generator.core.node.TypeCastingGenerator")
    public VoidType asVoidType() {
<<<<<<< HEAD
        throw new IllegalStateException(f("%s is not an VoidType, it is %s", this, this.getClass().getSimpleName()));
=======
        throw new IllegalStateException(f("%s is not VoidType, it is %s", this, this.getClass().getSimpleName()));
>>>>>>> 9581a521
    }

    @Generated("com.github.javaparser.generator.core.node.TypeCastingGenerator")
    public boolean isWildcardType() {
        return false;
    }

    @Generated("com.github.javaparser.generator.core.node.TypeCastingGenerator")
    public WildcardType asWildcardType() {
<<<<<<< HEAD
        throw new IllegalStateException(f("%s is not an WildcardType, it is %s", this, this.getClass().getSimpleName()));
=======
        throw new IllegalStateException(f("%s is not WildcardType, it is %s", this, this.getClass().getSimpleName()));
>>>>>>> 9581a521
    }

    @Generated("com.github.javaparser.generator.core.node.TypeCastingGenerator")
    public void ifArrayType(Consumer<ArrayType> action) {
    }

    @Generated("com.github.javaparser.generator.core.node.TypeCastingGenerator")
    public void ifClassOrInterfaceType(Consumer<ClassOrInterfaceType> action) {
    }

    @Generated("com.github.javaparser.generator.core.node.TypeCastingGenerator")
    public void ifIntersectionType(Consumer<IntersectionType> action) {
    }

    @Generated("com.github.javaparser.generator.core.node.TypeCastingGenerator")
    public void ifPrimitiveType(Consumer<PrimitiveType> action) {
    }

    @Generated("com.github.javaparser.generator.core.node.TypeCastingGenerator")
    public void ifReferenceType(Consumer<ReferenceType> action) {
    }

    @Generated("com.github.javaparser.generator.core.node.TypeCastingGenerator")
    public void ifTypeParameter(Consumer<TypeParameter> action) {
    }

    @Generated("com.github.javaparser.generator.core.node.TypeCastingGenerator")
    public void ifUnionType(Consumer<UnionType> action) {
    }

    @Generated("com.github.javaparser.generator.core.node.TypeCastingGenerator")
    public void ifUnknownType(Consumer<UnknownType> action) {
    }

    @Generated("com.github.javaparser.generator.core.node.TypeCastingGenerator")
    public void ifVoidType(Consumer<VoidType> action) {
    }

    @Generated("com.github.javaparser.generator.core.node.TypeCastingGenerator")
    public void ifWildcardType(Consumer<WildcardType> action) {
    }

    @Override
    public abstract ResolvedType resolve();

    @Generated("com.github.javaparser.generator.core.node.TypeCastingGenerator")
    public Optional<ArrayType> toArrayType() {
        return Optional.empty();
    }

    @Generated("com.github.javaparser.generator.core.node.TypeCastingGenerator")
    public Optional<ClassOrInterfaceType> toClassOrInterfaceType() {
        return Optional.empty();
    }

    @Generated("com.github.javaparser.generator.core.node.TypeCastingGenerator")
    public Optional<IntersectionType> toIntersectionType() {
        return Optional.empty();
    }

    @Generated("com.github.javaparser.generator.core.node.TypeCastingGenerator")
    public Optional<PrimitiveType> toPrimitiveType() {
        return Optional.empty();
    }

    @Generated("com.github.javaparser.generator.core.node.TypeCastingGenerator")
    public Optional<ReferenceType> toReferenceType() {
        return Optional.empty();
    }

    @Generated("com.github.javaparser.generator.core.node.TypeCastingGenerator")
    public Optional<TypeParameter> toTypeParameter() {
        return Optional.empty();
    }

    @Generated("com.github.javaparser.generator.core.node.TypeCastingGenerator")
    public Optional<UnionType> toUnionType() {
        return Optional.empty();
    }

    @Generated("com.github.javaparser.generator.core.node.TypeCastingGenerator")
    public Optional<UnknownType> toUnknownType() {
        return Optional.empty();
    }

    @Generated("com.github.javaparser.generator.core.node.TypeCastingGenerator")
    public Optional<VoidType> toVoidType() {
        return Optional.empty();
    }

    @Generated("com.github.javaparser.generator.core.node.TypeCastingGenerator")
    public Optional<WildcardType> toWildcardType() {
        return Optional.empty();
    }

    @Generated("com.github.javaparser.generator.core.node.TypeCastingGenerator")
    public boolean isVarType() {
        return false;
    }

    @Generated("com.github.javaparser.generator.core.node.TypeCastingGenerator")
    public VarType asVarType() {
<<<<<<< HEAD
        throw new IllegalStateException(f("%s is not an VarType, it is %s", this, this.getClass().getSimpleName()));
=======
        throw new IllegalStateException(f("%s is not VarType, it is %s", this, this.getClass().getSimpleName()));
>>>>>>> 9581a521
    }

    @Generated("com.github.javaparser.generator.core.node.TypeCastingGenerator")
    public Optional<VarType> toVarType() {
        return Optional.empty();
    }

    @Generated("com.github.javaparser.generator.core.node.TypeCastingGenerator")
    public void ifVarType(Consumer<VarType> action) {
    }
}<|MERGE_RESOLUTION|>--- conflicted
+++ resolved
@@ -161,11 +161,7 @@
 
     @Generated("com.github.javaparser.generator.core.node.TypeCastingGenerator")
     public ArrayType asArrayType() {
-<<<<<<< HEAD
-        throw new IllegalStateException(f("%s is not an ArrayType, it is %s", this, this.getClass().getSimpleName()));
-=======
         throw new IllegalStateException(f("%s is not ArrayType, it is %s", this, this.getClass().getSimpleName()));
->>>>>>> 9581a521
     }
 
     @Generated("com.github.javaparser.generator.core.node.TypeCastingGenerator")
@@ -175,11 +171,7 @@
 
     @Generated("com.github.javaparser.generator.core.node.TypeCastingGenerator")
     public ClassOrInterfaceType asClassOrInterfaceType() {
-<<<<<<< HEAD
-        throw new IllegalStateException(f("%s is not an ClassOrInterfaceType, it is %s", this, this.getClass().getSimpleName()));
-=======
         throw new IllegalStateException(f("%s is not ClassOrInterfaceType, it is %s", this, this.getClass().getSimpleName()));
->>>>>>> 9581a521
     }
 
     @Generated("com.github.javaparser.generator.core.node.TypeCastingGenerator")
@@ -189,11 +181,7 @@
 
     @Generated("com.github.javaparser.generator.core.node.TypeCastingGenerator")
     public IntersectionType asIntersectionType() {
-<<<<<<< HEAD
-        throw new IllegalStateException(f("%s is not an IntersectionType, it is %s", this, this.getClass().getSimpleName()));
-=======
         throw new IllegalStateException(f("%s is not IntersectionType, it is %s", this, this.getClass().getSimpleName()));
->>>>>>> 9581a521
     }
 
     @Generated("com.github.javaparser.generator.core.node.TypeCastingGenerator")
@@ -203,11 +191,7 @@
 
     @Generated("com.github.javaparser.generator.core.node.TypeCastingGenerator")
     public PrimitiveType asPrimitiveType() {
-<<<<<<< HEAD
-        throw new IllegalStateException(f("%s is not an PrimitiveType, it is %s", this, this.getClass().getSimpleName()));
-=======
         throw new IllegalStateException(f("%s is not PrimitiveType, it is %s", this, this.getClass().getSimpleName()));
->>>>>>> 9581a521
     }
 
     @Generated("com.github.javaparser.generator.core.node.TypeCastingGenerator")
@@ -217,11 +201,7 @@
 
     @Generated("com.github.javaparser.generator.core.node.TypeCastingGenerator")
     public ReferenceType asReferenceType() {
-<<<<<<< HEAD
-        throw new IllegalStateException(f("%s is not an ReferenceType, it is %s", this, this.getClass().getSimpleName()));
-=======
         throw new IllegalStateException(f("%s is not ReferenceType, it is %s", this, this.getClass().getSimpleName()));
->>>>>>> 9581a521
     }
 
     @Generated("com.github.javaparser.generator.core.node.TypeCastingGenerator")
@@ -231,11 +211,7 @@
 
     @Generated("com.github.javaparser.generator.core.node.TypeCastingGenerator")
     public TypeParameter asTypeParameter() {
-<<<<<<< HEAD
-        throw new IllegalStateException(f("%s is not an TypeParameter, it is %s", this, this.getClass().getSimpleName()));
-=======
         throw new IllegalStateException(f("%s is not TypeParameter, it is %s", this, this.getClass().getSimpleName()));
->>>>>>> 9581a521
     }
 
     @Generated("com.github.javaparser.generator.core.node.TypeCastingGenerator")
@@ -245,11 +221,7 @@
 
     @Generated("com.github.javaparser.generator.core.node.TypeCastingGenerator")
     public UnionType asUnionType() {
-<<<<<<< HEAD
-        throw new IllegalStateException(f("%s is not an UnionType, it is %s", this, this.getClass().getSimpleName()));
-=======
         throw new IllegalStateException(f("%s is not UnionType, it is %s", this, this.getClass().getSimpleName()));
->>>>>>> 9581a521
     }
 
     @Generated("com.github.javaparser.generator.core.node.TypeCastingGenerator")
@@ -259,11 +231,7 @@
 
     @Generated("com.github.javaparser.generator.core.node.TypeCastingGenerator")
     public UnknownType asUnknownType() {
-<<<<<<< HEAD
-        throw new IllegalStateException(f("%s is not an UnknownType, it is %s", this, this.getClass().getSimpleName()));
-=======
         throw new IllegalStateException(f("%s is not UnknownType, it is %s", this, this.getClass().getSimpleName()));
->>>>>>> 9581a521
     }
 
     @Generated("com.github.javaparser.generator.core.node.TypeCastingGenerator")
@@ -273,11 +241,7 @@
 
     @Generated("com.github.javaparser.generator.core.node.TypeCastingGenerator")
     public VoidType asVoidType() {
-<<<<<<< HEAD
-        throw new IllegalStateException(f("%s is not an VoidType, it is %s", this, this.getClass().getSimpleName()));
-=======
         throw new IllegalStateException(f("%s is not VoidType, it is %s", this, this.getClass().getSimpleName()));
->>>>>>> 9581a521
     }
 
     @Generated("com.github.javaparser.generator.core.node.TypeCastingGenerator")
@@ -287,11 +251,7 @@
 
     @Generated("com.github.javaparser.generator.core.node.TypeCastingGenerator")
     public WildcardType asWildcardType() {
-<<<<<<< HEAD
-        throw new IllegalStateException(f("%s is not an WildcardType, it is %s", this, this.getClass().getSimpleName()));
-=======
         throw new IllegalStateException(f("%s is not WildcardType, it is %s", this, this.getClass().getSimpleName()));
->>>>>>> 9581a521
     }
 
     @Generated("com.github.javaparser.generator.core.node.TypeCastingGenerator")
@@ -394,11 +354,7 @@
 
     @Generated("com.github.javaparser.generator.core.node.TypeCastingGenerator")
     public VarType asVarType() {
-<<<<<<< HEAD
-        throw new IllegalStateException(f("%s is not an VarType, it is %s", this, this.getClass().getSimpleName()));
-=======
         throw new IllegalStateException(f("%s is not VarType, it is %s", this, this.getClass().getSimpleName()));
->>>>>>> 9581a521
     }
 
     @Generated("com.github.javaparser.generator.core.node.TypeCastingGenerator")
