/*
 * Copyright (C) 2007-2010 Júlio Vilmar Gesser.
 * Copyright (C) 2011, 2013-2016 The JavaParser Team.
 *
 * This file is part of JavaParser.
 *
 * JavaParser can be used either under the terms of
 * a) the GNU Lesser General Public License as published by
 *     the Free Software Foundation, either version 3 of the License, or
 *     (at your option) any later version.
 * b) the terms of the Apache License
 *
 * You should have received a copy of both licenses in LICENCE.LGPL and
 * LICENCE.APACHE. Please refer to those files for details.
 *
 * JavaParser is distributed in the hope that it will be useful,
 * but WITHOUT ANY WARRANTY; without even the implied warranty of
 * MERCHANTABILITY or FITNESS FOR A PARTICULAR PURPOSE.  See the
 * GNU Lesser General Public License for more details.
 */
package com.github.javaparser.ast.type;

import com.github.javaparser.ast.AllFieldsConstructor;
import com.github.javaparser.ast.DataKey;
import com.github.javaparser.ast.Node;
import com.github.javaparser.ast.NodeList;
import com.github.javaparser.ast.expr.AnnotationExpr;
import com.github.javaparser.ast.observer.ObservableProperty;
import com.github.javaparser.ast.visitor.CloneVisitor;
import com.github.javaparser.metamodel.JavaParserMetaModel;
import com.github.javaparser.metamodel.TypeMetaModel;
import static com.github.javaparser.utils.Utils.assertNotNull;

import javax.annotation.Generated;
import com.github.javaparser.TokenRange;
import com.github.javaparser.resolution.Resolvable;
import com.github.javaparser.resolution.SymbolResolver;
import com.github.javaparser.resolution.types.ResolvedType;
import java.util.function.Consumer;
import java.util.function.Supplier;
import static com.github.javaparser.utils.CodeGenerationUtils.f;

import java.util.List;

/**
 * Base class for types.
 *
 * @author Julio Vilmar Gesser
 */
public abstract class Type extends Node implements Resolvable<Object> {

    private List<ArrayType.ArrayBracketPair> arrayBracketPairs;

    private NodeList<AnnotationExpr> annotations;

    /**
     * Several sub classes do not support annotations.
     * This is a support constructor for them.
     */
    protected Type(TokenRange range) {
        this(range, new NodeList<>());
    }

    @AllFieldsConstructor
    public Type(NodeList<AnnotationExpr> annotations) {
        this(null, annotations);
    }

    /**
     * This constructor is used by the parser and is considered private.
     */
    @Generated("com.github.javaparser.generator.core.node.MainConstructorGenerator")
    public Type(TokenRange tokenRange, NodeList<AnnotationExpr> annotations) {
        super(tokenRange);
        setAnnotations(annotations);
        customInitialization();
    }

    @Generated("com.github.javaparser.generator.core.node.PropertyGenerator")
    public NodeList<AnnotationExpr> getAnnotations() {
        return annotations;
    }

    public AnnotationExpr getAnnotation(int i) {
        return getAnnotations().get(i);
    }

    @Generated("com.github.javaparser.generator.core.node.PropertyGenerator")
    public Type setAnnotations(final NodeList<AnnotationExpr> annotations) {
        assertNotNull(annotations);
        if (annotations == this.annotations) {
            return (Type) this;
        }
        notifyPropertyChange(ObservableProperty.ANNOTATIONS, this.annotations, annotations);
        if (this.annotations != null)
            this.annotations.setParentNode(null);
        this.annotations = annotations;
        setAsParentNodeOf(annotations);
        return this;
    }

    /**
     * Finds the element type, meaning: the type without ArrayTypes around it.
     * <p>
     * In "<code>int[] a[];</code>", the element type is int.
     */
    public Type getElementType() {
        if (this instanceof ArrayType) {
            return ((ArrayType) this).getComponentType().getElementType();
        }
        return this;
    }

    public int getArrayLevel() {
        if (this instanceof ArrayType) {
            return 1 + ((ArrayType) this).getComponentType().getArrayLevel();
        } else {
            return 0;
        }
    }

    @Override
    @Generated("com.github.javaparser.generator.core.node.RemoveMethodGenerator")
    public boolean remove(Node node) {
        if (node == null)
            return false;
        for (int i = 0; i < annotations.size(); i++) {
            if (annotations.get(i) == node) {
                annotations.remove(i);
                return true;
            }
        }
        return super.remove(node);
    }

    public abstract String asString();

    @Override
    @Generated("com.github.javaparser.generator.core.node.CloneGenerator")
    public Type clone() {
        return (Type) accept(new CloneVisitor(), null);
    }

    @Override
    @Generated("com.github.javaparser.generator.core.node.GetMetaModelGenerator")
    public TypeMetaModel getMetaModel() {
        return JavaParserMetaModel.typeMetaModel;
    }

    @Override
    @Generated("com.github.javaparser.generator.core.node.ReplaceMethodGenerator")
    public boolean replace(Node node, Node replacementNode) {
        if (node == null)
            return false;
        for (int i = 0; i < annotations.size(); i++) {
            if (annotations.get(i) == node) {
                annotations.set(i, (AnnotationExpr) replacementNode);
                return true;
            }
        }
        return super.replace(node, replacementNode);
    }

<<<<<<< HEAD
    /**
     * Finds the list of annotations at the particular array level of the type and returns it.
     * Throws the IllegalArgumentException if specified level is greater then maximal level
     * of the array in this type or less then 0.
     * @param level the array level which annotations should be returned.
     * @return the annotations at the particular array level.
     */
    public List<AnnotationExpr> getAnnotationsAtLevel(int level) {
        if (level >= getArrayCount() || level < 0) {
            throw new IllegalArgumentException("The level argument should be greater then 0 and" +
                    "less then the array count (" + getArrayCount() + "). Specified level is " + level);
        }
        return arrayBracketPairs.get(level).getAnnotations();
    }

    public List<ArrayType.ArrayBracketPair> getArrayBracketPairs() {
        return arrayBracketPairs;
    }

    public Type setArrayBracketPairs(List<ArrayType.ArrayBracketPair> arrayBracketPairs) {
        this.arrayBracketPairs = arrayBracketPairs;
        return this;
    }

    /**
     * Checks and returns the maximum level of the array.
     * If the type is not array it should return 0.
     */
    public int getArrayCount() {
        return arrayBracketPairs == null ? 0 : arrayBracketPairs.size();
    }
=======
    @Generated("com.github.javaparser.generator.core.node.TypeCastingGenerator")
    public boolean isArrayType() {
        return false;
    }

    @Generated("com.github.javaparser.generator.core.node.TypeCastingGenerator")
    public ArrayType asArrayType() {
        throw new IllegalStateException(f("%s is not an ArrayType", this));
    }

    @Generated("com.github.javaparser.generator.core.node.TypeCastingGenerator")
    public boolean isClassOrInterfaceType() {
        return false;
    }

    @Generated("com.github.javaparser.generator.core.node.TypeCastingGenerator")
    public ClassOrInterfaceType asClassOrInterfaceType() {
        throw new IllegalStateException(f("%s is not an ClassOrInterfaceType", this));
    }

    @Generated("com.github.javaparser.generator.core.node.TypeCastingGenerator")
    public boolean isIntersectionType() {
        return false;
    }

    @Generated("com.github.javaparser.generator.core.node.TypeCastingGenerator")
    public IntersectionType asIntersectionType() {
        throw new IllegalStateException(f("%s is not an IntersectionType", this));
    }

    @Generated("com.github.javaparser.generator.core.node.TypeCastingGenerator")
    public boolean isPrimitiveType() {
        return false;
    }

    @Generated("com.github.javaparser.generator.core.node.TypeCastingGenerator")
    public PrimitiveType asPrimitiveType() {
        throw new IllegalStateException(f("%s is not an PrimitiveType", this));
    }

    @Generated("com.github.javaparser.generator.core.node.TypeCastingGenerator")
    public boolean isReferenceType() {
        return false;
    }

    @Generated("com.github.javaparser.generator.core.node.TypeCastingGenerator")
    public ReferenceType asReferenceType() {
        throw new IllegalStateException(f("%s is not an ReferenceType", this));
    }

    @Generated("com.github.javaparser.generator.core.node.TypeCastingGenerator")
    public boolean isTypeParameter() {
        return false;
    }

    @Generated("com.github.javaparser.generator.core.node.TypeCastingGenerator")
    public TypeParameter asTypeParameter() {
        throw new IllegalStateException(f("%s is not an TypeParameter", this));
    }

    @Generated("com.github.javaparser.generator.core.node.TypeCastingGenerator")
    public boolean isUnionType() {
        return false;
    }

    @Generated("com.github.javaparser.generator.core.node.TypeCastingGenerator")
    public UnionType asUnionType() {
        throw new IllegalStateException(f("%s is not an UnionType", this));
    }

    @Generated("com.github.javaparser.generator.core.node.TypeCastingGenerator")
    public boolean isUnknownType() {
        return false;
    }

    @Generated("com.github.javaparser.generator.core.node.TypeCastingGenerator")
    public UnknownType asUnknownType() {
        throw new IllegalStateException(f("%s is not an UnknownType", this));
    }

    @Generated("com.github.javaparser.generator.core.node.TypeCastingGenerator")
    public boolean isVoidType() {
        return false;
    }

    @Generated("com.github.javaparser.generator.core.node.TypeCastingGenerator")
    public VoidType asVoidType() {
        throw new IllegalStateException(f("%s is not an VoidType", this));
    }

    @Generated("com.github.javaparser.generator.core.node.TypeCastingGenerator")
    public boolean isWildcardType() {
        return false;
    }

    @Generated("com.github.javaparser.generator.core.node.TypeCastingGenerator")
    public WildcardType asWildcardType() {
        throw new IllegalStateException(f("%s is not an WildcardType", this));
    }

    @Generated("com.github.javaparser.generator.core.node.TypeCastingGenerator")
    public void ifArrayType(Consumer<ArrayType> action) {
    }

    @Generated("com.github.javaparser.generator.core.node.TypeCastingGenerator")
    public void ifClassOrInterfaceType(Consumer<ClassOrInterfaceType> action) {
    }

    @Generated("com.github.javaparser.generator.core.node.TypeCastingGenerator")
    public void ifIntersectionType(Consumer<IntersectionType> action) {
    }

    @Generated("com.github.javaparser.generator.core.node.TypeCastingGenerator")
    public void ifPrimitiveType(Consumer<PrimitiveType> action) {
    }

    @Generated("com.github.javaparser.generator.core.node.TypeCastingGenerator")
    public void ifReferenceType(Consumer<ReferenceType> action) {
    }

    @Generated("com.github.javaparser.generator.core.node.TypeCastingGenerator")
    public void ifTypeParameter(Consumer<TypeParameter> action) {
    }

    @Generated("com.github.javaparser.generator.core.node.TypeCastingGenerator")
    public void ifUnionType(Consumer<UnionType> action) {
    }

    @Generated("com.github.javaparser.generator.core.node.TypeCastingGenerator")
    public void ifUnknownType(Consumer<UnknownType> action) {
    }

    @Generated("com.github.javaparser.generator.core.node.TypeCastingGenerator")
    public void ifVoidType(Consumer<VoidType> action) {
    }

    @Generated("com.github.javaparser.generator.core.node.TypeCastingGenerator")
    public void ifWildcardType(Consumer<WildcardType> action) {
    }

    @Override
    public abstract ResolvedType resolve();
>>>>>>> 613e2b97
}<|MERGE_RESOLUTION|>--- conflicted
+++ resolved
@@ -49,8 +49,6 @@
  */
 public abstract class Type extends Node implements Resolvable<Object> {
 
-    private List<ArrayType.ArrayBracketPair> arrayBracketPairs;
-
     private NodeList<AnnotationExpr> annotations;
 
     /**
@@ -161,39 +159,6 @@
         return super.replace(node, replacementNode);
     }
 
-<<<<<<< HEAD
-    /**
-     * Finds the list of annotations at the particular array level of the type and returns it.
-     * Throws the IllegalArgumentException if specified level is greater then maximal level
-     * of the array in this type or less then 0.
-     * @param level the array level which annotations should be returned.
-     * @return the annotations at the particular array level.
-     */
-    public List<AnnotationExpr> getAnnotationsAtLevel(int level) {
-        if (level >= getArrayCount() || level < 0) {
-            throw new IllegalArgumentException("The level argument should be greater then 0 and" +
-                    "less then the array count (" + getArrayCount() + "). Specified level is " + level);
-        }
-        return arrayBracketPairs.get(level).getAnnotations();
-    }
-
-    public List<ArrayType.ArrayBracketPair> getArrayBracketPairs() {
-        return arrayBracketPairs;
-    }
-
-    public Type setArrayBracketPairs(List<ArrayType.ArrayBracketPair> arrayBracketPairs) {
-        this.arrayBracketPairs = arrayBracketPairs;
-        return this;
-    }
-
-    /**
-     * Checks and returns the maximum level of the array.
-     * If the type is not array it should return 0.
-     */
-    public int getArrayCount() {
-        return arrayBracketPairs == null ? 0 : arrayBracketPairs.size();
-    }
-=======
     @Generated("com.github.javaparser.generator.core.node.TypeCastingGenerator")
     public boolean isArrayType() {
         return false;
@@ -336,5 +301,4 @@
 
     @Override
     public abstract ResolvedType resolve();
->>>>>>> 613e2b97
 }