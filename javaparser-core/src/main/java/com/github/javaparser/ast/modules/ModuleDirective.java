--- conflicted
+++ resolved
@@ -174,11 +174,7 @@
 
     @Generated("com.github.javaparser.generator.core.node.TypeCastingGenerator")
     public ModuleExportsDirective asModuleExportsDirective() {
-<<<<<<< HEAD
-        throw new IllegalStateException(f("%s is not an ModuleExportsDirective, it is %s", this, this.getClass().getSimpleName()));
-=======
         throw new IllegalStateException(f("%s is not ModuleExportsDirective, it is %s", this, this.getClass().getSimpleName()));
->>>>>>> 9581a521
     }
 
     @Generated("com.github.javaparser.generator.core.node.TypeCastingGenerator")
@@ -197,11 +193,7 @@
 
     @Generated("com.github.javaparser.generator.core.node.TypeCastingGenerator")
     public ModuleOpensDirective asModuleOpensDirective() {
-<<<<<<< HEAD
-        throw new IllegalStateException(f("%s is not an ModuleOpensDirective, it is %s", this, this.getClass().getSimpleName()));
-=======
         throw new IllegalStateException(f("%s is not ModuleOpensDirective, it is %s", this, this.getClass().getSimpleName()));
->>>>>>> 9581a521
     }
 
     @Generated("com.github.javaparser.generator.core.node.TypeCastingGenerator")
@@ -220,11 +212,7 @@
 
     @Generated("com.github.javaparser.generator.core.node.TypeCastingGenerator")
     public ModuleProvidesDirective asModuleProvidesDirective() {
-<<<<<<< HEAD
-        throw new IllegalStateException(f("%s is not an ModuleProvidesDirective, it is %s", this, this.getClass().getSimpleName()));
-=======
         throw new IllegalStateException(f("%s is not ModuleProvidesDirective, it is %s", this, this.getClass().getSimpleName()));
->>>>>>> 9581a521
     }
 
     @Generated("com.github.javaparser.generator.core.node.TypeCastingGenerator")
@@ -243,11 +231,7 @@
 
     @Generated("com.github.javaparser.generator.core.node.TypeCastingGenerator")
     public ModuleRequiresDirective asModuleRequiresDirective() {
-<<<<<<< HEAD
-        throw new IllegalStateException(f("%s is not an ModuleRequiresDirective, it is %s", this, this.getClass().getSimpleName()));
-=======
         throw new IllegalStateException(f("%s is not ModuleRequiresDirective, it is %s", this, this.getClass().getSimpleName()));
->>>>>>> 9581a521
     }
 
     @Generated("com.github.javaparser.generator.core.node.TypeCastingGenerator")
@@ -266,11 +250,7 @@
 
     @Generated("com.github.javaparser.generator.core.node.TypeCastingGenerator")
     public ModuleUsesDirective asModuleUsesDirective() {
-<<<<<<< HEAD
-        throw new IllegalStateException(f("%s is not an ModuleUsesDirective, it is %s", this, this.getClass().getSimpleName()));
-=======
         throw new IllegalStateException(f("%s is not ModuleUsesDirective, it is %s", this, this.getClass().getSimpleName()));
->>>>>>> 9581a521
     }
 
     @Generated("com.github.javaparser.generator.core.node.TypeCastingGenerator")
