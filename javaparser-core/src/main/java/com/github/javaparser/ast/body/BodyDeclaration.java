/*
 * Copyright (C) 2007-2010 Júlio Vilmar Gesser.
 * Copyright (C) 2011, 2013-2020 The JavaParser Team.
 *
 * This file is part of JavaParser.
 *
 * JavaParser can be used either under the terms of
 * a) the GNU Lesser General Public License as published by
 *     the Free Software Foundation, either version 3 of the License, or
 *     (at your option) any later version.
 * b) the terms of the Apache License
 *
 * You should have received a copy of both licenses in LICENCE.LGPL and
 * LICENCE.APACHE. Please refer to those files for details.
 *
 * JavaParser is distributed in the hope that it will be useful,
 * but WITHOUT ANY WARRANTY; without even the implied warranty of
 * MERCHANTABILITY or FITNESS FOR A PARTICULAR PURPOSE.  See the
 * GNU Lesser General Public License for more details.
 */
package com.github.javaparser.ast.body;

import com.github.javaparser.ast.AllFieldsConstructor;
import com.github.javaparser.ast.Node;
import com.github.javaparser.ast.NodeList;
import com.github.javaparser.ast.expr.AnnotationExpr;
import com.github.javaparser.ast.nodeTypes.NodeWithAnnotations;
import com.github.javaparser.ast.observer.ObservableProperty;
import static com.github.javaparser.utils.Utils.assertNotNull;
import com.github.javaparser.ast.visitor.CloneVisitor;
import com.github.javaparser.metamodel.BodyDeclarationMetaModel;
import com.github.javaparser.metamodel.JavaParserMetaModel;
import com.github.javaparser.TokenRange;
import com.github.javaparser.ast.Generated;
import java.util.function.Consumer;
import static com.github.javaparser.utils.CodeGenerationUtils.f;
import java.util.Optional;

/**
 * Any declaration that can appear between the { and } of a class, interface, or enum.
 *
 * @author Julio Vilmar Gesser
 */
public abstract class BodyDeclaration<T extends BodyDeclaration<?>> extends Node implements NodeWithAnnotations<T> {

    private NodeList<AnnotationExpr> annotations;

    public BodyDeclaration() {
        this(null, new NodeList<>());
    }

    @AllFieldsConstructor
    public BodyDeclaration(NodeList<AnnotationExpr> annotations) {
        this(null, annotations);
    }

    /**
     * This constructor is used by the parser and is considered private.
     */
    @Generated("com.github.javaparser.generator.core.node.MainConstructorGenerator")
    public BodyDeclaration(TokenRange tokenRange, NodeList<AnnotationExpr> annotations) {
        super(tokenRange);
        setAnnotations(annotations);
        customInitialization();
    }

    protected BodyDeclaration(TokenRange range) {
        this(range, new NodeList<>());
    }

    @Generated("com.github.javaparser.generator.core.node.PropertyGenerator")
    public NodeList<AnnotationExpr> getAnnotations() {
        return annotations;
    }

    @Generated("com.github.javaparser.generator.core.node.PropertyGenerator")
    @SuppressWarnings("unchecked")
    public T setAnnotations(final NodeList<AnnotationExpr> annotations) {
        assertNotNull(annotations);
        if (annotations == this.annotations) {
            return (T) this;
        }
        notifyPropertyChange(ObservableProperty.ANNOTATIONS, this.annotations, annotations);
        if (this.annotations != null)
            this.annotations.setParentNode(null);
        this.annotations = annotations;
        setAsParentNodeOf(annotations);
        return (T) this;
    }

    @Override
    @Generated("com.github.javaparser.generator.core.node.RemoveMethodGenerator")
    public boolean remove(Node node) {
        if (node == null)
            return false;
        for (int i = 0; i < annotations.size(); i++) {
            if (annotations.get(i) == node) {
                annotations.remove(i);
                return true;
            }
        }
        return super.remove(node);
    }

    @Override
    @Generated("com.github.javaparser.generator.core.node.CloneGenerator")
    public BodyDeclaration<?> clone() {
        return (BodyDeclaration<?>) accept(new CloneVisitor(), null);
    }

    @Override
    @Generated("com.github.javaparser.generator.core.node.GetMetaModelGenerator")
    public BodyDeclarationMetaModel getMetaModel() {
        return JavaParserMetaModel.bodyDeclarationMetaModel;
    }

    @Override
    @Generated("com.github.javaparser.generator.core.node.ReplaceMethodGenerator")
    public boolean replace(Node node, Node replacementNode) {
        if (node == null)
            return false;
        for (int i = 0; i < annotations.size(); i++) {
            if (annotations.get(i) == node) {
                annotations.set(i, (AnnotationExpr) replacementNode);
                return true;
            }
        }
        return super.replace(node, replacementNode);
    }

    @Generated("com.github.javaparser.generator.core.node.TypeCastingGenerator")
    public boolean isAnnotationDeclaration() {
        return false;
    }

    @Generated("com.github.javaparser.generator.core.node.TypeCastingGenerator")
    public AnnotationDeclaration asAnnotationDeclaration() {
<<<<<<< HEAD
        throw new IllegalStateException(f("%s is not an AnnotationDeclaration, it is %s", this, this.getClass().getSimpleName()));
=======
        throw new IllegalStateException(f("%s is not AnnotationDeclaration, it is %s", this, this.getClass().getSimpleName()));
>>>>>>> 9581a521
    }

    @Generated("com.github.javaparser.generator.core.node.TypeCastingGenerator")
    public boolean isAnnotationMemberDeclaration() {
        return false;
    }

    @Generated("com.github.javaparser.generator.core.node.TypeCastingGenerator")
    public AnnotationMemberDeclaration asAnnotationMemberDeclaration() {
<<<<<<< HEAD
        throw new IllegalStateException(f("%s is not an AnnotationMemberDeclaration, it is %s", this, this.getClass().getSimpleName()));
=======
        throw new IllegalStateException(f("%s is not AnnotationMemberDeclaration, it is %s", this, this.getClass().getSimpleName()));
>>>>>>> 9581a521
    }

    @Generated("com.github.javaparser.generator.core.node.TypeCastingGenerator")
    public boolean isCallableDeclaration() {
        return false;
    }

    @Generated("com.github.javaparser.generator.core.node.TypeCastingGenerator")
    public CallableDeclaration asCallableDeclaration() {
<<<<<<< HEAD
        throw new IllegalStateException(f("%s is not an CallableDeclaration, it is %s", this, this.getClass().getSimpleName()));
=======
        throw new IllegalStateException(f("%s is not CallableDeclaration, it is %s", this, this.getClass().getSimpleName()));
>>>>>>> 9581a521
    }

    @Generated("com.github.javaparser.generator.core.node.TypeCastingGenerator")
    public boolean isClassOrInterfaceDeclaration() {
        return false;
    }

    @Generated("com.github.javaparser.generator.core.node.TypeCastingGenerator")
    public ClassOrInterfaceDeclaration asClassOrInterfaceDeclaration() {
<<<<<<< HEAD
        throw new IllegalStateException(f("%s is not an ClassOrInterfaceDeclaration, it is %s", this, this.getClass().getSimpleName()));
=======
        throw new IllegalStateException(f("%s is not ClassOrInterfaceDeclaration, it is %s", this, this.getClass().getSimpleName()));
>>>>>>> 9581a521
    }

    @Generated("com.github.javaparser.generator.core.node.TypeCastingGenerator")
    public boolean isConstructorDeclaration() {
        return false;
    }

    @Generated("com.github.javaparser.generator.core.node.TypeCastingGenerator")
    public ConstructorDeclaration asConstructorDeclaration() {
<<<<<<< HEAD
        throw new IllegalStateException(f("%s is not an ConstructorDeclaration, it is %s", this, this.getClass().getSimpleName()));
=======
        throw new IllegalStateException(f("%s is not ConstructorDeclaration, it is %s", this, this.getClass().getSimpleName()));
>>>>>>> 9581a521
    }

    @Generated("com.github.javaparser.generator.core.node.TypeCastingGenerator")
    public boolean isEnumConstantDeclaration() {
        return false;
    }

    @Generated("com.github.javaparser.generator.core.node.TypeCastingGenerator")
    public EnumConstantDeclaration asEnumConstantDeclaration() {
<<<<<<< HEAD
        throw new IllegalStateException(f("%s is not an EnumConstantDeclaration, it is %s", this, this.getClass().getSimpleName()));
=======
        throw new IllegalStateException(f("%s is not EnumConstantDeclaration, it is %s", this, this.getClass().getSimpleName()));
>>>>>>> 9581a521
    }

    @Generated("com.github.javaparser.generator.core.node.TypeCastingGenerator")
    public boolean isEnumDeclaration() {
        return false;
    }

    @Generated("com.github.javaparser.generator.core.node.TypeCastingGenerator")
    public EnumDeclaration asEnumDeclaration() {
<<<<<<< HEAD
        throw new IllegalStateException(f("%s is not an EnumDeclaration, it is %s", this, this.getClass().getSimpleName()));
=======
        throw new IllegalStateException(f("%s is not EnumDeclaration, it is %s", this, this.getClass().getSimpleName()));
>>>>>>> 9581a521
    }

    @Generated("com.github.javaparser.generator.core.node.TypeCastingGenerator")
    public boolean isFieldDeclaration() {
        return false;
    }

    @Generated("com.github.javaparser.generator.core.node.TypeCastingGenerator")
    public FieldDeclaration asFieldDeclaration() {
<<<<<<< HEAD
        throw new IllegalStateException(f("%s is not an FieldDeclaration, it is %s", this, this.getClass().getSimpleName()));
=======
        throw new IllegalStateException(f("%s is not FieldDeclaration, it is %s", this, this.getClass().getSimpleName()));
>>>>>>> 9581a521
    }

    @Generated("com.github.javaparser.generator.core.node.TypeCastingGenerator")
    public boolean isInitializerDeclaration() {
        return false;
    }

    @Generated("com.github.javaparser.generator.core.node.TypeCastingGenerator")
    public InitializerDeclaration asInitializerDeclaration() {
<<<<<<< HEAD
        throw new IllegalStateException(f("%s is not an InitializerDeclaration, it is %s", this, this.getClass().getSimpleName()));
=======
        throw new IllegalStateException(f("%s is not InitializerDeclaration, it is %s", this, this.getClass().getSimpleName()));
>>>>>>> 9581a521
    }

    @Generated("com.github.javaparser.generator.core.node.TypeCastingGenerator")
    public boolean isMethodDeclaration() {
        return false;
    }

    @Generated("com.github.javaparser.generator.core.node.TypeCastingGenerator")
    public MethodDeclaration asMethodDeclaration() {
<<<<<<< HEAD
        throw new IllegalStateException(f("%s is not an MethodDeclaration, it is %s", this, this.getClass().getSimpleName()));
=======
        throw new IllegalStateException(f("%s is not MethodDeclaration, it is %s", this, this.getClass().getSimpleName()));
>>>>>>> 9581a521
    }

    @Generated("com.github.javaparser.generator.core.node.TypeCastingGenerator")
    public boolean isTypeDeclaration() {
        return false;
    }

    @Generated("com.github.javaparser.generator.core.node.TypeCastingGenerator")
    public TypeDeclaration asTypeDeclaration() {
<<<<<<< HEAD
        throw new IllegalStateException(f("%s is not an TypeDeclaration, it is %s", this, this.getClass().getSimpleName()));
=======
        throw new IllegalStateException(f("%s is not TypeDeclaration, it is %s", this, this.getClass().getSimpleName()));
>>>>>>> 9581a521
    }

    @Generated("com.github.javaparser.generator.core.node.TypeCastingGenerator")
    public void ifAnnotationDeclaration(Consumer<AnnotationDeclaration> action) {
    }

    @Generated("com.github.javaparser.generator.core.node.TypeCastingGenerator")
    public void ifAnnotationMemberDeclaration(Consumer<AnnotationMemberDeclaration> action) {
    }

    @Generated("com.github.javaparser.generator.core.node.TypeCastingGenerator")
    public void ifCallableDeclaration(Consumer<CallableDeclaration> action) {
    }

    @Generated("com.github.javaparser.generator.core.node.TypeCastingGenerator")
    public void ifClassOrInterfaceDeclaration(Consumer<ClassOrInterfaceDeclaration> action) {
    }

    @Generated("com.github.javaparser.generator.core.node.TypeCastingGenerator")
    public void ifConstructorDeclaration(Consumer<ConstructorDeclaration> action) {
    }

    @Generated("com.github.javaparser.generator.core.node.TypeCastingGenerator")
    public void ifEnumConstantDeclaration(Consumer<EnumConstantDeclaration> action) {
    }

    @Generated("com.github.javaparser.generator.core.node.TypeCastingGenerator")
    public void ifEnumDeclaration(Consumer<EnumDeclaration> action) {
    }

    @Generated("com.github.javaparser.generator.core.node.TypeCastingGenerator")
    public void ifFieldDeclaration(Consumer<FieldDeclaration> action) {
    }

    @Generated("com.github.javaparser.generator.core.node.TypeCastingGenerator")
    public void ifInitializerDeclaration(Consumer<InitializerDeclaration> action) {
    }

    @Generated("com.github.javaparser.generator.core.node.TypeCastingGenerator")
    public void ifMethodDeclaration(Consumer<MethodDeclaration> action) {
    }

    @Generated("com.github.javaparser.generator.core.node.TypeCastingGenerator")
    public void ifTypeDeclaration(Consumer<TypeDeclaration> action) {
    }

    @Generated("com.github.javaparser.generator.core.node.TypeCastingGenerator")
    public Optional<AnnotationDeclaration> toAnnotationDeclaration() {
        return Optional.empty();
    }

    @Generated("com.github.javaparser.generator.core.node.TypeCastingGenerator")
    public Optional<AnnotationMemberDeclaration> toAnnotationMemberDeclaration() {
        return Optional.empty();
    }

    @Generated("com.github.javaparser.generator.core.node.TypeCastingGenerator")
    public Optional<CallableDeclaration> toCallableDeclaration() {
        return Optional.empty();
    }

    @Generated("com.github.javaparser.generator.core.node.TypeCastingGenerator")
    public Optional<ClassOrInterfaceDeclaration> toClassOrInterfaceDeclaration() {
        return Optional.empty();
    }

    @Generated("com.github.javaparser.generator.core.node.TypeCastingGenerator")
    public Optional<ConstructorDeclaration> toConstructorDeclaration() {
        return Optional.empty();
    }

    @Generated("com.github.javaparser.generator.core.node.TypeCastingGenerator")
    public Optional<EnumConstantDeclaration> toEnumConstantDeclaration() {
        return Optional.empty();
    }

    @Generated("com.github.javaparser.generator.core.node.TypeCastingGenerator")
    public Optional<EnumDeclaration> toEnumDeclaration() {
        return Optional.empty();
    }

    @Generated("com.github.javaparser.generator.core.node.TypeCastingGenerator")
    public Optional<FieldDeclaration> toFieldDeclaration() {
        return Optional.empty();
    }

    @Generated("com.github.javaparser.generator.core.node.TypeCastingGenerator")
    public Optional<InitializerDeclaration> toInitializerDeclaration() {
        return Optional.empty();
    }

    @Generated("com.github.javaparser.generator.core.node.TypeCastingGenerator")
    public Optional<MethodDeclaration> toMethodDeclaration() {
        return Optional.empty();
    }

    @Generated("com.github.javaparser.generator.core.node.TypeCastingGenerator")
    public Optional<TypeDeclaration> toTypeDeclaration() {
        return Optional.empty();
    }
}<|MERGE_RESOLUTION|>--- conflicted
+++ resolved
@@ -135,11 +135,7 @@
 
     @Generated("com.github.javaparser.generator.core.node.TypeCastingGenerator")
     public AnnotationDeclaration asAnnotationDeclaration() {
-<<<<<<< HEAD
-        throw new IllegalStateException(f("%s is not an AnnotationDeclaration, it is %s", this, this.getClass().getSimpleName()));
-=======
         throw new IllegalStateException(f("%s is not AnnotationDeclaration, it is %s", this, this.getClass().getSimpleName()));
->>>>>>> 9581a521
     }
 
     @Generated("com.github.javaparser.generator.core.node.TypeCastingGenerator")
@@ -149,11 +145,7 @@
 
     @Generated("com.github.javaparser.generator.core.node.TypeCastingGenerator")
     public AnnotationMemberDeclaration asAnnotationMemberDeclaration() {
-<<<<<<< HEAD
-        throw new IllegalStateException(f("%s is not an AnnotationMemberDeclaration, it is %s", this, this.getClass().getSimpleName()));
-=======
         throw new IllegalStateException(f("%s is not AnnotationMemberDeclaration, it is %s", this, this.getClass().getSimpleName()));
->>>>>>> 9581a521
     }
 
     @Generated("com.github.javaparser.generator.core.node.TypeCastingGenerator")
@@ -163,11 +155,7 @@
 
     @Generated("com.github.javaparser.generator.core.node.TypeCastingGenerator")
     public CallableDeclaration asCallableDeclaration() {
-<<<<<<< HEAD
-        throw new IllegalStateException(f("%s is not an CallableDeclaration, it is %s", this, this.getClass().getSimpleName()));
-=======
         throw new IllegalStateException(f("%s is not CallableDeclaration, it is %s", this, this.getClass().getSimpleName()));
->>>>>>> 9581a521
     }
 
     @Generated("com.github.javaparser.generator.core.node.TypeCastingGenerator")
@@ -177,11 +165,7 @@
 
     @Generated("com.github.javaparser.generator.core.node.TypeCastingGenerator")
     public ClassOrInterfaceDeclaration asClassOrInterfaceDeclaration() {
-<<<<<<< HEAD
-        throw new IllegalStateException(f("%s is not an ClassOrInterfaceDeclaration, it is %s", this, this.getClass().getSimpleName()));
-=======
         throw new IllegalStateException(f("%s is not ClassOrInterfaceDeclaration, it is %s", this, this.getClass().getSimpleName()));
->>>>>>> 9581a521
     }
 
     @Generated("com.github.javaparser.generator.core.node.TypeCastingGenerator")
@@ -191,11 +175,7 @@
 
     @Generated("com.github.javaparser.generator.core.node.TypeCastingGenerator")
     public ConstructorDeclaration asConstructorDeclaration() {
-<<<<<<< HEAD
-        throw new IllegalStateException(f("%s is not an ConstructorDeclaration, it is %s", this, this.getClass().getSimpleName()));
-=======
         throw new IllegalStateException(f("%s is not ConstructorDeclaration, it is %s", this, this.getClass().getSimpleName()));
->>>>>>> 9581a521
     }
 
     @Generated("com.github.javaparser.generator.core.node.TypeCastingGenerator")
@@ -205,11 +185,7 @@
 
     @Generated("com.github.javaparser.generator.core.node.TypeCastingGenerator")
     public EnumConstantDeclaration asEnumConstantDeclaration() {
-<<<<<<< HEAD
-        throw new IllegalStateException(f("%s is not an EnumConstantDeclaration, it is %s", this, this.getClass().getSimpleName()));
-=======
         throw new IllegalStateException(f("%s is not EnumConstantDeclaration, it is %s", this, this.getClass().getSimpleName()));
->>>>>>> 9581a521
     }
 
     @Generated("com.github.javaparser.generator.core.node.TypeCastingGenerator")
@@ -219,11 +195,7 @@
 
     @Generated("com.github.javaparser.generator.core.node.TypeCastingGenerator")
     public EnumDeclaration asEnumDeclaration() {
-<<<<<<< HEAD
-        throw new IllegalStateException(f("%s is not an EnumDeclaration, it is %s", this, this.getClass().getSimpleName()));
-=======
         throw new IllegalStateException(f("%s is not EnumDeclaration, it is %s", this, this.getClass().getSimpleName()));
->>>>>>> 9581a521
     }
 
     @Generated("com.github.javaparser.generator.core.node.TypeCastingGenerator")
@@ -233,11 +205,7 @@
 
     @Generated("com.github.javaparser.generator.core.node.TypeCastingGenerator")
     public FieldDeclaration asFieldDeclaration() {
-<<<<<<< HEAD
-        throw new IllegalStateException(f("%s is not an FieldDeclaration, it is %s", this, this.getClass().getSimpleName()));
-=======
         throw new IllegalStateException(f("%s is not FieldDeclaration, it is %s", this, this.getClass().getSimpleName()));
->>>>>>> 9581a521
     }
 
     @Generated("com.github.javaparser.generator.core.node.TypeCastingGenerator")
@@ -247,11 +215,7 @@
 
     @Generated("com.github.javaparser.generator.core.node.TypeCastingGenerator")
     public InitializerDeclaration asInitializerDeclaration() {
-<<<<<<< HEAD
-        throw new IllegalStateException(f("%s is not an InitializerDeclaration, it is %s", this, this.getClass().getSimpleName()));
-=======
         throw new IllegalStateException(f("%s is not InitializerDeclaration, it is %s", this, this.getClass().getSimpleName()));
->>>>>>> 9581a521
     }
 
     @Generated("com.github.javaparser.generator.core.node.TypeCastingGenerator")
@@ -261,11 +225,7 @@
 
     @Generated("com.github.javaparser.generator.core.node.TypeCastingGenerator")
     public MethodDeclaration asMethodDeclaration() {
-<<<<<<< HEAD
-        throw new IllegalStateException(f("%s is not an MethodDeclaration, it is %s", this, this.getClass().getSimpleName()));
-=======
         throw new IllegalStateException(f("%s is not MethodDeclaration, it is %s", this, this.getClass().getSimpleName()));
->>>>>>> 9581a521
     }
 
     @Generated("com.github.javaparser.generator.core.node.TypeCastingGenerator")
@@ -275,11 +235,7 @@
 
     @Generated("com.github.javaparser.generator.core.node.TypeCastingGenerator")
     public TypeDeclaration asTypeDeclaration() {
-<<<<<<< HEAD
-        throw new IllegalStateException(f("%s is not an TypeDeclaration, it is %s", this, this.getClass().getSimpleName()));
-=======
         throw new IllegalStateException(f("%s is not TypeDeclaration, it is %s", this, this.getClass().getSimpleName()));
->>>>>>> 9581a521
     }
 
     @Generated("com.github.javaparser.generator.core.node.TypeCastingGenerator")
