/*
 * Copyright (C) 2007-2010 Júlio Vilmar Gesser.
 * Copyright (C) 2011, 2013-2016 The JavaParser Team.
 *
 * This file is part of JavaParser.
 *
 * JavaParser can be used either under the terms of
 * a) the GNU Lesser General Public License as published by
 *     the Free Software Foundation, either version 3 of the License, or
 *     (at your option) any later version.
 * b) the terms of the Apache License
 *
 * You should have received a copy of both licenses in LICENCE.LGPL and
 * LICENCE.APACHE. Please refer to those files for details.
 *
 * JavaParser is distributed in the hope that it will be useful,
 * but WITHOUT ANY WARRANTY; without even the implied warranty of
 * MERCHANTABILITY or FITNESS FOR A PARTICULAR PURPOSE.  See the
 * GNU Lesser General Public License for more details.
 */
package com.github.javaparser.ast.expr;

import com.github.javaparser.JavaParser;
import com.github.javaparser.TokenRange;
import com.github.javaparser.ast.AllFieldsConstructor;
import com.github.javaparser.ast.Node;
import com.github.javaparser.ast.nodeTypes.NodeWithIdentifier;
import com.github.javaparser.ast.observer.ObservableProperty;
import com.github.javaparser.ast.visitor.GenericVisitor;
import com.github.javaparser.ast.visitor.VoidVisitor;
import com.github.javaparser.metamodel.JavaParserMetaModel;
import com.github.javaparser.metamodel.NameMetaModel;
import com.github.javaparser.metamodel.NonEmptyProperty;
import com.github.javaparser.metamodel.OptionalProperty;
import java.util.Optional;

import static com.github.javaparser.QuickJavaParser.parseName;
import static com.github.javaparser.utils.Utils.assertNonEmpty;
import com.github.javaparser.ast.visitor.CloneVisitor;
import com.github.javaparser.metamodel.NameMetaModel;
import com.github.javaparser.metamodel.JavaParserMetaModel;
import com.github.javaparser.ast.Generated;

/**
 * A name that may consist of multiple identifiers.
 * In other words: it.may.contain.dots.
 * <p>
 * The rightmost identifier is "identifier",
 * The one to the left of it is "qualifier.identifier", etc.
 * <p>
 * You can construct one from a String with the name(...) method.
 *
 * @author Julio Vilmar Gesser
 * @see SimpleName
 */
public final class Name extends Node implements NodeWithIdentifier<Name> {

    @NonEmptyProperty
    private String identifier;

    @OptionalProperty
    private Name qualifier;

    public Name() {
        this(null, null, "empty");
    }

    public Name(final String identifier) {
        this(null, null, identifier);
    }

    @AllFieldsConstructor
    public Name(Name qualifier, final String identifier) {
        this(null, qualifier, identifier);
    }

    /**
     * This constructor is used by the parser and is considered private.
     */
    @Generated("com.github.javaparser.generator.core.node.MainConstructorGenerator")
    public Name(TokenRange tokenRange, Name qualifier, String identifier) {
        super(tokenRange);
        setQualifier(qualifier);
        setIdentifier(identifier);
        customInitialization();
    }

    @Override
    @Generated("com.github.javaparser.generator.core.node.AcceptGenerator")
    public <R, A> R accept(final GenericVisitor<R, A> v, final A arg) {
        return v.visit(this, arg);
    }

    @Override
    @Generated("com.github.javaparser.generator.core.node.AcceptGenerator")
    public <A> void accept(final VoidVisitor<A> v, final A arg) {
        v.visit(this, arg);
    }

    @Generated("com.github.javaparser.generator.core.node.PropertyGenerator")
    public String getIdentifier() {
        return identifier;
    }

    @Generated("com.github.javaparser.generator.core.node.PropertyGenerator")
    public Name setIdentifier(final String identifier) {
        assertNonEmpty(identifier);
        if (identifier == this.identifier) {
            return (Name) this;
        }
        notifyPropertyChange(ObservableProperty.IDENTIFIER, this.identifier, identifier);
        this.identifier = identifier;
        return this;
    }

    /**
<<<<<<< HEAD
     * Creates a new {@link Name} from a qualified name.<br>
     * The qualified name can contains "." (dot) characters.
     *
     * @param qualifiedName qualified name
     * @return instanceof {@link Name}
     * @deprecated use JavaParser.parseName instead
     */
    @Deprecated
    public static Name parse(String qualifiedName) {
        assertNonEmpty(qualifiedName);
        return parseName(qualifiedName);
    }

    /**
=======
>>>>>>> e7f02a0c
     * @return the complete qualified name. Only the identifiers and the dots, so no comments or whitespace.
     */
    public String asString() {
        if (qualifier != null) {
            return qualifier.asString() + "." + identifier;
        }
        return identifier;
    }

    @Generated("com.github.javaparser.generator.core.node.PropertyGenerator")
    public Optional<Name> getQualifier() {
        return Optional.ofNullable(qualifier);
    }

    @Generated("com.github.javaparser.generator.core.node.PropertyGenerator")
    public Name setQualifier(final Name qualifier) {
        if (qualifier == this.qualifier) {
            return (Name) this;
        }
        notifyPropertyChange(ObservableProperty.QUALIFIER, this.qualifier, qualifier);
        if (this.qualifier != null)
            this.qualifier.setParentNode(null);
        this.qualifier = qualifier;
        setAsParentNodeOf(qualifier);
        return this;
    }

    @Override
    @Generated("com.github.javaparser.generator.core.node.RemoveMethodGenerator")
    public boolean remove(Node node) {
        if (node == null)
            return false;
        if (qualifier != null) {
            if (node == qualifier) {
                removeQualifier();
                return true;
            }
        }
        return super.remove(node);
    }

    @Generated("com.github.javaparser.generator.core.node.RemoveMethodGenerator")
    public Name removeQualifier() {
        return setQualifier((Name) null);
    }

    @Override
    @Generated("com.github.javaparser.generator.core.node.CloneGenerator")
    public Name clone() {
        return (Name) accept(new CloneVisitor(), null);
    }

    @Override
    @Generated("com.github.javaparser.generator.core.node.GetMetaModelGenerator")
    public NameMetaModel getMetaModel() {
        return JavaParserMetaModel.nameMetaModel;
    }

    @Override
    @Generated("com.github.javaparser.generator.core.node.ReplaceMethodGenerator")
    public boolean replace(Node node, Node replacementNode) {
        if (node == null)
            return false;
        if (qualifier != null) {
            if (node == qualifier) {
                setQualifier((Name) replacementNode);
                return true;
            }
        }
        return super.replace(node, replacementNode);
    }

    /**
     * A top level name is a name that is not contained in a larger Name instance.
     */
    public boolean isTopLevel() {
        return !isInternal();
    }

    /**
     * An internal name is a name that constitutes a part of a larger Name instance.
     */
    public boolean isInternal() {
        return getParentNode().filter(parent -> parent instanceof Name).isPresent();
    }
}<|MERGE_RESOLUTION|>--- conflicted
+++ resolved
@@ -114,23 +114,6 @@
     }
 
     /**
-<<<<<<< HEAD
-     * Creates a new {@link Name} from a qualified name.<br>
-     * The qualified name can contains "." (dot) characters.
-     *
-     * @param qualifiedName qualified name
-     * @return instanceof {@link Name}
-     * @deprecated use JavaParser.parseName instead
-     */
-    @Deprecated
-    public static Name parse(String qualifiedName) {
-        assertNonEmpty(qualifiedName);
-        return parseName(qualifiedName);
-    }
-
-    /**
-=======
->>>>>>> e7f02a0c
      * @return the complete qualified name. Only the identifiers and the dots, so no comments or whitespace.
      */
     public String asString() {
