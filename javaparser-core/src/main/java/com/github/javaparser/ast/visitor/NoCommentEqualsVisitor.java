--- conflicted
+++ resolved
@@ -1145,16 +1145,16 @@
     }
 
     @Override
-<<<<<<< HEAD
+    public Boolean visit(final VarType n, final Visitable arg) {
+        final VarType n2 = (VarType) arg;
+        if (!nodesEquals(n.getAnnotations(), n2.getAnnotations()))
+            return false;
+        return true;
+    }
+
+    @Override
     public Boolean visit(StubUnit n, Visitable arg) {
         // TODO Auto-generated method stub
         return null;
-=======
-    public Boolean visit(final VarType n, final Visitable arg) {
-        final VarType n2 = (VarType) arg;
-        if (!nodesEquals(n.getAnnotations(), n2.getAnnotations()))
-            return false;
-        return true;
->>>>>>> 8bc64c3e
     }
 }