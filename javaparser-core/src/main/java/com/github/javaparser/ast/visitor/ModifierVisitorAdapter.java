/*
 * Copyright (C) 2007-2010 Júlio Vilmar Gesser.
 * Copyright (C) 2011, 2013-2016 The JavaParser Team.
 *
 * This file is part of JavaParser.
 * 
 * JavaParser can be used either under the terms of
 * a) the GNU Lesser General Public License as published by
 *     the Free Software Foundation, either version 3 of the License, or
 *     (at your option) any later version.
 * b) the terms of the Apache License 
 *
 * You should have received a copy of both licenses in LICENCE.LGPL and
 * LICENCE.APACHE. Please refer to those files for details.
 *
 * JavaParser is distributed in the hope that it will be useful,
 * but WITHOUT ANY WARRANTY; without even the implied warranty of
 * MERCHANTABILITY or FITNESS FOR A PARTICULAR PURPOSE.  See the
 * GNU Lesser General Public License for more details.
 */
 
package com.github.javaparser.ast.visitor;

import java.util.ArrayList;
import java.util.List;

import com.github.javaparser.ast.CompilationUnit;
import com.github.javaparser.ast.ImportDeclaration;
import com.github.javaparser.ast.Node;
import com.github.javaparser.ast.PackageDeclaration;
import com.github.javaparser.ast.TypeParameter;
import com.github.javaparser.ast.body.AnnotationDeclaration;
import com.github.javaparser.ast.body.AnnotationMemberDeclaration;
import com.github.javaparser.ast.body.BaseParameter;
import com.github.javaparser.ast.body.BodyDeclaration;
import com.github.javaparser.ast.body.ClassOrInterfaceDeclaration;
import com.github.javaparser.ast.body.ConstructorDeclaration;
import com.github.javaparser.ast.body.EmptyMemberDeclaration;
import com.github.javaparser.ast.body.EmptyTypeDeclaration;
import com.github.javaparser.ast.body.EnumConstantDeclaration;
import com.github.javaparser.ast.body.EnumDeclaration;
import com.github.javaparser.ast.body.FieldDeclaration;
import com.github.javaparser.ast.body.InitializerDeclaration;
import com.github.javaparser.ast.body.MethodDeclaration;
import com.github.javaparser.ast.body.MultiTypeParameter;
import com.github.javaparser.ast.body.Parameter;
import com.github.javaparser.ast.body.TypeDeclaration;
import com.github.javaparser.ast.body.VariableDeclarator;
import com.github.javaparser.ast.body.VariableDeclaratorId;
import com.github.javaparser.ast.comments.BlockComment;
import com.github.javaparser.ast.comments.Comment;
import com.github.javaparser.ast.comments.JavadocComment;
import com.github.javaparser.ast.comments.LineComment;
import com.github.javaparser.ast.expr.AnnotationExpr;
import com.github.javaparser.ast.expr.ArrayAccessExpr;
import com.github.javaparser.ast.expr.ArrayCreationExpr;
import com.github.javaparser.ast.expr.ArrayInitializerExpr;
import com.github.javaparser.ast.expr.AssignExpr;
import com.github.javaparser.ast.expr.BinaryExpr;
import com.github.javaparser.ast.expr.BooleanLiteralExpr;
import com.github.javaparser.ast.expr.CastExpr;
import com.github.javaparser.ast.expr.CharLiteralExpr;
import com.github.javaparser.ast.expr.ClassExpr;
import com.github.javaparser.ast.expr.ConditionalExpr;
import com.github.javaparser.ast.expr.DoubleLiteralExpr;
import com.github.javaparser.ast.expr.EnclosedExpr;
import com.github.javaparser.ast.expr.Expression;
import com.github.javaparser.ast.expr.FieldAccessExpr;
import com.github.javaparser.ast.expr.InstanceOfExpr;
import com.github.javaparser.ast.expr.IntegerLiteralExpr;
import com.github.javaparser.ast.expr.IntegerLiteralMinValueExpr;
import com.github.javaparser.ast.expr.LambdaExpr;
import com.github.javaparser.ast.expr.LongLiteralExpr;
import com.github.javaparser.ast.expr.LongLiteralMinValueExpr;
import com.github.javaparser.ast.expr.MarkerAnnotationExpr;
import com.github.javaparser.ast.expr.MemberValuePair;
import com.github.javaparser.ast.expr.MethodCallExpr;
import com.github.javaparser.ast.expr.MethodReferenceExpr;
import com.github.javaparser.ast.expr.NameExpr;
import com.github.javaparser.ast.expr.NormalAnnotationExpr;
import com.github.javaparser.ast.expr.NullLiteralExpr;
import com.github.javaparser.ast.expr.ObjectCreationExpr;
import com.github.javaparser.ast.expr.QualifiedNameExpr;
import com.github.javaparser.ast.expr.SingleMemberAnnotationExpr;
import com.github.javaparser.ast.expr.StringLiteralExpr;
import com.github.javaparser.ast.expr.SuperExpr;
import com.github.javaparser.ast.expr.ThisExpr;
import com.github.javaparser.ast.expr.TypeExpr;
import com.github.javaparser.ast.expr.UnaryExpr;
import com.github.javaparser.ast.expr.VariableDeclarationExpr;
import com.github.javaparser.ast.nodeTypes.NodeWithAnnotations;
import com.github.javaparser.ast.nodeTypes.NodeWithArrays;
import com.github.javaparser.ast.stmt.AssertStmt;
import com.github.javaparser.ast.stmt.BlockStmt;
import com.github.javaparser.ast.stmt.BreakStmt;
import com.github.javaparser.ast.stmt.CatchClause;
import com.github.javaparser.ast.stmt.ContinueStmt;
import com.github.javaparser.ast.stmt.DoStmt;
import com.github.javaparser.ast.stmt.EmptyStmt;
import com.github.javaparser.ast.stmt.ExplicitConstructorInvocationStmt;
import com.github.javaparser.ast.stmt.ExpressionStmt;
import com.github.javaparser.ast.stmt.ForStmt;
import com.github.javaparser.ast.stmt.ForeachStmt;
import com.github.javaparser.ast.stmt.IfStmt;
import com.github.javaparser.ast.stmt.LabeledStmt;
import com.github.javaparser.ast.stmt.ReturnStmt;
import com.github.javaparser.ast.stmt.Statement;
import com.github.javaparser.ast.stmt.SwitchEntryStmt;
import com.github.javaparser.ast.stmt.SwitchStmt;
import com.github.javaparser.ast.stmt.SynchronizedStmt;
import com.github.javaparser.ast.stmt.ThrowStmt;
import com.github.javaparser.ast.stmt.TryStmt;
import com.github.javaparser.ast.stmt.TypeDeclarationStmt;
import com.github.javaparser.ast.stmt.WhileStmt;
import com.github.javaparser.ast.type.ClassOrInterfaceType;
import com.github.javaparser.ast.type.IntersectionType;
import com.github.javaparser.ast.type.PrimitiveType;
import com.github.javaparser.ast.type.ReferenceType;
import com.github.javaparser.ast.type.Type;
import com.github.javaparser.ast.type.UnionType;
import com.github.javaparser.ast.type.UnknownType;
import com.github.javaparser.ast.type.VoidType;
import com.github.javaparser.ast.type.WildcardType;

/**
 * This visitor adapter can be used to save time when some specific nodes needs
 * to be changed. To do that just extend this class and override the methods
 * from the nodes who needs to be changed, returning the changed node.
 * 
 * @author Julio Vilmar Gesser
 */
public abstract class ModifierVisitorAdapter<A> implements GenericVisitor<Node, A> {

	private void removeNulls(final List<?> list) {
		for (int i = list.size() - 1; i >= 0; i--) {
			if (list.get(i) == null) {
				list.remove(i);
			}
		}
	}

<<<<<<< HEAD
	@Override public Node visit(final AnnotationDeclaration n, final A arg) {
		visitComment(n, arg);
		final List<AnnotationExpr> annotations = n.getAnnotations();
		if (annotations != null) {
			for (int i = 0; i < annotations.size(); i++) {
				annotations.set(i, (AnnotationExpr) annotations.get(i).accept(this, arg));
=======
	private void visitArraysAnnotations(NodeWithArrays<?> n, A arg) {
		/* TODO this code always keeps annotations for the same amount of array indexes, since we can't see if
		 the user wants to say "I want no annotations on this array index" or "I don't want this array index anymore"
		  */
		List<List<AnnotationExpr>> result = new ArrayList<>();
		for (List<AnnotationExpr> aux : n.getArraysAnnotations()) {
			if (aux == null) {
				result.add(null);
			} else {
				List<AnnotationExpr> l = new ArrayList<>();
				for (AnnotationExpr annotation : aux) {
					AnnotationExpr newAnnotationExpr = (AnnotationExpr) annotation.accept(this, arg);
					if (newAnnotationExpr != null) {
						l.add(newAnnotationExpr);
					}
				}
				result.add(l);
>>>>>>> e57c36cf
			}
		}
		n.setArraysAnnotations(result);
	}

	@Override public Node visit(final AnnotationDeclaration n, final A arg) {
		visitAnnotations(n, arg);
        final List<BodyDeclaration<?>> members = n.getMembers();
		if (members != null) {
			for (int i = 0; i < members.size(); i++) {
                members.set(i, (BodyDeclaration<?>) members.get(i).accept(this, arg));
			}
			removeNulls(members);
		}
		return n;
	}

	private void visitAnnotations(NodeWithAnnotations<?> n, A arg) {
		final List<AnnotationExpr> annotations = n.getAnnotations();
		if (annotations != null) {
			for (int i = 0; i < annotations.size(); i++) {
				annotations.set(i, (AnnotationExpr) annotations.get(i).accept(this, arg));
			}
			removeNulls(annotations);
		}
	}

	@Override public Node visit(final AnnotationMemberDeclaration n, final A arg) {
		visitComment(n, arg);
		final List<AnnotationExpr> annotations = n.getAnnotations();
		if (annotations != null) {
			for (int i = 0; i < annotations.size(); i++) {
				annotations.set(i, (AnnotationExpr) annotations.get(i).accept(this, arg));
			}
			removeNulls(annotations);
		}
		n.setType((Type) n.getType().accept(this, arg));
		if (n.getDefaultValue() != null) {
			n.setDefaultValue((Expression) n.getDefaultValue().accept(this, arg));
		}
		return n;
	}

	@Override public Node visit(final ArrayAccessExpr n, final A arg) {
		visitComment(n, arg);
		n.setName((Expression) n.getName().accept(this, arg));
		n.setIndex((Expression) n.getIndex().accept(this, arg));
		return n;
	}

	@Override public Node visit(final ArrayCreationExpr n, final A arg) {
		visitComment(n, arg);
		n.setType((Type) n.getType().accept(this, arg));
		if (n.getDimensions() != null) {
			final List<Expression> dimensions = n.getDimensions();
			if (dimensions != null) {
				for (int i = 0; i < dimensions.size(); i++) {
					dimensions.set(i, (Expression) dimensions.get(i).accept(this, arg));
				}
				removeNulls(dimensions);
			}
		}
		visitArraysAnnotations(n, arg);

		if (n.getInitializer() != null) {
			n.setInitializer((ArrayInitializerExpr) n.getInitializer().accept(this, arg));
		}
		return n;
	}

	@Override public Node visit(final ArrayInitializerExpr n, final A arg) {
		visitComment(n, arg);
		if (n.getValues() != null) {
			final List<Expression> values = n.getValues();
			if (values != null) {
				for (int i = 0; i < values.size(); i++) {
					values.set(i, (Expression) values.get(i).accept(this, arg));
				}
				removeNulls(values);
			}
		}
		return n;
	}

	@Override public Node visit(final AssertStmt n, final A arg) {
		visitComment(n, arg);
		n.setCheck((Expression) n.getCheck().accept(this, arg));
		if (n.getMessage() != null) {
			n.setMessage((Expression) n.getMessage().accept(this, arg));
		}
		return n;
	}

	@Override public Node visit(final AssignExpr n, final A arg) {
		visitComment(n, arg);
		final Expression target = (Expression) n.getTarget().accept(this, arg);
		if (target == null) {
			return null;
		}
        n.setTarget(target);

		final Expression value = (Expression) n.getValue().accept(this, arg);
		if (value == null) {
			return null;
		}
		n.setValue(value);

		return n;
	}

	@Override public Node visit(final BinaryExpr n, final A arg) {
		visitComment(n, arg);
		final Expression left = (Expression) n.getLeft().accept(this, arg);
		final Expression right = (Expression) n.getRight().accept(this, arg);
		if (left == null) {
			return right;
		}
		if (right == null) {
			return left;
		}
		n.setLeft(left);
		n.setRight(right);
		return n;
	}

	@Override public Node visit(final BlockStmt n, final A arg) {
		visitComment(n, arg);
		final List<Statement> stmts = n.getStmts();
		if (stmts != null) {
			for (int i = 0; i < stmts.size(); i++) {
				stmts.set(i, (Statement) stmts.get(i).accept(this, arg));
			}
			removeNulls(stmts);
		}
		return n;
	}

	@Override public Node visit(final BooleanLiteralExpr n, final A arg) {
		visitComment(n, arg);
		return n;
	}

	@Override public Node visit(final BreakStmt n, final A arg) {
		visitComment(n, arg);
		return n;
	}

	@Override public Node visit(final CastExpr n, final A arg) {
		visitComment(n, arg);
		final Type type = (Type) n.getType().accept(this, arg);
		final Expression expr = (Expression) n.getExpr().accept(this, arg);
		if (type == null) {
			return expr;
		}
		if (expr == null) {
			return null;
		}
		n.setType(type);
		n.setExpr(expr);
		return n;
	}

	@Override public Node visit(final CatchClause n, final A arg) {
		visitComment(n, arg);
		n.setParam((Parameter)n.getParam().accept(this, arg));
		n.setCatchBlock((BlockStmt) n.getCatchBlock().accept(this, arg));
		return n;

	}

	@Override public Node visit(final CharLiteralExpr n, final A arg) {
		visitComment(n, arg);
		return n;
	}

	@Override public Node visit(final ClassExpr n, final A arg) {
		visitComment(n, arg);
		n.setType((Type) n.getType().accept(this, arg));
		return n;
	}

	@Override public Node visit(final ClassOrInterfaceDeclaration n, final A arg) {
<<<<<<< HEAD
		visitComment(n, arg);
		final List<AnnotationExpr> annotations = n.getAnnotations();
		if (annotations != null) {
			for (int i = 0; i < annotations.size(); i++) {
				annotations.set(i, (AnnotationExpr) annotations.get(i).accept(this, arg));
			}
			removeNulls(annotations);
		}
=======
		visitAnnotations(n, arg);
>>>>>>> e57c36cf
		final List<TypeParameter> typeParameters = n.getTypeParameters();
		if (typeParameters != null) {
			for (int i = 0; i < typeParameters.size(); i++) {
				typeParameters.set(i, (TypeParameter) typeParameters.get(i).accept(this, arg));
			}
			removeNulls(typeParameters);
		}
		final List<ClassOrInterfaceType> extendz = n.getExtends();
		if (extendz != null) {
			for (int i = 0; i < extendz.size(); i++) {
				extendz.set(i, (ClassOrInterfaceType) extendz.get(i).accept(this, arg));
			}
			removeNulls(extendz);
		}
		final List<ClassOrInterfaceType> implementz = n.getImplements();
		if (implementz != null) {
			for (int i = 0; i < implementz.size(); i++) {
				implementz.set(i, (ClassOrInterfaceType) implementz.get(i).accept(this, arg));
			}
			removeNulls(implementz);
		}
        final List<BodyDeclaration<?>> members = n.getMembers();
		if (members != null) {
			for (int i = 0; i < members.size(); i++) {
                members.set(i, (BodyDeclaration<?>) members.get(i).accept(this, arg));
			}
			removeNulls(members);
		}
		return n;
	}

	@Override public Node visit(final ClassOrInterfaceType n, final A arg) {
<<<<<<< HEAD
		visitComment(n, arg);
=======
		visitAnnotations(n, arg);
>>>>>>> e57c36cf
		if (n.getScope() != null) {
			n.setScope((ClassOrInterfaceType) n.getScope().accept(this, arg));
		}
		final List<Type> typeArgs = n.getTypeArgs();
		if (typeArgs != null) {
			for (int i = 0; i < typeArgs.size(); i++) {
				typeArgs.set(i, (Type) typeArgs.get(i).accept(this, arg));
			}
			removeNulls(typeArgs);
		}
		return n;
	}

	@Override public Node visit(final CompilationUnit n, final A arg) {
		visitComment(n, arg);
		if (n.getPackage() != null) {
			n.setPackage((PackageDeclaration) n.getPackage().accept(this, arg));
		}
		final List<ImportDeclaration> imports = n.getImports();
		if (imports != null) {
			for (int i = 0; i < imports.size(); i++) {
				imports.set(i, (ImportDeclaration) imports.get(i).accept(this, arg));
			}
			removeNulls(imports);
		}
        final List<TypeDeclaration<?>> types = n.getTypes();
		if (types != null) {
			for (int i = 0; i < types.size(); i++) {
                types.set(i, (TypeDeclaration<?>) types.get(i).accept(this, arg));
			}
			removeNulls(types);
		}
		return n;
	}

	@Override public Node visit(final ConditionalExpr n, final A arg) {
		visitComment(n, arg);
		n.setCondition((Expression) n.getCondition().accept(this, arg));
		n.setThenExpr((Expression) n.getThenExpr().accept(this, arg));
		n.setElseExpr((Expression) n.getElseExpr().accept(this, arg));
		return n;
	}

	@Override public Node visit(final ConstructorDeclaration n, final A arg) {
		visitComment(n, arg);
		final List<AnnotationExpr> annotations = n.getAnnotations();
		if (annotations != null) {
			for (int i = 0; i < annotations.size(); i++) {
				annotations.set(i, (AnnotationExpr) annotations.get(i).accept(this, arg));
			}
			removeNulls(annotations);
		}
		final List<TypeParameter> typeParameters = n.getTypeParameters();
		if (typeParameters != null) {
			for (int i = 0; i < typeParameters.size(); i++) {
				typeParameters.set(i, (TypeParameter) typeParameters.get(i).accept(this, arg));
			}
			removeNulls(typeParameters);
		}
		final List<Parameter> parameters = n.getParameters();
		if (parameters != null) {
			for (int i = 0; i < parameters.size(); i++) {
				parameters.set(i, (Parameter) parameters.get(i).accept(this, arg));
			}
			removeNulls(parameters);
		}
		final List<ReferenceType> throwz = n.getThrows();
		if (throwz != null) {
			for (int i = 0; i < throwz.size(); i++) {
				throwz.set(i, (ReferenceType) throwz.get(i).accept(this, arg));
			}
			removeNulls(throwz);
		}
		n.setBody((BlockStmt) n.getBody().accept(this, arg));
		return n;
	}

	@Override public Node visit(final ContinueStmt n, final A arg) {
		visitComment(n, arg);
		return n;
	}

	@Override public Node visit(final DoStmt n, final A arg) {
		visitComment(n, arg);
		final Statement body = (Statement) n.getBody().accept(this, arg);
		if (body == null) {
			return null;
		}
		n.setBody(body);

		final Expression condition = (Expression) n.getCondition().accept(this, arg);
		if (condition == null) {
			return null;
		}
		n.setCondition(condition);

		return n;
	}

	@Override public Node visit(final DoubleLiteralExpr n, final A arg) {
		visitComment(n, arg);
		return n;
	}

	@Override public Node visit(final EmptyMemberDeclaration n, final A arg) {
		visitComment(n, arg);
		return n;
	}

	@Override public Node visit(final EmptyStmt n, final A arg) {
		visitComment(n, arg);
		return n;
	}

	@Override public Node visit(final EmptyTypeDeclaration n, final A arg) {
		visitComment(n, arg);
		return n;
	}

	@Override public Node visit(final EnclosedExpr n, final A arg) {
		visitComment(n, arg);
		n.setInner((Expression) n.getInner().accept(this, arg));
		return n;
	}

	@Override public Node visit(final EnumConstantDeclaration n, final A arg) {
		visitComment(n, arg);
		final List<AnnotationExpr> annotations = n.getAnnotations();
		if (annotations != null) {
			for (int i = 0; i < annotations.size(); i++) {
				annotations.set(i, (AnnotationExpr) annotations.get(i).accept(this, arg));
			}
			removeNulls(annotations);
		}
		final List<Expression> args = n.getArgs();
		if (args != null) {
			for (int i = 0; i < args.size(); i++) {
				args.set(i, (Expression) args.get(i).accept(this, arg));
			}
			removeNulls(args);
		}
        final List<BodyDeclaration<?>> classBody = n.getClassBody();
		if (classBody != null) {
			for (int i = 0; i < classBody.size(); i++) {
                classBody.set(i, (BodyDeclaration<?>) classBody.get(i).accept(this, arg));
			}
			removeNulls(classBody);
		}
		return n;
	}

	@Override public Node visit(final EnumDeclaration n, final A arg) {
		visitComment(n, arg);
		final List<AnnotationExpr> annotations = n.getAnnotations();
		if (annotations != null) {
			for (int i = 0; i < annotations.size(); i++) {
				annotations.set(i, (AnnotationExpr) annotations.get(i).accept(this, arg));
			}
			removeNulls(annotations);
		}
		final List<ClassOrInterfaceType> implementz = n.getImplements();
		if (implementz != null) {
			for (int i = 0; i < implementz.size(); i++) {
				implementz.set(i, (ClassOrInterfaceType) implementz.get(i).accept(this, arg));
			}
			removeNulls(implementz);
		}
		final List<EnumConstantDeclaration> entries = n.getEntries();
		if (entries != null) {
			for (int i = 0; i < entries.size(); i++) {
				entries.set(i, (EnumConstantDeclaration) entries.get(i).accept(this, arg));
			}
			removeNulls(entries);
		}
        final List<BodyDeclaration<?>> members = n.getMembers();
		if (members != null) {
			for (int i = 0; i < members.size(); i++) {
                members.set(i, (BodyDeclaration<?>) members.get(i).accept(this, arg));
			}
			removeNulls(members);
		}
		return n;
	}

	@Override public Node visit(final ExplicitConstructorInvocationStmt n, final A arg) {
		visitComment(n, arg);
		if (!n.isThis() && n.getExpr() != null) {
			n.setExpr((Expression) n.getExpr().accept(this, arg));
		}
		final List<Type> typeArgs = n.getTypeArgs();
		if (typeArgs != null) {
			for (int i = 0; i < typeArgs.size(); i++) {
				typeArgs.set(i, (Type) typeArgs.get(i).accept(this, arg));
			}
			removeNulls(typeArgs);
		}
		final List<Expression> args = n.getArgs();
		if (args != null) {
			for (int i = 0; i < args.size(); i++) {
				args.set(i, (Expression) args.get(i).accept(this, arg));
			}
			removeNulls(args);
		}
		return n;
	}

	@Override public Node visit(final ExpressionStmt n, final A arg) {
		visitComment(n, arg);
		final Expression expr = (Expression) n.getExpression().accept(this, arg);
		if (expr == null) {
			return null;
		}
		n.setExpression(expr);
		return n;
	}

	@Override public Node visit(final FieldAccessExpr n, final A arg) {
		visitComment(n, arg);
		final Expression scope = (Expression) n.getScope().accept(this, arg);
		if (scope == null) {
			return null;
		}
		n.setScope(scope);
		return n;
	}

	@Override public Node visit(final FieldDeclaration n, final A arg) {
		visitComment(n, arg);
		final List<AnnotationExpr> annotations = n.getAnnotations();
		if (annotations != null) {
			for (int i = 0; i < annotations.size(); i++) {
				annotations.set(i, (AnnotationExpr) annotations.get(i).accept(this, arg));
			}
			removeNulls(annotations);
		}
		n.setType((Type) n.getType().accept(this, arg));
		final List<VariableDeclarator> variables = n.getVariables();
		for (int i = 0; i < variables.size(); i++) {
			variables.set(i, (VariableDeclarator) variables.get(i).accept(this, arg));
		}
		removeNulls(variables);
		return n;
	}

	@Override public Node visit(final ForeachStmt n, final A arg) {
		visitComment(n, arg);
		n.setVariable((VariableDeclarationExpr) n.getVariable().accept(this, arg));
		n.setIterable((Expression) n.getIterable().accept(this, arg));
		n.setBody((Statement) n.getBody().accept(this, arg));
		return n;
	}

	@Override public Node visit(final ForStmt n, final A arg) {
		visitComment(n, arg);
		final List<Expression> init = n.getInit();
		if (init != null) {
			for (int i = 0; i < init.size(); i++) {
				init.set(i, (Expression) init.get(i).accept(this, arg));
			}
			removeNulls(init);
		}
		if (n.getCompare() != null) {
			n.setCompare((Expression) n.getCompare().accept(this, arg));
		}
		final List<Expression> update = n.getUpdate();
		if (update != null) {
			for (int i = 0; i < update.size(); i++) {
				update.set(i, (Expression) update.get(i).accept(this, arg));
			}
			removeNulls(update);
		}
		n.setBody((Statement) n.getBody().accept(this, arg));
		return n;
	}

	@Override public Node visit(final IfStmt n, final A arg) {
		visitComment(n, arg);
		final Expression condition = (Expression)
			n.getCondition().accept(this, arg);
		if (condition == null) {
			return null;
		}
		n.setCondition(condition);
		final Statement thenStmt = (Statement) n.getThenStmt().accept(this, arg);
		if (thenStmt == null) {
			// Remove the entire statement if the then-clause was removed.
			// DumpVisitor, used for toString, has no null check for the
			// then-clause.
			return null;
		}
		n.setThenStmt(thenStmt);
		if (n.getElseStmt() != null) {
			n.setElseStmt((Statement) n.getElseStmt().accept(this, arg));
		}
		return n;
	}

	@Override public Node visit(final ImportDeclaration n, final A arg) {
		visitComment(n, arg);
		n.setName((NameExpr) n.getName().accept(this, arg));
		return n;
	}

	@Override public Node visit(final InitializerDeclaration n, final A arg) {
		visitComment(n, arg);
		n.setBlock((BlockStmt) n.getBlock().accept(this, arg));
		return n;
	}

	@Override public Node visit(final InstanceOfExpr n, final A arg) {
		visitComment(n, arg);
		n.setExpr((Expression) n.getExpr().accept(this, arg));
		n.setType((Type) n.getType().accept(this, arg));
		return n;
	}

	@Override public Node visit(final IntegerLiteralExpr n, final A arg) {
		visitComment(n, arg);
		return n;
	}

	@Override public Node visit(final IntegerLiteralMinValueExpr n, final A arg) {
		visitComment(n, arg);
		return n;
	}

	@Override public Node visit(final JavadocComment n, final A arg) {
		return n;
	}

	@Override public Node visit(final LabeledStmt n, final A arg) {
		visitComment(n, arg);
		n.setStmt((Statement) n.getStmt().accept(this, arg));
		return n;
	}

	@Override public Node visit(final LongLiteralExpr n, final A arg) {
		visitComment(n, arg);
		return n;
	}

	@Override public Node visit(final LongLiteralMinValueExpr n, final A arg) {
		visitComment(n, arg);
		return n;
	}

	@Override public Node visit(final MarkerAnnotationExpr n, final A arg) {
		visitComment(n, arg);
		n.setName((NameExpr) n.getName().accept(this, arg));
		return n;
	}

	@Override public Node visit(final MemberValuePair n, final A arg) {
		visitComment(n, arg);
		n.setValue((Expression) n.getValue().accept(this, arg));
		return n;
	}

	@Override public Node visit(final MethodCallExpr n, final A arg) {
		visitComment(n, arg);
		if (n.getScope() != null) {
			n.setScope((Expression) n.getScope().accept(this, arg));
		}
		final List<Type> typeArgs = n.getTypeArgs();
		if (typeArgs != null) {
			for (int i = 0; i < typeArgs.size(); i++) {
				typeArgs.set(i, (Type) typeArgs.get(i).accept(this, arg));
			}
			removeNulls(typeArgs);
		}
		final List<Expression> args = n.getArgs();
		if (args != null) {
			for (int i = 0; i < args.size(); i++) {
				args.set(i, (Expression) args.get(i).accept(this, arg));
			}
			removeNulls(args);
		}
		return n;
	}

	@Override public Node visit(final MethodDeclaration n, final A arg) {
		visitComment(n, arg);
		final List<AnnotationExpr> annotations = n.getAnnotations();
		if (annotations != null) {
			for (int i = 0; i < annotations.size(); i++) {
				annotations.set(i, (AnnotationExpr) annotations.get(i).accept(this, arg));
			}
			removeNulls(annotations);
		}
		final List<TypeParameter> typeParameters = n.getTypeParameters();
		if (typeParameters != null) {
			for (int i = 0; i < typeParameters.size(); i++) {
				typeParameters.set(i, (TypeParameter) typeParameters.get(i).accept(this, arg));
			}
			removeNulls(typeParameters);
		}
		n.setType((Type) n.getType().accept(this, arg));
		final List<Parameter> parameters = n.getParameters();
		if (parameters != null) {
			for (int i = 0; i < parameters.size(); i++) {
				parameters.set(i, (Parameter) parameters.get(i).accept(this, arg));
			}
			removeNulls(parameters);
		}
		final List<ReferenceType> throwz = n.getThrows();
		if (throwz != null) {
			for (int i = 0; i < throwz.size(); i++) {
				throwz.set(i, (ReferenceType) throwz.get(i).accept(this, arg));
			}
			removeNulls(throwz);
		}
		if (n.getBody() != null) {
			n.setBody((BlockStmt) n.getBody().accept(this, arg));
		}
		return n;
	}

	@Override public Node visit(final NameExpr n, final A arg) {
		visitComment(n, arg);
		return n;
	}

	@Override public Node visit(final NormalAnnotationExpr n, final A arg) {
		visitComment(n, arg);
		n.setName((NameExpr) n.getName().accept(this, arg));
		final List<MemberValuePair> pairs = n.getPairs();
		if (pairs != null) {
			for (int i = 0; i < pairs.size(); i++) {
				pairs.set(i, (MemberValuePair) pairs.get(i).accept(this, arg));
			}
			removeNulls(pairs);
		}
		return n;
	}

	@Override public Node visit(final NullLiteralExpr n, final A arg) {
		visitComment(n, arg);
		return n;
	}

	@Override public Node visit(final ObjectCreationExpr n, final A arg) {
		visitComment(n, arg);
		if (n.getScope() != null) {
			n.setScope((Expression) n.getScope().accept(this, arg));
		}
		final List<Type> typeArgs = n.getTypeArgs();
		if (typeArgs != null) {
			for (int i = 0; i < typeArgs.size(); i++) {
				typeArgs.set(i, (Type) typeArgs.get(i).accept(this, arg));
			}
			removeNulls(typeArgs);
		}
		n.setType((ClassOrInterfaceType) n.getType().accept(this, arg));
		final List<Expression> args = n.getArgs();
		if (args != null) {
			for (int i = 0; i < args.size(); i++) {
				args.set(i, (Expression) args.get(i).accept(this, arg));
			}
			removeNulls(args);
		}
        final List<BodyDeclaration<?>> anonymousClassBody = n.getAnonymousClassBody();
		if (anonymousClassBody != null) {
			for (int i = 0; i < anonymousClassBody.size(); i++) {
                anonymousClassBody.set(i, (BodyDeclaration<?>) anonymousClassBody.get(i).accept(this, arg));
			}
			removeNulls(anonymousClassBody);
		}
		return n;
	}

	@Override public Node visit(final PackageDeclaration n, final A arg) {
		visitComment(n, arg);
		final List<AnnotationExpr> annotations = n.getAnnotations();
		if (annotations != null) {
			for (int i = 0; i < annotations.size(); i++) {
				annotations.set(i, (AnnotationExpr) annotations.get(i).accept(this, arg));
			}
			removeNulls(annotations);
		}
		n.setName((NameExpr) n.getName().accept(this, arg));
		return n;
	}
	
	@Override public Node visit(final Parameter n, final A arg) {
		visitComment(n, arg);
        visit((BaseParameter<?>) n, arg);
		n.setType((Type) n.getType().accept(this, arg));
		return n;
	}
	
	@Override public Node visit(MultiTypeParameter n, A arg) {
<<<<<<< HEAD
		visitComment(n, arg);
=======
		visitAnnotations(n, arg);
>>>>>>> e57c36cf
        visit((BaseParameter<?>) n, arg);
        n.setType((UnionType)n.getType().accept(this, arg));
        return n;
    }

    protected Node visit(final BaseParameter<?> n, final A arg) {
<<<<<<< HEAD
		visitComment(n, arg);
		final List<AnnotationExpr> annotations = n.getAnnotations();
		if (annotations != null) {
			for (int i = 0; i < annotations.size(); i++) {
				annotations.set(i, (AnnotationExpr) annotations.get(i).accept(this, arg));
			}
			removeNulls(annotations);
		}
		
=======
		visitAnnotations(n, arg);
>>>>>>> e57c36cf
		n.setId((VariableDeclaratorId) n.getId().accept(this, arg));
		return n;
	}

	@Override public Node visit(final PrimitiveType n, final A arg) {
<<<<<<< HEAD
		visitComment(n, arg);
=======
		visitAnnotations(n, arg);
>>>>>>> e57c36cf
		return n;
	}

	@Override public Node visit(final QualifiedNameExpr n, final A arg) {
		visitComment(n, arg);
		n.setQualifier((NameExpr) n.getQualifier().accept(this, arg));
		return n;
	}

	@Override public Node visit(final ReferenceType n, final A arg) {
<<<<<<< HEAD
		visitComment(n, arg);
=======
		visitAnnotations(n, arg);
		visitArraysAnnotations(n, arg);
>>>>>>> e57c36cf
		n.setType((Type) n.getType().accept(this, arg));
		return n;
	}

    @Override
    public Node visit(final IntersectionType n, final A arg) {
<<<<<<< HEAD
		visitComment(n, arg);
		final List<ReferenceType> elements = n.getElements();
=======
		visitAnnotations(n, arg);
        final List<ReferenceType> elements = n.getElements();
>>>>>>> e57c36cf
        if (elements != null) {
            for (int i = 0; i < elements.size(); i++) {
                elements.set(i, (ReferenceType) elements.get(i).accept(this, arg));
            }
            removeNulls(elements);
        }
        return n;
    }

    @Override
    public Node visit(final UnionType n, final A arg) {
<<<<<<< HEAD
		visitComment(n, arg);
=======
		visitAnnotations(n, arg);
>>>>>>> e57c36cf
		final List<ReferenceType> elements = n.getElements();
        if (elements != null) {
            for (int i = 0; i < elements.size(); i++) {
                elements.set(i, (ReferenceType) elements.get(i).accept(this, arg));
            }
            removeNulls(elements);
        }
        return n;
    }

	@Override public Node visit(final ReturnStmt n, final A arg) {
		visitComment(n, arg);
		if (n.getExpr() != null) {
			n.setExpr((Expression) n.getExpr().accept(this, arg));
		}
		return n;
	}

	@Override public Node visit(final SingleMemberAnnotationExpr n, final A arg) {
		visitComment(n, arg);
		n.setName((NameExpr) n.getName().accept(this, arg));
		n.setMemberValue((Expression) n.getMemberValue().accept(this, arg));
		return n;
	}

	@Override public Node visit(final StringLiteralExpr n, final A arg) {
		visitComment(n, arg);
		return n;
	}

	@Override public Node visit(final SuperExpr n, final A arg) {
		visitComment(n, arg);
		if (n.getClassExpr() != null) {
			n.setClassExpr((Expression) n.getClassExpr().accept(this, arg));
		}
		return n;
	}

	@Override public Node visit(final SwitchEntryStmt n, final A arg) {
		visitComment(n, arg);
		if (n.getLabel() != null) {
			n.setLabel((Expression) n.getLabel().accept(this, arg));
		}
		final List<Statement> stmts = n.getStmts();
		if (stmts != null) {
			for (int i = 0; i < stmts.size(); i++) {
				stmts.set(i, (Statement) stmts.get(i).accept(this, arg));
			}
			removeNulls(stmts);
		}
		return n;
	}

	@Override public Node visit(final SwitchStmt n, final A arg) {
		visitComment(n, arg);
		n.setSelector((Expression) n.getSelector().accept(this, arg));
		final List<SwitchEntryStmt> entries = n.getEntries();
		if (entries != null) {
			for (int i = 0; i < entries.size(); i++) {
				entries.set(i, (SwitchEntryStmt) entries.get(i).accept(this, arg));
			}
			removeNulls(entries);
		}
		return n;

	}

	@Override public Node visit(final SynchronizedStmt n, final A arg) {
		visitComment(n, arg);
		n.setExpr((Expression) n.getExpr().accept(this, arg));
		n.setBlock((BlockStmt) n.getBlock().accept(this, arg));
		return n;
	}

	@Override public Node visit(final ThisExpr n, final A arg) {
		visitComment(n, arg);
		if (n.getClassExpr() != null) {
			n.setClassExpr((Expression) n.getClassExpr().accept(this, arg));
		}
		return n;
	}

	@Override public Node visit(final ThrowStmt n, final A arg) {
		visitComment(n, arg);
		n.setExpr((Expression) n.getExpr().accept(this, arg));
		return n;
	}

	@Override public Node visit(final TryStmt n, final A arg) {
		visitComment(n, arg);
		n.setTryBlock((BlockStmt) n.getTryBlock().accept(this, arg));
		final List<CatchClause> catchs = n.getCatchs();
		if (catchs != null) {
			for (int i = 0; i < catchs.size(); i++) {
				catchs.set(i, (CatchClause) catchs.get(i).accept(this, arg));
			}
			removeNulls(catchs);
		}
		if (n.getFinallyBlock() != null) {
			n.setFinallyBlock((BlockStmt) n.getFinallyBlock().accept(this, arg));
		}
		return n;
	}

	@Override public Node visit(final TypeDeclarationStmt n, final A arg) {
		visitComment(n, arg);
		n.setTypeDeclaration((TypeDeclaration<?>) n.getTypeDeclaration().accept(this, arg));
		return n;
	}

	@Override public Node visit(final TypeParameter n, final A arg) {
		visitComment(n, arg);
		final List<ClassOrInterfaceType> typeBound = n.getTypeBound();
		if (typeBound != null) {
			for (int i = 0; i < typeBound.size(); i++) {
				typeBound.set(i, (ClassOrInterfaceType) typeBound.get(i).accept(this, arg));
			}
			removeNulls(typeBound);
		}
		return n;
	}

	@Override public Node visit(final UnaryExpr n, final A arg) {
		visitComment(n, arg);
		n.setExpr((Expression) n.getExpr().accept(this, arg));
		return n;
	}

	@Override public Node visit(final UnknownType n, final A arg) {
		visitComment(n, arg);
		return n;
	}

	@Override public Node visit(final VariableDeclarationExpr n, final A arg) {
		visitComment(n, arg);
		final List<AnnotationExpr> annotations = n.getAnnotations();
		if (annotations != null) {
			for (int i = 0; i < annotations.size(); i++) {
				annotations.set(i, (AnnotationExpr) annotations.get(i).accept(this, arg));
			}
			removeNulls(annotations);
		}

		final Type type = (Type) n.getType().accept(this, arg);
		if (type == null) {
			return null;
		}
		n.setType(type);

		final List<VariableDeclarator> vars = n.getVars();
		for (int i = 0; i < vars.size();) {
			final VariableDeclarator decl = (VariableDeclarator)
				vars.get(i).accept(this, arg);
			if (decl == null) {
				vars.remove(i);
			} else {
				vars.set(i++, decl);
			}
		}
		if (vars.isEmpty()) {
			return null;
		}

		return n;
	}

	@Override public Node visit(final VariableDeclarator n, final A arg) {
		visitComment(n, arg);
		final VariableDeclaratorId id = (VariableDeclaratorId)
			n.getId().accept(this, arg);
		if (id == null) {
			return null;
		}
		n.setId(id);
		if (n.getInit() != null) {
			n.setInit((Expression) n.getInit().accept(this, arg));
		}
		return n;
	}

	@Override public Node visit(final VariableDeclaratorId n, final A arg) {
		visitComment(n, arg);
		return n;
	}

	@Override public Node visit(final VoidType n, final A arg) {
<<<<<<< HEAD
		visitComment(n, arg);
=======
		visitAnnotations(n, arg);
>>>>>>> e57c36cf
		return n;
	}

	@Override public Node visit(final WhileStmt n, final A arg) {
		visitComment(n, arg);
		n.setCondition((Expression) n.getCondition().accept(this, arg));
		n.setBody((Statement) n.getBody().accept(this, arg));
		return n;
	}

	@Override public Node visit(final WildcardType n, final A arg) {
<<<<<<< HEAD
		visitComment(n, arg);
=======
		visitAnnotations(n, arg);
>>>>>>> e57c36cf
		if (n.getExtends() != null) {
			n.setExtends((ReferenceType) n.getExtends().accept(this, arg));
		}
		if (n.getSuper() != null) {
			n.setSuper((ReferenceType) n.getSuper().accept(this, arg));
		}
		return n;
	}

	@Override
	public Node visit(final LambdaExpr n, final A arg) {
		visitComment(n, arg);
		final List<Parameter> parameters = n.getParameters();
		for (int i = 0; i < parameters.size(); i++) {
			parameters.set(i, (Parameter) parameters.get(i).accept(this, arg));
		}
		removeNulls(parameters);
		if (n.getBody() != null) {
			n.setBody((Statement) n.getBody().accept(this, arg));
		}
		return n;
	}

	@Override
	public Node visit(final MethodReferenceExpr n, final A arg) {
		visitComment(n, arg);
		final List<Type> types = n.getTypeArguments().getTypeArguments();
		for (int i = 0; i < types.size(); i++) {
			n.getTypeArguments().getTypeArguments().set(i,
					(Type) n.getTypeArguments().getTypeArguments().get(i).accept(this, arg));
		}
		if (n.getScope() != null) {
			n.setScope((Expression)n.getScope().accept(this, arg));
		}
		return n;
	}

	@Override
	public Node visit(final TypeExpr n, final A arg) {
		visitComment(n, arg);
		if (n.getType() != null) {
			n.setType((Type)n.getType().accept(this, arg));
		}
		return n;
	}

	@Override
	public Node visit(final BlockComment n, final A arg) {
		return n;
	}

	@Override
	public Node visit(final LineComment n, final A arg) {
		return n;
	}

	private void visitComment(Node n, final A arg) {
		if (n != null && n.getComment() != null) {
			n.setComment((Comment) n.getComment().accept(this, arg));
		}
	}
}<|MERGE_RESOLUTION|>--- conflicted
+++ resolved
@@ -139,14 +139,6 @@
 		}
 	}
 
-<<<<<<< HEAD
-	@Override public Node visit(final AnnotationDeclaration n, final A arg) {
-		visitComment(n, arg);
-		final List<AnnotationExpr> annotations = n.getAnnotations();
-		if (annotations != null) {
-			for (int i = 0; i < annotations.size(); i++) {
-				annotations.set(i, (AnnotationExpr) annotations.get(i).accept(this, arg));
-=======
 	private void visitArraysAnnotations(NodeWithArrays<?> n, A arg) {
 		/* TODO this code always keeps annotations for the same amount of array indexes, since we can't see if
 		 the user wants to say "I want no annotations on this array index" or "I don't want this array index anymore"
@@ -164,7 +156,6 @@
 					}
 				}
 				result.add(l);
->>>>>>> e57c36cf
 			}
 		}
 		n.setArraysAnnotations(result);
@@ -172,6 +163,7 @@
 
 	@Override public Node visit(final AnnotationDeclaration n, final A arg) {
 		visitAnnotations(n, arg);
+		visitComment(n, arg);
         final List<BodyDeclaration<?>> members = n.getMembers();
 		if (members != null) {
 			for (int i = 0; i < members.size(); i++) {
@@ -347,18 +339,8 @@
 	}
 
 	@Override public Node visit(final ClassOrInterfaceDeclaration n, final A arg) {
-<<<<<<< HEAD
-		visitComment(n, arg);
-		final List<AnnotationExpr> annotations = n.getAnnotations();
-		if (annotations != null) {
-			for (int i = 0; i < annotations.size(); i++) {
-				annotations.set(i, (AnnotationExpr) annotations.get(i).accept(this, arg));
-			}
-			removeNulls(annotations);
-		}
-=======
 		visitAnnotations(n, arg);
->>>>>>> e57c36cf
+		visitComment(n, arg);
 		final List<TypeParameter> typeParameters = n.getTypeParameters();
 		if (typeParameters != null) {
 			for (int i = 0; i < typeParameters.size(); i++) {
@@ -391,11 +373,8 @@
 	}
 
 	@Override public Node visit(final ClassOrInterfaceType n, final A arg) {
-<<<<<<< HEAD
-		visitComment(n, arg);
-=======
+		visitComment(n, arg);
 		visitAnnotations(n, arg);
->>>>>>> e57c36cf
 		if (n.getScope() != null) {
 			n.setScope((ClassOrInterfaceType) n.getScope().accept(this, arg));
 		}
@@ -887,40 +866,23 @@
 	}
 	
 	@Override public Node visit(MultiTypeParameter n, A arg) {
-<<<<<<< HEAD
-		visitComment(n, arg);
-=======
+		visitComment(n, arg);
 		visitAnnotations(n, arg);
->>>>>>> e57c36cf
         visit((BaseParameter<?>) n, arg);
         n.setType((UnionType)n.getType().accept(this, arg));
         return n;
     }
 
     protected Node visit(final BaseParameter<?> n, final A arg) {
-<<<<<<< HEAD
-		visitComment(n, arg);
-		final List<AnnotationExpr> annotations = n.getAnnotations();
-		if (annotations != null) {
-			for (int i = 0; i < annotations.size(); i++) {
-				annotations.set(i, (AnnotationExpr) annotations.get(i).accept(this, arg));
-			}
-			removeNulls(annotations);
-		}
-		
-=======
+		visitComment(n, arg);
 		visitAnnotations(n, arg);
->>>>>>> e57c36cf
 		n.setId((VariableDeclaratorId) n.getId().accept(this, arg));
 		return n;
 	}
 
 	@Override public Node visit(final PrimitiveType n, final A arg) {
-<<<<<<< HEAD
-		visitComment(n, arg);
-=======
+		visitComment(n, arg);
 		visitAnnotations(n, arg);
->>>>>>> e57c36cf
 		return n;
 	}
 
@@ -931,25 +893,18 @@
 	}
 
 	@Override public Node visit(final ReferenceType n, final A arg) {
-<<<<<<< HEAD
-		visitComment(n, arg);
-=======
+		visitComment(n, arg);
 		visitAnnotations(n, arg);
 		visitArraysAnnotations(n, arg);
->>>>>>> e57c36cf
 		n.setType((Type) n.getType().accept(this, arg));
 		return n;
 	}
 
     @Override
     public Node visit(final IntersectionType n, final A arg) {
-<<<<<<< HEAD
-		visitComment(n, arg);
-		final List<ReferenceType> elements = n.getElements();
-=======
+		visitComment(n, arg);
 		visitAnnotations(n, arg);
         final List<ReferenceType> elements = n.getElements();
->>>>>>> e57c36cf
         if (elements != null) {
             for (int i = 0; i < elements.size(); i++) {
                 elements.set(i, (ReferenceType) elements.get(i).accept(this, arg));
@@ -961,11 +916,8 @@
 
     @Override
     public Node visit(final UnionType n, final A arg) {
-<<<<<<< HEAD
-		visitComment(n, arg);
-=======
+		visitComment(n, arg);
 		visitAnnotations(n, arg);
->>>>>>> e57c36cf
 		final List<ReferenceType> elements = n.getElements();
         if (elements != null) {
             for (int i = 0; i < elements.size(); i++) {
@@ -1152,11 +1104,8 @@
 	}
 
 	@Override public Node visit(final VoidType n, final A arg) {
-<<<<<<< HEAD
-		visitComment(n, arg);
-=======
+		visitComment(n, arg);
 		visitAnnotations(n, arg);
->>>>>>> e57c36cf
 		return n;
 	}
 
@@ -1168,11 +1117,8 @@
 	}
 
 	@Override public Node visit(final WildcardType n, final A arg) {
-<<<<<<< HEAD
-		visitComment(n, arg);
-=======
+		visitComment(n, arg);
 		visitAnnotations(n, arg);
->>>>>>> e57c36cf
 		if (n.getExtends() != null) {
 			n.setExtends((ReferenceType) n.getExtends().accept(this, arg));
 		}
