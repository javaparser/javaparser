--- conflicted
+++ resolved
@@ -22,9 +22,6 @@
 package com.github.javaparser.ast.visitor;
 
 import com.github.javaparser.ast.*;
-<<<<<<< HEAD
-import com.github.javaparser.ast.body.*;
-=======
 import com.github.javaparser.ast.imports.*;
 import com.github.javaparser.ast.type.TypeParameter;
 import com.github.javaparser.ast.body.AnnotationDeclaration;
@@ -43,7 +40,7 @@
 import com.github.javaparser.ast.body.TypeDeclaration;
 import com.github.javaparser.ast.body.VariableDeclarator;
 import com.github.javaparser.ast.body.VariableDeclaratorId;
->>>>>>> cb168d96
+import com.github.javaparser.ast.body.*;
 import com.github.javaparser.ast.comments.BlockComment;
 import com.github.javaparser.ast.comments.Comment;
 import com.github.javaparser.ast.comments.JavadocComment;
@@ -1057,6 +1054,19 @@
 		return n;
 	}
 
+	@Override
+	public Node visit(NodeList n, A arg) {
+		for (int i = 0; i < n.size(); i++) {
+			n.set(i, n.get(i).accept(this, arg));
+		}
+		for (int i = n.size() - 1; i >= 0; i--) {
+			if (n.get(i) == null) {
+				n.remove(i);
+			}
+		}
+		return n;
+	}
+
     @Override
 	public Node visit(EmptyImportDeclaration n, A arg) {
         visitComment(n, arg);
@@ -1092,19 +1102,6 @@
 	}
 
 	@Override
-	public Node visit(NodeList n, A arg) {
-		for (int i = 0; i < n.size(); i++) {
-			n.set(i, n.get(i).accept(this, arg));
-		}
-		for (int i = n.size() - 1; i >= 0; i--) {
-			if (n.get(i) == null) {
-				n.remove(i);
-			}
-		}
-		return n;
-	}
-
-	@Override
 	public Node visit(final BlockComment n, final A arg) {
 		return n;
 	}
