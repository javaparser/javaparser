--- conflicted
+++ resolved
@@ -74,11 +74,12 @@
 import com.github.javaparser.ast.expr.MemberValuePair;
 import com.github.javaparser.ast.expr.MethodCallExpr;
 import com.github.javaparser.ast.expr.MethodReferenceExpr;
+import com.github.javaparser.ast.expr.Name;
 import com.github.javaparser.ast.expr.NameExpr;
 import com.github.javaparser.ast.expr.NormalAnnotationExpr;
 import com.github.javaparser.ast.expr.NullLiteralExpr;
 import com.github.javaparser.ast.expr.ObjectCreationExpr;
-import com.github.javaparser.ast.expr.QualifiedNameExpr;
+import com.github.javaparser.ast.expr.SimpleName;
 import com.github.javaparser.ast.expr.SingleMemberAnnotationExpr;
 import com.github.javaparser.ast.expr.StringLiteralExpr;
 import com.github.javaparser.ast.expr.SuperExpr;
@@ -428,7 +429,6 @@
         n.setImplements((NodeList<ClassOrInterfaceType>) n.getImplements().accept(this, arg));
         n.setEntries((NodeList<EnumConstantDeclaration>) n.getEntries().accept(this, arg));
         n.setMembers((NodeList<BodyDeclaration<?>>) n.getMembers().accept(this, arg));
-<<<<<<< HEAD
         return n;
     }
 
@@ -571,7 +571,7 @@
     @Override
     public Visitable visit(final MarkerAnnotationExpr n, final A arg) {
         visitComment(n, arg);
-        n.setName((NameExpr) n.getName().accept(this, arg));
+        n.setName((Name) n.getName().accept(this, arg));
         return n;
     }
 
@@ -616,7 +616,7 @@
     @Override
     public Visitable visit(final NormalAnnotationExpr n, final A arg) {
         visitComment(n, arg);
-        n.setName((NameExpr) n.getName().accept(this, arg));
+        n.setName((Name) n.getName().accept(this, arg));
         n.setPairs((NodeList<MemberValuePair>) n.getPairs().accept(this, arg));
         return n;
     }
@@ -645,7 +645,7 @@
     public Visitable visit(final PackageDeclaration n, final A arg) {
         visitComment(n, arg);
         n.setAnnotations((NodeList<AnnotationExpr>) n.getAnnotations().accept(this, arg));
-        n.setName((NameExpr) n.getName().accept(this, arg));
+        n.setName((Name) n.getName().accept(this, arg));
         return n;
     }
 
@@ -659,6 +659,15 @@
     }
 
     @Override
+    public Visitable visit(final Name n, final A arg) {
+        visitComment(n, arg);
+        if (n.getQualifier() != null) {
+            n.setQualifier((Name) n.getQualifier().accept(this, arg));
+        }
+        return n;
+    }
+
+    @Override
     public Visitable visit(final PrimitiveType n, final A arg) {
         visitComment(n, arg);
         visitAnnotations(n, arg);
@@ -666,236 +675,11 @@
     }
 
     @Override
-    public Visitable visit(final QualifiedNameExpr n, final A arg) {
-        visitComment(n, arg);
-        n.setQualifier((NameExpr) n.getQualifier().accept(this, arg));
-=======
-		return n;
-	}
-
-	@Override public Visitable visit(final ExplicitConstructorInvocationStmt n, final A arg) {
-		visitComment(n, arg);
-		if (!n.isThis() && n.getExpr() != null) {
-			n.setExpr((Expression) n.getExpr().accept(this, arg));
-		}
-        n.setTypeArguments(modifyList(n.getTypeArguments(), arg));
-        n.setArgs((NodeList<Expression>)n.getArgs().accept(this, arg));
-		return n;
-	}
-
-	@Override public Visitable visit(final ExpressionStmt n, final A arg) {
-		visitComment(n, arg);
-		final Expression expr = (Expression) n.getExpression().accept(this, arg);
-		if (expr == null) {
-			return null;
-		}
-		n.setExpression(expr);
-		return n;
-	}
-
-	@Override public Visitable visit(final FieldAccessExpr n, final A arg) {
-		visitComment(n, arg);
-		final Expression scope = (Expression) n.getScope().accept(this, arg);
-		if (scope == null) {
-			return null;
-		}
-		n.setScope(scope);
-		return n;
-	}
-
-	@Override public Visitable visit(final FieldDeclaration n, final A arg) {
-		visitComment(n, arg);
-		n.setAnnotations((NodeList<AnnotationExpr>)n.getAnnotations().accept(this, arg));
-		n.setElementType((Type) n.getElementType().accept(this, arg));
-        n.setVariables((NodeList<VariableDeclarator>)n.getVariables().accept(this, arg));
-		return n;
-	}
-
-	@Override public Visitable visit(final ForeachStmt n, final A arg) {
-		visitComment(n, arg);
-		n.setVariable((VariableDeclarationExpr) n.getVariable().accept(this, arg));
-		n.setIterable((Expression) n.getIterable().accept(this, arg));
-		n.setBody((Statement) n.getBody().accept(this, arg));
-		return n;
-	}
-
-	@Override public Visitable visit(final ForStmt n, final A arg) {
-		visitComment(n, arg);
-        n.setInit((NodeList<Expression>)n.getInit().accept(this, arg));
-		if (n.getCompare() != null) {
-			n.setCompare((Expression) n.getCompare().accept(this, arg));
-		}
-        n.setUpdate((NodeList<Expression>)n.getUpdate().accept(this, arg));
-		n.setBody((Statement) n.getBody().accept(this, arg));
-		return n;
-	}
-
-	@Override public Visitable visit(final IfStmt n, final A arg) {
-		visitComment(n, arg);
-		final Expression condition = (Expression)
-			n.getCondition().accept(this, arg);
-		if (condition == null) {
-			return null;
-		}
-		n.setCondition(condition);
-		final Statement thenStmt = (Statement) n.getThenStmt().accept(this, arg);
-		if (thenStmt == null) {
-			// Remove the entire statement if the then-clause was removed.
-			// PrettyPrintVisitor, used for toString, has no null check for the
-			// then-clause.
-			return null;
-		}
-		n.setThenStmt(thenStmt);
-		if (n.getElseStmt() != null) {
-			n.setElseStmt((Statement) n.getElseStmt().accept(this, arg));
-		}
-		return n;
-	}
-
-	@Override public Visitable visit(final InitializerDeclaration n, final A arg) {
-		visitComment(n, arg);
-		n.setBlock((BlockStmt) n.getBlock().accept(this, arg));
-		return n;
-	}
-
-	@Override public Visitable visit(final InstanceOfExpr n, final A arg) {
-		visitComment(n, arg);
-		n.setExpr((Expression) n.getExpr().accept(this, arg));
-		n.setType((ReferenceType<?>) n.getType().accept(this, arg));
-		return n;
-	}
-
-	@Override public Visitable visit(final IntegerLiteralExpr n, final A arg) {
-		visitComment(n, arg);
-		return n;
-	}
-
-	@Override public Visitable visit(final IntegerLiteralMinValueExpr n, final A arg) {
-		visitComment(n, arg);
-		return n;
-	}
-
-	@Override public Visitable visit(final JavadocComment n, final A arg) {
-		return n;
-	}
-
-	@Override public Visitable visit(final LabeledStmt n, final A arg) {
-		visitComment(n, arg);
-		n.setStmt((Statement) n.getStmt().accept(this, arg));
-		return n;
-	}
-
-	@Override public Visitable visit(final LongLiteralExpr n, final A arg) {
-		visitComment(n, arg);
-		return n;
-	}
-
-	@Override public Visitable visit(final LongLiteralMinValueExpr n, final A arg) {
-		visitComment(n, arg);
-		return n;
-	}
-
-	@Override public Visitable visit(final MarkerAnnotationExpr n, final A arg) {
-		visitComment(n, arg);
-		n.setName((Name) n.getName().accept(this, arg));
-		return n;
-	}
-
-	@Override public Visitable visit(final MemberValuePair n, final A arg) {
-		visitComment(n, arg);
-		n.setValue((Expression) n.getValue().accept(this, arg));
-		return n;
-	}
-
-	@Override public Visitable visit(final MethodCallExpr n, final A arg) {
-		visitComment(n, arg);
-		if (n.getScope() != null) {
-			n.setScope((Expression) n.getScope().accept(this, arg));
-		}
-        n.setTypeArguments(modifyList(n.getTypeArguments(), arg));
-        n.setArgs((NodeList<Expression>)n.getArgs().accept(this, arg));
-		return n;
-	}
-
-	@Override public Visitable visit(final MethodDeclaration n, final A arg) {
-		visitComment(n, arg);
-		n.setAnnotations((NodeList<AnnotationExpr>)n.getAnnotations().accept(this, arg));
-        n.setTypeParameters(modifyList(n.getTypeParameters(), arg));
-		n.setElementType((Type) n.getElementType().accept(this, arg));
-		n.setParameters((NodeList<Parameter>)n.getParameters().accept(this, arg));
-        n.setThrows((NodeList<ReferenceType<?>>)n.getThrows().accept(this, arg));
-		if (n.getBody() != null) {
-			n.setBody((BlockStmt) n.getBody().accept(this, arg));
-		}
-		return n;
-	}
-
-	@Override public Visitable visit(final NameExpr n, final A arg) {
-		visitComment(n, arg);
-		return n;
-	}
-
-	@Override public Visitable visit(final NormalAnnotationExpr n, final A arg) {
-		visitComment(n, arg);
-		n.setName((Name) n.getName().accept(this, arg));
-        n.setPairs((NodeList<MemberValuePair>)n.getPairs().accept(this, arg));
-		return n;
-	}
-
-	@Override public Visitable visit(final NullLiteralExpr n, final A arg) {
-		visitComment(n, arg);
-		return n;
-	}
-
-	@Override public Visitable visit(final ObjectCreationExpr n, final A arg) {
-		visitComment(n, arg);
-		if (n.getScope() != null) {
-			n.setScope((Expression) n.getScope().accept(this, arg));
-		}
-        n.setTypeArguments(modifyList(n.getTypeArguments(), arg));
-		n.setType((ClassOrInterfaceType) n.getType().accept(this, arg));
-        n.setArgs((NodeList<Expression>)n.getArgs().accept(this, arg));
-        n.setAnonymousClassBody((NodeList<BodyDeclaration<?>>)n.getAnonymousClassBody().accept(this, arg));
-		return n;
-	}
-
-	@Override public Visitable visit(final PackageDeclaration n, final A arg) {
-		visitComment(n, arg);
-		n.setAnnotations((NodeList<AnnotationExpr>)n.getAnnotations().accept(this, arg));
-		n.setName((Name) n.getName().accept(this, arg));
-		return n;
-	}
-	
-	@Override public Visitable visit(final Parameter n, final A arg) {
-		visitComment(n, arg);
-		visitAnnotations(n, arg);
-		n.setId((VariableDeclaratorId) n.getId().accept(this, arg));
-		n.setElementType((Type) n.getElementType().accept(this, arg));
-		return n;
-	}
-	
-	@Override public Visitable visit(final PrimitiveType n, final A arg) {
-		visitComment(n, arg);
-		visitAnnotations(n, arg);
-		return n;
-	}
-
-	@Override public Visitable visit(final Name n, final A arg) {
-		visitComment(n, arg);
-		if(n.getQualifier()!=null) {
-			n.setQualifier((Name) n.getQualifier().accept(this, arg));
-		}
-		return n;
-	}
-
-    @Override
     public Visitable visit(SimpleName n, A arg) {
->>>>>>> 02b3c5e0
-        return n;
-    }
-
-    @Override
-<<<<<<< HEAD
+        return n;
+    }
+
+    @Override
     public Visitable visit(ArrayType n, A arg) {
         visitComment(n, arg);
         visitAnnotations(n, arg);
@@ -914,26 +698,6 @@
     }
 
     @Override
-=======
-	public Visitable visit(ArrayType n, A arg) {
-		visitComment(n, arg);
-		visitAnnotations(n, arg);
-		n.setComponentType((Type) n.getComponentType().accept(this, arg));
-		return n;
-	}
-
-	@Override
-	public Visitable visit(ArrayCreationLevel n, A arg) {
-		visitComment(n, arg);
-		visitAnnotations(n, arg);
-		if(n.getDimension()!=null) {
-			n.setDimension((Expression) n.getDimension().accept(this, arg));
-		}
-		return n;
-	}
-
-	@Override
->>>>>>> 02b3c5e0
     public Visitable visit(final IntersectionType n, final A arg) {
         visitComment(n, arg);
         visitAnnotations(n, arg);
@@ -943,7 +707,6 @@
 
     @Override
     public Visitable visit(final UnionType n, final A arg) {
-<<<<<<< HEAD
         visitComment(n, arg);
         visitAnnotations(n, arg);
         n.setElements((NodeList<ReferenceType<?>>) n.getElements().accept(this, arg));
@@ -962,7 +725,7 @@
     @Override
     public Visitable visit(final SingleMemberAnnotationExpr n, final A arg) {
         visitComment(n, arg);
-        n.setName((NameExpr) n.getName().accept(this, arg));
+        n.setName((Name) n.getName().accept(this, arg));
         n.setMemberValue((Expression) n.getMemberValue().accept(this, arg));
         return n;
     }
@@ -1152,197 +915,6 @@
     public Visitable visit(final TypeExpr n, final A arg) {
         visitComment(n, arg);
         if (n.getType() != null) {
-=======
-		visitComment(n, arg);
-		visitAnnotations(n, arg);
-        n.setElements((NodeList<ReferenceType<?>>)n.getElements().accept(this, arg));
-        return n;
-    }
-
-	@Override public Visitable visit(final ReturnStmt n, final A arg) {
-		visitComment(n, arg);
-		if (n.getExpr() != null) {
-			n.setExpr((Expression) n.getExpr().accept(this, arg));
-		}
-		return n;
-	}
-
-	@Override public Visitable visit(final SingleMemberAnnotationExpr n, final A arg) {
-		visitComment(n, arg);
-		n.setName((Name) n.getName().accept(this, arg));
-		n.setMemberValue((Expression) n.getMemberValue().accept(this, arg));
-		return n;
-	}
-
-	@Override public Visitable visit(final StringLiteralExpr n, final A arg) {
-		visitComment(n, arg);
-		return n;
-	}
-
-	@Override public Visitable visit(final SuperExpr n, final A arg) {
-		visitComment(n, arg);
-		if (n.getClassExpr() != null) {
-			n.setClassExpr((Expression) n.getClassExpr().accept(this, arg));
-		}
-		return n;
-	}
-
-	@Override public Visitable visit(final SwitchEntryStmt n, final A arg) {
-		visitComment(n, arg);
-		if (n.getLabel() != null) {
-			n.setLabel((Expression) n.getLabel().accept(this, arg));
-		}
-		n.setStmts((NodeList<Statement>) n.getStmts().accept(this, arg));
-		return n;
-	}
-
-	@Override public Visitable visit(final SwitchStmt n, final A arg) {
-		visitComment(n, arg);
-		n.setSelector((Expression) n.getSelector().accept(this, arg));
-        n.setEntries((NodeList<SwitchEntryStmt>)n.getEntries().accept(this, arg));
-		return n;
-
-	}
-
-	@Override public Visitable visit(final SynchronizedStmt n, final A arg) {
-		visitComment(n, arg);
-		n.setExpr((Expression) n.getExpr().accept(this, arg));
-		n.setBody((BlockStmt) n.getBody().accept(this, arg));
-		return n;
-	}
-
-	@Override public Visitable visit(final ThisExpr n, final A arg) {
-		visitComment(n, arg);
-		if (n.getClassExpr() != null) {
-			n.setClassExpr((Expression) n.getClassExpr().accept(this, arg));
-		}
-		return n;
-	}
-
-	@Override public Visitable visit(final ThrowStmt n, final A arg) {
-		visitComment(n, arg);
-		n.setExpr((Expression) n.getExpr().accept(this, arg));
-		return n;
-	}
-
-	@Override public Visitable visit(final TryStmt n, final A arg) {
-		visitComment(n, arg);
-        n.setResources((NodeList<VariableDeclarationExpr>)n.getResources().accept(this, arg));
-		n.setTryBlock((BlockStmt) n.getTryBlock().accept(this, arg));
-        n.setCatchs((NodeList<CatchClause>)n.getCatchs().accept(this, arg));
-		if (n.getFinallyBlock() != null) {
-			n.setFinallyBlock((BlockStmt) n.getFinallyBlock().accept(this, arg));
-		}
-		return n;
-	}
-
-	@Override public Visitable visit(final TypeDeclarationStmt n, final A arg) {
-		visitComment(n, arg);
-		n.setTypeDeclaration((TypeDeclaration<?>) n.getTypeDeclaration().accept(this, arg));
-		return n;
-	}
-
-	@Override public Visitable visit(final TypeParameter n, final A arg) {
-		visitComment(n, arg);
-        n.setTypeBound((NodeList<ClassOrInterfaceType>)n.getTypeBound().accept(this, arg));
-		return n;
-	}
-
-	@Override public Visitable visit(final UnaryExpr n, final A arg) {
-		visitComment(n, arg);
-		n.setExpr((Expression) n.getExpr().accept(this, arg));
-		return n;
-	}
-
-	@Override public Visitable visit(final UnknownType n, final A arg) {
-		visitComment(n, arg);
-		return n;
-	}
-
-	@Override public Visitable visit(final VariableDeclarationExpr n, final A arg) {
-		visitComment(n, arg);
-		n.setAnnotations((NodeList<AnnotationExpr>)n.getAnnotations().accept(this, arg));
-
-		final Type type = (Type) n.getElementType().accept(this, arg);
-		if (type == null) {
-			return null;
-		}
-		n.setElementType(type);
-
-        n.setVariables((NodeList<VariableDeclarator>)n.getVariables().accept(this, arg));
-
-		return n;
-	}
-
-	@Override public Visitable visit(final VariableDeclarator n, final A arg) {
-		visitComment(n, arg);
-		final VariableDeclaratorId id = (VariableDeclaratorId)
-			n.getId().accept(this, arg);
-		if (id == null) {
-			return null;
-		}
-		n.setId(id);
-		if (n.getInit() != null) {
-			n.setInit((Expression) n.getInit().accept(this, arg));
-		}
-		return n;
-	}
-
-	@Override public Visitable visit(final VariableDeclaratorId n, final A arg) {
-		visitComment(n, arg);
-		return n;
-	}
-
-	@Override public Visitable visit(final VoidType n, final A arg) {
-		visitComment(n, arg);
-		visitAnnotations(n, arg);
-		return n;
-	}
-
-	@Override public Visitable visit(final WhileStmt n, final A arg) {
-		visitComment(n, arg);
-		n.setCondition((Expression) n.getCondition().accept(this, arg));
-		n.setBody((Statement) n.getBody().accept(this, arg));
-		return n;
-	}
-
-	@Override public Visitable visit(final WildcardType n, final A arg) {
-		visitComment(n, arg);
-		visitAnnotations(n, arg);
-		if (n.getExtends() != null) {
-			n.setExtends((ReferenceType) n.getExtends().accept(this, arg));
-		}
-		if (n.getSuper() != null) {
-			n.setSuper((ReferenceType) n.getSuper().accept(this, arg));
-		}
-		return n;
-	}
-
-	@Override
-	public Visitable visit(final LambdaExpr n, final A arg) {
-		visitComment(n, arg);
-        n.setParameters((NodeList<Parameter>)n.getParameters().accept(this, arg));
-		if (n.getBody() != null) {
-			n.setBody((Statement) n.getBody().accept(this, arg));
-		}
-		return n;
-	}
-
-	@Override
-	public Visitable visit(final MethodReferenceExpr n, final A arg) {
-		visitComment(n, arg);
-        n.setTypeArguments(modifyList(n.getTypeArguments(), arg));
-		if (n.getScope() != null) {
-			n.setScope((Expression)n.getScope().accept(this, arg));
-		}
-		return n;
-	}
-
-	@Override
-	public Visitable visit(final TypeExpr n, final A arg) {
-		visitComment(n, arg);
-		if (n.getType() != null) {
->>>>>>> 02b3c5e0
             n.setType((Type<?>) n.getType().accept(this, arg));
         }
         return n;
