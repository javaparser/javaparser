--- conflicted
+++ resolved
@@ -128,18 +128,7 @@
 
 	@Override public void visit(final AnnotationDeclaration n, final A arg) {
 		visitComment(n.getComment(), arg);
-<<<<<<< HEAD
-		if (n.getAnnotations() != null) {
-			for (final AnnotationExpr a : n.getAnnotations()) {
-				a.accept(this, arg);
-			}
-		}
-=======
-		if (n.getJavaDoc() != null) {
-			n.getJavaDoc().accept(this, arg);
-		}
-		visitAnnotations(n, arg);
->>>>>>> e57c36cf
+		visitAnnotations(n, arg);
 		n.getNameExpr().accept(this, arg);
 		if (n.getMembers() != null) {
             for (final BodyDeclaration<?> member : n.getMembers()) {
@@ -150,18 +139,7 @@
 
 	@Override public void visit(final AnnotationMemberDeclaration n, final A arg) {
 		visitComment(n.getComment(), arg);
-<<<<<<< HEAD
-		if (n.getAnnotations() != null) {
-			for (final AnnotationExpr a : n.getAnnotations()) {
-				a.accept(this, arg);
-			}
-		}
-=======
-		if (n.getJavaDoc() != null) {
-			n.getJavaDoc().accept(this, arg);
-		}
-		visitAnnotations(n, arg);
->>>>>>> e57c36cf
+		visitAnnotations(n, arg);
 		n.getType().accept(this, arg);
 		if (n.getDefaultValue() != null) {
 			n.getDefaultValue().accept(this, arg);
@@ -260,16 +238,7 @@
 
 	@Override public void visit(final ClassOrInterfaceDeclaration n, final A arg) {
 		visitComment(n.getComment(), arg);
-<<<<<<< HEAD
-		for (final AnnotationExpr a : n.getAnnotations()) {
-			a.accept(this, arg);
-		}
-=======
-		if (n.getJavaDoc() != null) {
-			n.getJavaDoc().accept(this, arg);
-		}
-		visitAnnotations(n, arg);
->>>>>>> e57c36cf
+		visitAnnotations(n, arg);
 		n.getNameExpr().accept(this, arg);
 		for (final TypeParameter t : n.getTypeParameters()) {
 			t.accept(this, arg);
@@ -324,18 +293,7 @@
 
 	@Override public void visit(final ConstructorDeclaration n, final A arg) {
 		visitComment(n.getComment(), arg);
-<<<<<<< HEAD
-		if (n.getAnnotations() != null) {
-			for (final AnnotationExpr a : n.getAnnotations()) {
-				a.accept(this, arg);
-			}
-		}
-=======
-		if (n.getJavaDoc() != null) {
-			n.getJavaDoc().accept(this, arg);
-		}
-		visitAnnotations(n, arg);
->>>>>>> e57c36cf
+		visitAnnotations(n, arg);
 		if (n.getTypeParameters() != null) {
 			for (final TypeParameter t : n.getTypeParameters()) {
 				t.accept(this, arg);
@@ -389,18 +347,7 @@
 
 	@Override public void visit(final EnumConstantDeclaration n, final A arg) {
 		visitComment(n.getComment(), arg);
-<<<<<<< HEAD
-		if (n.getAnnotations() != null) {
-			for (final AnnotationExpr a : n.getAnnotations()) {
-				a.accept(this, arg);
-			}
-		}
-=======
-		if (n.getJavaDoc() != null) {
-			n.getJavaDoc().accept(this, arg);
-		}
-		visitAnnotations(n, arg);
->>>>>>> e57c36cf
+		visitAnnotations(n, arg);
 		if (n.getArgs() != null) {
 			for (final Expression e : n.getArgs()) {
 				e.accept(this, arg);
@@ -415,18 +362,7 @@
 
 	@Override public void visit(final EnumDeclaration n, final A arg) {
 		visitComment(n.getComment(), arg);
-<<<<<<< HEAD
-		if (n.getAnnotations() != null) {
-			for (final AnnotationExpr a : n.getAnnotations()) {
-				a.accept(this, arg);
-			}
-		}
-=======
-		if (n.getJavaDoc() != null) {
-			n.getJavaDoc().accept(this, arg);
-		}
-		visitAnnotations(n, arg);
->>>>>>> e57c36cf
+		visitAnnotations(n, arg);
 		n.getNameExpr().accept(this, arg);
 		if (n.getImplements() != null) {
 			for (final ClassOrInterfaceType c : n.getImplements()) {
@@ -475,18 +411,7 @@
 
 	@Override public void visit(final FieldDeclaration n, final A arg) {
 		visitComment(n.getComment(), arg);
-<<<<<<< HEAD
-		if (n.getAnnotations() != null) {
-			for (final AnnotationExpr a : n.getAnnotations()) {
-				a.accept(this, arg);
-			}
-		}
-=======
-		if (n.getJavaDoc() != null) {
-			n.getJavaDoc().accept(this, arg);
-		}
-		visitAnnotations(n, arg);
->>>>>>> e57c36cf
+		visitAnnotations(n, arg);
 		n.getType().accept(this, arg);
 		for (final VariableDeclarator var : n.getVariables()) {
 			var.accept(this, arg);
@@ -600,18 +525,7 @@
 
 	@Override public void visit(final MethodDeclaration n, final A arg) {
 		visitComment(n.getComment(), arg);
-<<<<<<< HEAD
-		if (n.getAnnotations() != null) {
-			for (final AnnotationExpr a : n.getAnnotations()) {
-				a.accept(this, arg);
-			}
-		}
-=======
-		if (n.getJavaDoc() != null) {
-			n.getJavaDoc().accept(this, arg);
-		}
-		visitAnnotations(n, arg);
->>>>>>> e57c36cf
+		visitAnnotations(n, arg);
 		if (n.getTypeParameters() != null) {
 			for (final TypeParameter t : n.getTypeParameters()) {
 				t.accept(this, arg);
