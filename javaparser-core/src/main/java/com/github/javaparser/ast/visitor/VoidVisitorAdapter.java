--- conflicted
+++ resolved
@@ -271,12 +271,7 @@
     }
 
     @Override
-<<<<<<< HEAD
-    @Generated("com.github.javaparser.generator.core.visitor.VoidVisitorAdapterGenerator")
     public void visit(final ForEachStmt n, final A arg) {
-=======
-    public void visit(final ForeachStmt n, final A arg) {
->>>>>>> cf47b14e
         n.getBody().accept(this, arg);
         n.getIterable().accept(this, arg);
         n.getVariable().accept(this, arg);
@@ -634,58 +629,33 @@
         n.getComment().ifPresent(l -> l.accept(this, arg));
     }
 
-<<<<<<< HEAD
-    @Generated("com.github.javaparser.generator.core.visitor.VoidVisitorAdapterGenerator")
     public void visit(final ModuleRequiresDirective n, final A arg) {
-=======
-    public void visit(final ModuleRequiresStmt n, final A arg) {
->>>>>>> cf47b14e
-        n.getName().accept(this, arg);
-        n.getComment().ifPresent(l -> l.accept(this, arg));
-    }
-
-    @Override
-<<<<<<< HEAD
-    @Generated("com.github.javaparser.generator.core.visitor.VoidVisitorAdapterGenerator")
+        n.getName().accept(this, arg);
+        n.getComment().ifPresent(l -> l.accept(this, arg));
+    }
+
+    @Override
     public void visit(final ModuleExportsDirective n, final A arg) {
-=======
-    public void visit(final ModuleExportsStmt n, final A arg) {
->>>>>>> cf47b14e
         n.getModuleNames().forEach(p -> p.accept(this, arg));
         n.getName().accept(this, arg);
         n.getComment().ifPresent(l -> l.accept(this, arg));
     }
 
     @Override
-<<<<<<< HEAD
-    @Generated("com.github.javaparser.generator.core.visitor.VoidVisitorAdapterGenerator")
     public void visit(final ModuleProvidesDirective n, final A arg) {
-=======
-    public void visit(final ModuleProvidesStmt n, final A arg) {
->>>>>>> cf47b14e
         n.getName().accept(this, arg);
         n.getWith().forEach(p -> p.accept(this, arg));
         n.getComment().ifPresent(l -> l.accept(this, arg));
     }
 
     @Override
-<<<<<<< HEAD
-    @Generated("com.github.javaparser.generator.core.visitor.VoidVisitorAdapterGenerator")
     public void visit(final ModuleUsesDirective n, final A arg) {
-=======
-    public void visit(final ModuleUsesStmt n, final A arg) {
->>>>>>> cf47b14e
-        n.getName().accept(this, arg);
-        n.getComment().ifPresent(l -> l.accept(this, arg));
-    }
-
-    @Override
-<<<<<<< HEAD
-    @Generated("com.github.javaparser.generator.core.visitor.VoidVisitorAdapterGenerator")
+        n.getName().accept(this, arg);
+        n.getComment().ifPresent(l -> l.accept(this, arg));
+    }
+
+    @Override
     public void visit(final ModuleOpensDirective n, final A arg) {
-=======
-    public void visit(final ModuleOpensStmt n, final A arg) {
->>>>>>> cf47b14e
         n.getModuleNames().forEach(p -> p.accept(this, arg));
         n.getName().accept(this, arg);
         n.getComment().ifPresent(l -> l.accept(this, arg));
