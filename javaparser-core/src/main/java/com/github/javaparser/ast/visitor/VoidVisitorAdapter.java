/*
 * Copyright (C) 2007-2010 Júlio Vilmar Gesser.
 * Copyright (C) 2011, 2013-2016 The JavaParser Team.
 *
 * This file is part of JavaParser.
 * 
 * JavaParser can be used either under the terms of
 * a) the GNU Lesser General Public License as published by
 *     the Free Software Foundation, either version 3 of the License, or
 *     (at your option) any later version.
 * b) the terms of the Apache License 
 *
 * You should have received a copy of both licenses in LICENCE.LGPL and
 * LICENCE.APACHE. Please refer to those files for details.
 *
 * JavaParser is distributed in the hope that it will be useful,
 * but WITHOUT ANY WARRANTY; without even the implied warranty of
 * MERCHANTABILITY or FITNESS FOR A PARTICULAR PURPOSE.  See the
 * GNU Lesser General Public License for more details.
 */
 
package com.github.javaparser.ast.visitor;

import static com.github.javaparser.utils.Utils.isNullOrEmpty;

import com.github.javaparser.ast.CompilationUnit;
import com.github.javaparser.ast.ImportDeclaration;
import com.github.javaparser.ast.PackageDeclaration;
import com.github.javaparser.ast.TypeParameter;
import com.github.javaparser.ast.body.AnnotationDeclaration;
import com.github.javaparser.ast.body.AnnotationMemberDeclaration;
import com.github.javaparser.ast.body.BodyDeclaration;
import com.github.javaparser.ast.body.ClassOrInterfaceDeclaration;
import com.github.javaparser.ast.body.ConstructorDeclaration;
import com.github.javaparser.ast.body.EmptyMemberDeclaration;
import com.github.javaparser.ast.body.EmptyTypeDeclaration;
import com.github.javaparser.ast.body.EnumConstantDeclaration;
import com.github.javaparser.ast.body.EnumDeclaration;
import com.github.javaparser.ast.body.FieldDeclaration;
import com.github.javaparser.ast.body.InitializerDeclaration;
import com.github.javaparser.ast.body.MethodDeclaration;
import com.github.javaparser.ast.body.Parameter;
import com.github.javaparser.ast.body.TypeDeclaration;
import com.github.javaparser.ast.body.VariableDeclarator;
import com.github.javaparser.ast.body.VariableDeclaratorId;
import com.github.javaparser.ast.comments.BlockComment;
import com.github.javaparser.ast.comments.Comment;
import com.github.javaparser.ast.comments.JavadocComment;
import com.github.javaparser.ast.comments.LineComment;
import com.github.javaparser.ast.expr.AnnotationExpr;
import com.github.javaparser.ast.expr.ArrayAccessExpr;
import com.github.javaparser.ast.expr.ArrayCreationExpr;
import com.github.javaparser.ast.expr.ArrayInitializerExpr;
import com.github.javaparser.ast.expr.AssignExpr;
import com.github.javaparser.ast.expr.BinaryExpr;
import com.github.javaparser.ast.expr.BooleanLiteralExpr;
import com.github.javaparser.ast.expr.CastExpr;
import com.github.javaparser.ast.expr.CharLiteralExpr;
import com.github.javaparser.ast.expr.ClassExpr;
import com.github.javaparser.ast.expr.ConditionalExpr;
import com.github.javaparser.ast.expr.DoubleLiteralExpr;
import com.github.javaparser.ast.expr.EnclosedExpr;
import com.github.javaparser.ast.expr.Expression;
import com.github.javaparser.ast.expr.FieldAccessExpr;
import com.github.javaparser.ast.expr.InstanceOfExpr;
import com.github.javaparser.ast.expr.IntegerLiteralExpr;
import com.github.javaparser.ast.expr.IntegerLiteralMinValueExpr;
import com.github.javaparser.ast.expr.LambdaExpr;
import com.github.javaparser.ast.expr.LongLiteralExpr;
import com.github.javaparser.ast.expr.LongLiteralMinValueExpr;
import com.github.javaparser.ast.expr.MarkerAnnotationExpr;
import com.github.javaparser.ast.expr.MemberValuePair;
import com.github.javaparser.ast.expr.MethodCallExpr;
import com.github.javaparser.ast.expr.MethodReferenceExpr;
import com.github.javaparser.ast.expr.NameExpr;
import com.github.javaparser.ast.expr.NormalAnnotationExpr;
import com.github.javaparser.ast.expr.NullLiteralExpr;
import com.github.javaparser.ast.expr.ObjectCreationExpr;
import com.github.javaparser.ast.expr.QualifiedNameExpr;
import com.github.javaparser.ast.expr.SingleMemberAnnotationExpr;
import com.github.javaparser.ast.expr.StringLiteralExpr;
import com.github.javaparser.ast.expr.SuperExpr;
import com.github.javaparser.ast.expr.ThisExpr;
import com.github.javaparser.ast.expr.TypeExpr;
import com.github.javaparser.ast.expr.UnaryExpr;
import com.github.javaparser.ast.expr.VariableDeclarationExpr;
import com.github.javaparser.ast.nodeTypes.NodeWithAnnotations;
import com.github.javaparser.ast.nodeTypes.NodeWithArrays;
import com.github.javaparser.ast.stmt.AssertStmt;
import com.github.javaparser.ast.stmt.BlockStmt;
import com.github.javaparser.ast.stmt.BreakStmt;
import com.github.javaparser.ast.stmt.CatchClause;
import com.github.javaparser.ast.stmt.ContinueStmt;
import com.github.javaparser.ast.stmt.DoStmt;
import com.github.javaparser.ast.stmt.EmptyStmt;
import com.github.javaparser.ast.stmt.ExplicitConstructorInvocationStmt;
import com.github.javaparser.ast.stmt.ExpressionStmt;
import com.github.javaparser.ast.stmt.ForStmt;
import com.github.javaparser.ast.stmt.ForeachStmt;
import com.github.javaparser.ast.stmt.IfStmt;
import com.github.javaparser.ast.stmt.LabeledStmt;
import com.github.javaparser.ast.stmt.ReturnStmt;
import com.github.javaparser.ast.stmt.Statement;
import com.github.javaparser.ast.stmt.SwitchEntryStmt;
import com.github.javaparser.ast.stmt.SwitchStmt;
import com.github.javaparser.ast.stmt.SynchronizedStmt;
import com.github.javaparser.ast.stmt.ThrowStmt;
import com.github.javaparser.ast.stmt.TryStmt;
import com.github.javaparser.ast.stmt.TypeDeclarationStmt;
import com.github.javaparser.ast.stmt.WhileStmt;
import com.github.javaparser.ast.type.ClassOrInterfaceType;
import com.github.javaparser.ast.type.IntersectionType;
import com.github.javaparser.ast.type.PrimitiveType;
import com.github.javaparser.ast.type.ReferenceType;
import com.github.javaparser.ast.type.Type;
import com.github.javaparser.ast.type.UnionType;
import com.github.javaparser.ast.type.UnknownType;
import com.github.javaparser.ast.type.VoidType;
import com.github.javaparser.ast.type.WildcardType;

import java.util.List;

/**
 * @author Julio Vilmar Gesser
 */
public abstract class VoidVisitorAdapter<A> implements VoidVisitor<A> {

	@Override public void visit(final AnnotationDeclaration n, final A arg) {
		visitComment(n.getComment(), arg);
		visitAnnotations(n, arg);
		n.getNameExpr().accept(this, arg);
		if (n.getMembers() != null) {
            for (final BodyDeclaration<?> member : n.getMembers()) {
				member.accept(this, arg);
			}
		}
	}

	@Override public void visit(final AnnotationMemberDeclaration n, final A arg) {
		visitComment(n.getComment(), arg);
		visitAnnotations(n, arg);
		n.getType().accept(this, arg);
		if (n.getDefaultValue() != null) {
			n.getDefaultValue().accept(this, arg);
		}
	}

	@Override public void visit(final ArrayAccessExpr n, final A arg) {
		visitComment(n.getComment(), arg);
		n.getName().accept(this, arg);
		n.getIndex().accept(this, arg);
	}

	@Override public void visit(final ArrayCreationExpr n, final A arg) {
		visitComment(n.getComment(), arg);
		visitArraysAnnotations(n, arg);
		n.getType().accept(this, arg);
		if (!isNullOrEmpty(n.getDimensions())) {
			for (final Expression dim : n.getDimensions()) {
				dim.accept(this, arg);
			}
		}
		if (n.getInitializer() != null) {
			n.getInitializer().accept(this, arg);
		}
	}

	@Override public void visit(final ArrayInitializerExpr n, final A arg) {
		visitComment(n.getComment(), arg);
		if (n.getValues() != null) {
			for (final Expression expr : n.getValues()) {
				expr.accept(this, arg);
			}
		}
	}

	@Override public void visit(final AssertStmt n, final A arg) {
		visitComment(n.getComment(), arg);
		n.getCheck().accept(this, arg);
		if (n.getMessage() != null) {
			n.getMessage().accept(this, arg);
		}
	}

	@Override public void visit(final AssignExpr n, final A arg) {
		visitComment(n.getComment(), arg);
		n.getTarget().accept(this, arg);
		n.getValue().accept(this, arg);
	}

	@Override public void visit(final BinaryExpr n, final A arg) {
		visitComment(n.getComment(), arg);
		n.getLeft().accept(this, arg);
		n.getRight().accept(this, arg);
	}

	@Override public void visit(final BlockComment n, final A arg) {
	}

	@Override public void visit(final BlockStmt n, final A arg) {
		visitComment(n.getComment(), arg);
		if (n.getStmts() != null) {
			for (final Statement s : n.getStmts()) {
				s.accept(this, arg);
			}
		}
	}

	@Override public void visit(final BooleanLiteralExpr n, final A arg) {
		visitComment(n.getComment(), arg);
	}

	@Override public void visit(final BreakStmt n, final A arg) {
		visitComment(n.getComment(), arg);
	}

	@Override public void visit(final CastExpr n, final A arg) {
		visitComment(n.getComment(), arg);
		n.getType().accept(this, arg);
		n.getExpr().accept(this, arg);
	}

	@Override public void visit(final CatchClause n, final A arg) {
		visitComment(n.getComment(), arg);
		n.getParam().accept(this, arg);
		n.getCatchBlock().accept(this, arg);
	}

	@Override public void visit(final CharLiteralExpr n, final A arg) {
		visitComment(n.getComment(), arg);
	}

	@Override public void visit(final ClassExpr n, final A arg) {
		visitComment(n.getComment(), arg);
		n.getType().accept(this, arg);
	}

	@Override public void visit(final ClassOrInterfaceDeclaration n, final A arg) {
		visitComment(n.getComment(), arg);
		visitAnnotations(n, arg);
		n.getNameExpr().accept(this, arg);
		for (final TypeParameter t : n.getTypeParameters()) {
			t.accept(this, arg);
		}
		for (final ClassOrInterfaceType c : n.getExtends()) {
			c.accept(this, arg);
		}
		for (final ClassOrInterfaceType c : n.getImplements()) {
			c.accept(this, arg);
		}
        for (final BodyDeclaration<?> member : n.getMembers()) {
			member.accept(this, arg);
		}
	}

	@Override public void visit(final ClassOrInterfaceType n, final A arg) {
		visitComment(n.getComment(), arg);
		visitAnnotations(n, arg);
		if (n.getScope() != null) {
			n.getScope().accept(this, arg);
		}
		if (n.getTypeArgs() != null) {
			for (final Type t : n.getTypeArgs()) {
				t.accept(this, arg);
			}
		}
	}

	@Override public void visit(final CompilationUnit n, final A arg) {
		visitComment(n.getComment(), arg);
		if (n.getPackage() != null) {
			n.getPackage().accept(this, arg);
		}
		if (n.getImports() != null) {
			for (final ImportDeclaration i : n.getImports()) {
				i.accept(this, arg);
			}
		}
		if (n.getTypes() != null) {
            for (final TypeDeclaration<?> typeDeclaration : n.getTypes()) {
				typeDeclaration.accept(this, arg);
			}
		}
	}

	@Override public void visit(final ConditionalExpr n, final A arg) {
		visitComment(n.getComment(), arg);
		n.getCondition().accept(this, arg);
		n.getThenExpr().accept(this, arg);
		n.getElseExpr().accept(this, arg);
	}

	@Override public void visit(final ConstructorDeclaration n, final A arg) {
		visitComment(n.getComment(), arg);
		visitAnnotations(n, arg);
		if (n.getTypeParameters() != null) {
			for (final TypeParameter t : n.getTypeParameters()) {
				t.accept(this, arg);
			}
		}
		n.getNameExpr().accept(this, arg);
		if (n.getParameters() != null) {
			for (final Parameter p : n.getParameters()) {
				p.accept(this, arg);
			}
		}
		if (n.getThrows() != null) {
			for (final ReferenceType name : n.getThrows()) {
				name.accept(this, arg);
			}
		}
		n.getBody().accept(this, arg);
	}

	@Override public void visit(final ContinueStmt n, final A arg) {
		visitComment(n.getComment(), arg);
	}

	@Override public void visit(final DoStmt n, final A arg) {
		visitComment(n.getComment(), arg);
		n.getBody().accept(this, arg);
		n.getCondition().accept(this, arg);
	}

	@Override public void visit(final DoubleLiteralExpr n, final A arg) {
		visitComment(n.getComment(), arg);
	}

	@Override public void visit(final EmptyMemberDeclaration n, final A arg) {
		visitComment(n.getComment(), arg);
	}

	@Override public void visit(final EmptyStmt n, final A arg) {
		visitComment(n.getComment(), arg);
	}

	@Override public void visit(final EmptyTypeDeclaration n, final A arg) {
		visitComment(n.getComment(), arg);
		n.getNameExpr().accept(this, arg);
	}

	@Override public void visit(final EnclosedExpr n, final A arg) {
		visitComment(n.getComment(), arg);
		n.getInner().accept(this, arg);
	}

	@Override public void visit(final EnumConstantDeclaration n, final A arg) {
		visitComment(n.getComment(), arg);
		visitAnnotations(n, arg);
		if (n.getArgs() != null) {
			for (final Expression e : n.getArgs()) {
				e.accept(this, arg);
			}
		}
		if (n.getClassBody() != null) {
            for (final BodyDeclaration<?> member : n.getClassBody()) {
				member.accept(this, arg);
			}
		}
	}

	@Override public void visit(final EnumDeclaration n, final A arg) {
		visitComment(n.getComment(), arg);
		visitAnnotations(n, arg);
		n.getNameExpr().accept(this, arg);
		if (n.getImplements() != null) {
			for (final ClassOrInterfaceType c : n.getImplements()) {
				c.accept(this, arg);
			}
		}
		if (n.getEntries() != null) {
			for (final EnumConstantDeclaration e : n.getEntries()) {
				e.accept(this, arg);
			}
		}
		if (n.getMembers() != null) {
            for (final BodyDeclaration<?> member : n.getMembers()) {
				member.accept(this, arg);
			}
		}
	}

	@Override public void visit(final ExplicitConstructorInvocationStmt n, final A arg) {
		visitComment(n.getComment(), arg);
		if (!n.isThis() && n.getExpr() != null) {
			n.getExpr().accept(this, arg);
		}
		if (n.getTypeArgs() != null) {
			for (final Type t : n.getTypeArgs()) {
				t.accept(this, arg);
			}
		}
		if (n.getArgs() != null) {
			for (final Expression e : n.getArgs()) {
				e.accept(this, arg);
			}
		}
	}

	@Override public void visit(final ExpressionStmt n, final A arg) {
		visitComment(n.getComment(), arg);
		n.getExpression().accept(this, arg);
	}

	@Override public void visit(final FieldAccessExpr n, final A arg) {
		visitComment(n.getComment(), arg);
		n.getScope().accept(this, arg);
		n.getFieldExpr().accept(this, arg);
	}

	@Override public void visit(final FieldDeclaration n, final A arg) {
		visitComment(n.getComment(), arg);
		visitAnnotations(n, arg);
		n.getType().accept(this, arg);
		for (final VariableDeclarator var : n.getVariables()) {
			var.accept(this, arg);
		}
	}

	@Override public void visit(final ForeachStmt n, final A arg) {
		visitComment(n.getComment(), arg);
		n.getVariable().accept(this, arg);
		n.getIterable().accept(this, arg);
		n.getBody().accept(this, arg);
	}

	@Override public void visit(final ForStmt n, final A arg) {
		visitComment(n.getComment(), arg);
		if (n.getInit() != null) {
			for (final Expression e : n.getInit()) {
				e.accept(this, arg);
			}
		}
		if (n.getCompare() != null) {
			n.getCompare().accept(this, arg);
		}
		if (n.getUpdate() != null) {
			for (final Expression e : n.getUpdate()) {
				e.accept(this, arg);
			}
		}
		n.getBody().accept(this, arg);
	}

	@Override public void visit(final IfStmt n, final A arg) {
		visitComment(n.getComment(), arg);
		n.getCondition().accept(this, arg);
		n.getThenStmt().accept(this, arg);
		if (n.getElseStmt() != null) {
			n.getElseStmt().accept(this, arg);
		}
	}

	@Override public void visit(final ImportDeclaration n, final A arg) {
		visitComment(n.getComment(), arg);
		n.getName().accept(this, arg);
	}

	@Override public void visit(final InitializerDeclaration n, final A arg) {
		visitComment(n.getComment(), arg);
		n.getBlock().accept(this, arg);
	}

	@Override public void visit(final InstanceOfExpr n, final A arg) {
		visitComment(n.getComment(), arg);
		n.getExpr().accept(this, arg);
		n.getType().accept(this, arg);
	}

	@Override public void visit(final IntegerLiteralExpr n, final A arg) {
		visitComment(n.getComment(), arg);
	}

	@Override public void visit(final IntegerLiteralMinValueExpr n, final A arg) {
		visitComment(n.getComment(), arg);
	}

	@Override public void visit(final JavadocComment n, final A arg) {
	}

	@Override public void visit(final LabeledStmt n, final A arg) {
		visitComment(n.getComment(), arg);
		n.getStmt().accept(this, arg);
	}

	@Override public void visit(final LineComment n, final A arg) {
	}

	@Override public void visit(final LongLiteralExpr n, final A arg) {
		visitComment(n.getComment(), arg);
	}

	@Override public void visit(final LongLiteralMinValueExpr n, final A arg) {
		visitComment(n.getComment(), arg);
	}

	@Override public void visit(final MarkerAnnotationExpr n, final A arg) {
		visitComment(n.getComment(), arg);
		n.getName().accept(this, arg);
	}

	@Override public void visit(final MemberValuePair n, final A arg) {
		visitComment(n.getComment(), arg);
		n.getValue().accept(this, arg);
	}

	@Override public void visit(final MethodCallExpr n, final A arg) {
		visitComment(n.getComment(), arg);
		if (n.getScope() != null) {
			n.getScope().accept(this, arg);
		}
		if (n.getTypeArgs() != null) {
			for (final Type t : n.getTypeArgs()) {
				t.accept(this, arg);
			}
		}
		n.getNameExpr().accept(this, arg);
		if (n.getArgs() != null) {
			for (final Expression e : n.getArgs()) {
				e.accept(this, arg);
			}
		}
	}

	@Override public void visit(final MethodDeclaration n, final A arg) {
		visitComment(n.getComment(), arg);
		visitAnnotations(n, arg);
		if (n.getTypeParameters() != null) {
			for (final TypeParameter t : n.getTypeParameters()) {
				t.accept(this, arg);
			}
		}
		n.getType().accept(this, arg);
		n.getNameExpr().accept(this, arg);
		if (n.getParameters() != null) {
			for (final Parameter p : n.getParameters()) {
				p.accept(this, arg);
			}
		}
		if (n.getThrows() != null) {
			for (final ReferenceType name : n.getThrows()) {
				name.accept(this, arg);
			}
		}
		if (n.getBody() != null) {
			n.getBody().accept(this, arg);
		}
	}

	@Override public void visit(final NameExpr n, final A arg) {
		visitComment(n.getComment(), arg);
	}

	@Override public void visit(final NormalAnnotationExpr n, final A arg) {
		visitComment(n.getComment(), arg);
		n.getName().accept(this, arg);
		if (n.getPairs() != null) {
			for (final MemberValuePair m : n.getPairs()) {
				m.accept(this, arg);
			}
		}
	}

	@Override public void visit(final NullLiteralExpr n, final A arg) {
		visitComment(n.getComment(), arg);
	}

	@Override public void visit(final ObjectCreationExpr n, final A arg) {
		visitComment(n.getComment(), arg);
		if (n.getScope() != null) {
			n.getScope().accept(this, arg);
		}
		if (n.getTypeArgs() != null) {
			for (final Type t : n.getTypeArgs()) {
				t.accept(this, arg);
			}
		}
		n.getType().accept(this, arg);
		if (n.getArgs() != null) {
			for (final Expression e : n.getArgs()) {
				e.accept(this, arg);
			}
		}
		if (n.getAnonymousClassBody() != null) {
            for (final BodyDeclaration<?> member : n.getAnonymousClassBody()) {
				member.accept(this, arg);
			}
		}
	}

	@Override public void visit(final PackageDeclaration n, final A arg) {
		visitComment(n.getComment(), arg);
		visitAnnotations(n, arg);
		n.getName().accept(this, arg);
	}

	@Override public void visit(final Parameter n, final A arg) {
		visitComment(n.getComment(), arg);
		visitAnnotations(n, arg);
		n.getType().accept(this, arg);
		n.getId().accept(this, arg);
	}
	
<<<<<<< HEAD
=======
	@Override public void visit(final MultiTypeParameter n, final A arg) {
		visitComment(n.getComment(), arg);
		visitAnnotations(n, arg);
        if (n.getType() != null) {
			n.getType().accept(this, arg);
		}
		n.getId().accept(this, arg);
	}

>>>>>>> ead1412d
	@Override public void visit(final PrimitiveType n, final A arg) {
		visitComment(n.getComment(), arg);
		visitAnnotations(n, arg);
	}

	@Override public void visit(final QualifiedNameExpr n, final A arg) {
		visitComment(n.getComment(), arg);
		n.getQualifier().accept(this, arg);
	}

	@Override public void visit(final ReferenceType n, final A arg) {
		visitComment(n.getComment(), arg);
		visitAnnotations(n, arg);
		visitArraysAnnotations(n, arg);
		n.getType().accept(this, arg);
	}

    @Override public void visit(final IntersectionType n, final A arg) {
        visitComment(n.getComment(), arg);
		visitAnnotations(n, arg);
		for (ReferenceType element : n.getElements()) {
            element.accept(this, arg);
        }
    }

    @Override public void visit(final UnionType n, final A arg) {
        visitComment(n.getComment(), arg);
		visitAnnotations(n, arg);
		for (ReferenceType element : n.getElements()) {
            element.accept(this, arg);
        }
    }

	@Override public void visit(final ReturnStmt n, final A arg) {
		visitComment(n.getComment(), arg);
		if (n.getExpr() != null) {
			n.getExpr().accept(this, arg);
		}
	}

	@Override public void visit(final SingleMemberAnnotationExpr n, final A arg) {
		visitComment(n.getComment(), arg);
		n.getName().accept(this, arg);
		n.getMemberValue().accept(this, arg);
	}

	@Override public void visit(final StringLiteralExpr n, final A arg) {
		visitComment(n.getComment(), arg);
	}

	@Override public void visit(final SuperExpr n, final A arg) {
		visitComment(n.getComment(), arg);
		if (n.getClassExpr() != null) {
			n.getClassExpr().accept(this, arg);
		}
	}

	@Override public void visit(final SwitchEntryStmt n, final A arg) {
		visitComment(n.getComment(), arg);
		if (n.getLabel() != null) {
			n.getLabel().accept(this, arg);
		}
		if (n.getStmts() != null) {
			for (final Statement s : n.getStmts()) {
				s.accept(this, arg);
			}
		}
	}

	@Override public void visit(final SwitchStmt n, final A arg) {
		visitComment(n.getComment(), arg);
		n.getSelector().accept(this, arg);
		if (n.getEntries() != null) {
			for (final SwitchEntryStmt e : n.getEntries()) {
				e.accept(this, arg);
			}
		}
	}

	@Override public void visit(final SynchronizedStmt n, final A arg) {
		visitComment(n.getComment(), arg);
		n.getExpr().accept(this, arg);
		n.getBlock().accept(this, arg);
	}

	@Override public void visit(final ThisExpr n, final A arg) {
		visitComment(n.getComment(), arg);
		if (n.getClassExpr() != null) {
			n.getClassExpr().accept(this, arg);
		}
	}

	@Override public void visit(final ThrowStmt n, final A arg) {
		visitComment(n.getComment(), arg);
		n.getExpr().accept(this, arg);
	}

	@Override public void visit(final TryStmt n, final A arg) {
		visitComment(n.getComment(), arg);
		if (n.getResources() != null) {
			for (final VariableDeclarationExpr v : n.getResources()) {
				v.accept(this, arg);
			}
		}
		n.getTryBlock().accept(this, arg);
		if (n.getCatchs() != null) {
			for (final CatchClause c : n.getCatchs()) {
				c.accept(this, arg);
			}
		}
		if (n.getFinallyBlock() != null) {
			n.getFinallyBlock().accept(this, arg);
		}
	}

	@Override public void visit(final TypeDeclarationStmt n, final A arg) {
		visitComment(n.getComment(), arg);
		n.getTypeDeclaration().accept(this, arg);
	}

	@Override public void visit(final TypeParameter n, final A arg) {
		visitComment(n.getComment(), arg);
		if (n.getTypeBound() != null) {
			for (final ClassOrInterfaceType c : n.getTypeBound()) {
				c.accept(this, arg);
			}
		}
	}

	@Override public void visit(final UnaryExpr n, final A arg) {
		visitComment(n.getComment(), arg);
		n.getExpr().accept(this, arg);
	}

	@Override public void visit(final UnknownType n, final A arg) {
		visitComment(n.getComment(), arg);
	}

	@Override public void visit(final VariableDeclarationExpr n, final A arg) {
		visitComment(n.getComment(), arg);
		visitAnnotations(n, arg);
		n.getType().accept(this, arg);
		for (final VariableDeclarator v : n.getVars()) {
			v.accept(this, arg);
		}
	}

	@Override public void visit(final VariableDeclarator n, final A arg) {
		visitComment(n.getComment(), arg);
		n.getId().accept(this, arg);
		if (n.getInit() != null) {
			n.getInit().accept(this, arg);
		}
	}

	@Override public void visit(final VariableDeclaratorId n, final A arg) {
		visitComment(n.getComment(), arg);
	}

	@Override public void visit(final VoidType n, final A arg) {
		visitComment(n.getComment(), arg);
		visitAnnotations(n, arg);

	}

	@Override public void visit(final WhileStmt n, final A arg) {
		visitComment(n.getComment(), arg);
		n.getCondition().accept(this, arg);
		n.getBody().accept(this, arg);
	}

	@Override public void visit(final WildcardType n, final A arg) {
		visitComment(n.getComment(), arg);
		visitAnnotations(n, arg);
		if (n.getExtends() != null) {
			n.getExtends().accept(this, arg);
		}
		if (n.getSuper() != null) {
			n.getSuper().accept(this, arg);
		}
	}

    @Override
    public void visit(LambdaExpr n, final A arg) {
		visitComment(n.getComment(), arg);
        if (n.getParameters() != null) {
            for (final Parameter a : n.getParameters()) {
                a.accept(this, arg);
            }
        }
        if (n.getBody() != null) {
            n.getBody().accept(this, arg);
        }
    }

    @Override
    public void visit(MethodReferenceExpr n, final A arg) {
		visitComment(n.getComment(), arg);
	    if (n.getTypeArguments().getTypeArguments() != null) {
		    for (final Type t : n.getTypeArguments().getTypeArguments()) {
			    t.accept(this, arg);
		    }
	    }
        if (n.getScope() != null) {
            n.getScope().accept(this, arg);
        }
    }

    @Override
    public void visit(TypeExpr n, final A arg) {
		visitComment(n.getComment(), arg);
        if (n.getType() != null) {
            n.getType().accept(this, arg);
        }
    }

    private void visitComment(final Comment n, final A arg) {
		if (n != null) {
			n.accept(this, arg);
		}
	}

	private void visitAnnotations(NodeWithAnnotations<?> n, A arg) {
		for (AnnotationExpr annotation : n.getAnnotations()) {
			annotation.accept(this, arg);
		}
	}

	private void visitArraysAnnotations(NodeWithArrays<?> n, A arg) {
		for (List<AnnotationExpr> aux : n.getArraysAnnotations()) {
			if (aux != null) {
				for (AnnotationExpr annotation : aux) {
					annotation.accept(this, arg);
				}
			}
		}
	}
}<|MERGE_RESOLUTION|>--- conflicted
+++ resolved
@@ -601,18 +601,6 @@
 		n.getId().accept(this, arg);
 	}
 	
-<<<<<<< HEAD
-=======
-	@Override public void visit(final MultiTypeParameter n, final A arg) {
-		visitComment(n.getComment(), arg);
-		visitAnnotations(n, arg);
-        if (n.getType() != null) {
-			n.getType().accept(this, arg);
-		}
-		n.getId().accept(this, arg);
-	}
-
->>>>>>> ead1412d
 	@Override public void visit(final PrimitiveType n, final A arg) {
 		visitComment(n.getComment(), arg);
 		visitAnnotations(n, arg);
