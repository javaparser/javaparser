/*
 * Copyright (C) 2007-2010 Júlio Vilmar Gesser.
 * Copyright (C) 2011, 2013-2016 The JavaParser Team.
 *
 * This file is part of JavaParser.
 *
 * JavaParser can be used either under the terms of
 * a) the GNU Lesser General Public License as published by
 *     the Free Software Foundation, either version 3 of the License, or
 *     (at your option) any later version.
 * b) the terms of the Apache License
 *
 * You should have received a copy of both licenses in LICENCE.LGPL and
 * LICENCE.APACHE. Please refer to those files for details.
 *
 * JavaParser is distributed in the hope that it will be useful,
 * but WITHOUT ANY WARRANTY; without even the implied warranty of
 * MERCHANTABILITY or FITNESS FOR A PARTICULAR PURPOSE.  See the
 * GNU Lesser General Public License for more details.
 */
package com.github.javaparser.ast.visitor;

import com.github.javaparser.ast.*;
import com.github.javaparser.ast.body.*;
import com.github.javaparser.ast.comments.BlockComment;
import com.github.javaparser.ast.comments.JavadocComment;
import com.github.javaparser.ast.comments.LineComment;
import com.github.javaparser.ast.expr.*;
import com.github.javaparser.ast.modules.*;
import com.github.javaparser.ast.stmt.*;
import com.github.javaparser.ast.type.*;

/**
 * A visitor that has a return value (R), and has a default implementation for all its visit
 * methods that visits their children in an unspecified order, and the first visit method
 * that returns a value will stop the visitation and be the end result.
 *
 * @author Julio Vilmar Gesser
 */
public abstract class GenericVisitorAdapter<R, A> implements GenericVisitor<R, A> {

    @Override
    public R visit(final AnnotationDeclaration n, final A arg) {
        R result;
        {
            result = n.getMembers().accept(this, arg);
            if (result != null)
                return result;
        }
        {
            result = n.getName().accept(this, arg);
            if (result != null)
                return result;
        }
        {
            result = n.getAnnotations().accept(this, arg);
            if (result != null)
                return result;
        }
        if (n.getComment().isPresent()) {
            result = n.getComment().get().accept(this, arg);
            if (result != null)
                return result;
        }
        return null;
    }

    @Override
    public R visit(final AnnotationMemberDeclaration n, final A arg) {
        R result;
        if (n.getDefaultValue().isPresent()) {
            result = n.getDefaultValue().get().accept(this, arg);
            if (result != null)
                return result;
        }
        {
            result = n.getName().accept(this, arg);
            if (result != null)
                return result;
        }
        {
            result = n.getType().accept(this, arg);
            if (result != null)
                return result;
        }
        {
            result = n.getAnnotations().accept(this, arg);
            if (result != null)
                return result;
        }
        if (n.getComment().isPresent()) {
            result = n.getComment().get().accept(this, arg);
            if (result != null)
                return result;
        }
        return null;
    }

    @Override
    public R visit(final ArrayAccessExpr n, final A arg) {
        R result;
        {
            result = n.getIndex().accept(this, arg);
            if (result != null)
                return result;
        }
        {
            result = n.getName().accept(this, arg);
            if (result != null)
                return result;
        }
        if (n.getComment().isPresent()) {
            result = n.getComment().get().accept(this, arg);
            if (result != null)
                return result;
        }
        return null;
    }

    @Override
    public R visit(final ArrayCreationExpr n, final A arg) {
        R result;
        {
            result = n.getElementType().accept(this, arg);
            if (result != null)
                return result;
        }
        if (n.getInitializer().isPresent()) {
            result = n.getInitializer().get().accept(this, arg);
            if (result != null)
                return result;
        }
        {
            result = n.getLevels().accept(this, arg);
            if (result != null)
                return result;
        }
        if (n.getComment().isPresent()) {
            result = n.getComment().get().accept(this, arg);
            if (result != null)
                return result;
        }
        return null;
    }

    @Override
    public R visit(final ArrayInitializerExpr n, final A arg) {
        R result;
        {
            result = n.getValues().accept(this, arg);
            if (result != null)
                return result;
        }
        if (n.getComment().isPresent()) {
            result = n.getComment().get().accept(this, arg);
            if (result != null)
                return result;
        }
        return null;
    }

    @Override
    public R visit(final AssertStmt n, final A arg) {
        R result;
        {
            result = n.getCheck().accept(this, arg);
            if (result != null)
                return result;
        }
        if (n.getMessage().isPresent()) {
            result = n.getMessage().get().accept(this, arg);
            if (result != null)
                return result;
        }
        if (n.getComment().isPresent()) {
            result = n.getComment().get().accept(this, arg);
            if (result != null)
                return result;
        }
        return null;
    }

    @Override
    public R visit(final AssignExpr n, final A arg) {
        R result;
        {
            result = n.getTarget().accept(this, arg);
            if (result != null)
                return result;
        }
        {
            result = n.getValue().accept(this, arg);
            if (result != null)
                return result;
        }
        if (n.getComment().isPresent()) {
            result = n.getComment().get().accept(this, arg);
            if (result != null)
                return result;
        }
        return null;
    }

    @Override
    public R visit(final BinaryExpr n, final A arg) {
        R result;
        {
            result = n.getLeft().accept(this, arg);
            if (result != null)
                return result;
        }
        {
            result = n.getRight().accept(this, arg);
            if (result != null)
                return result;
        }
        if (n.getComment().isPresent()) {
            result = n.getComment().get().accept(this, arg);
            if (result != null)
                return result;
        }
        return null;
    }

    @Override
    public R visit(final BlockStmt n, final A arg) {
        R result;
        {
            result = n.getStatements().accept(this, arg);
            if (result != null)
                return result;
        }
        if (n.getComment().isPresent()) {
            result = n.getComment().get().accept(this, arg);
            if (result != null)
                return result;
        }
        return null;
    }

    @Override
    public R visit(final BooleanLiteralExpr n, final A arg) {
        R result;
        if (n.getComment().isPresent()) {
            result = n.getComment().get().accept(this, arg);
            if (result != null)
                return result;
        }
        return null;
    }

    @Override
    public R visit(final BreakStmt n, final A arg) {
        R result;
        if (n.getLabel().isPresent()) {
            result = n.getLabel().get().accept(this, arg);
            if (result != null)
                return result;
        }
        if (n.getComment().isPresent()) {
            result = n.getComment().get().accept(this, arg);
            if (result != null)
                return result;
        }
        return null;
    }

    @Override
    public R visit(final CastExpr n, final A arg) {
        R result;
        {
            result = n.getExpression().accept(this, arg);
            if (result != null)
                return result;
        }
        {
            result = n.getType().accept(this, arg);
            if (result != null)
                return result;
        }
        if (n.getComment().isPresent()) {
            result = n.getComment().get().accept(this, arg);
            if (result != null)
                return result;
        }
        return null;
    }

    @Override
    public R visit(final CatchClause n, final A arg) {
        R result;
        {
            result = n.getBody().accept(this, arg);
            if (result != null)
                return result;
        }
        {
            result = n.getParameter().accept(this, arg);
            if (result != null)
                return result;
        }
        if (n.getComment().isPresent()) {
            result = n.getComment().get().accept(this, arg);
            if (result != null)
                return result;
        }
        return null;
    }

    @Override
    public R visit(final CharLiteralExpr n, final A arg) {
        R result;
        if (n.getComment().isPresent()) {
            result = n.getComment().get().accept(this, arg);
            if (result != null)
                return result;
        }
        return null;
    }

    @Override
    public R visit(final ClassExpr n, final A arg) {
        R result;
        {
            result = n.getType().accept(this, arg);
            if (result != null)
                return result;
        }
        if (n.getComment().isPresent()) {
            result = n.getComment().get().accept(this, arg);
            if (result != null)
                return result;
        }
        return null;
    }

    @Override
    public R visit(final ClassOrInterfaceDeclaration n, final A arg) {
        R result;
        {
            result = n.getExtendedTypes().accept(this, arg);
            if (result != null)
                return result;
        }
        {
            result = n.getImplementedTypes().accept(this, arg);
            if (result != null)
                return result;
        }
        {
            result = n.getTypeParameters().accept(this, arg);
            if (result != null)
                return result;
        }
        {
            result = n.getMembers().accept(this, arg);
            if (result != null)
                return result;
        }
        {
            result = n.getName().accept(this, arg);
            if (result != null)
                return result;
        }
        {
            result = n.getAnnotations().accept(this, arg);
            if (result != null)
                return result;
        }
        if (n.getComment().isPresent()) {
            result = n.getComment().get().accept(this, arg);
            if (result != null)
                return result;
        }
        return null;
    }

    @Override
    public R visit(final ClassOrInterfaceType n, final A arg) {
        R result;
        {
            result = n.getName().accept(this, arg);
            if (result != null)
                return result;
        }
        if (n.getScope().isPresent()) {
            result = n.getScope().get().accept(this, arg);
            if (result != null)
                return result;
        }
        if (n.getTypeArguments().isPresent()) {
            result = n.getTypeArguments().get().accept(this, arg);
            if (result != null)
                return result;
        }
        {
            result = n.getAnnotations().accept(this, arg);
            if (result != null)
                return result;
        }
        if (n.getComment().isPresent()) {
            result = n.getComment().get().accept(this, arg);
            if (result != null)
                return result;
        }
        return null;
    }

    @Override
    public R visit(final CompilationUnit n, final A arg) {
        R result;
        {
            result = n.getImports().accept(this, arg);
            if (result != null)
                return result;
        }
        if (n.getModule().isPresent()) {
            result = n.getModule().get().accept(this, arg);
            if (result != null)
                return result;
        }
        if (n.getPackageDeclaration().isPresent()) {
            result = n.getPackageDeclaration().get().accept(this, arg);
            if (result != null)
                return result;
        }
        {
            result = n.getTypes().accept(this, arg);
            if (result != null)
                return result;
        }
        if (n.getComment().isPresent()) {
            result = n.getComment().get().accept(this, arg);
            if (result != null)
                return result;
        }
        return null;
    }

    @Override
    public R visit(final ConditionalExpr n, final A arg) {
        R result;
        {
            result = n.getCondition().accept(this, arg);
            if (result != null)
                return result;
        }
        {
            result = n.getElseExpr().accept(this, arg);
            if (result != null)
                return result;
        }
        {
            result = n.getThenExpr().accept(this, arg);
            if (result != null)
                return result;
        }
        if (n.getComment().isPresent()) {
            result = n.getComment().get().accept(this, arg);
            if (result != null)
                return result;
        }
        return null;
    }

    @Override
    public R visit(final ConstructorDeclaration n, final A arg) {
        R result;
        {
            result = n.getBody().accept(this, arg);
            if (result != null)
                return result;
        }
        {
            result = n.getName().accept(this, arg);
            if (result != null)
                return result;
        }
        {
            result = n.getParameters().accept(this, arg);
            if (result != null)
                return result;
        }
        if (n.getReceiverParameter().isPresent()) {
            result = n.getReceiverParameter().get().accept(this, arg);
            if (result != null)
                return result;
        }
        {
            result = n.getThrownExceptions().accept(this, arg);
            if (result != null)
                return result;
        }
        {
            result = n.getTypeParameters().accept(this, arg);
            if (result != null)
                return result;
        }
        {
            result = n.getAnnotations().accept(this, arg);
            if (result != null)
                return result;
        }
        if (n.getComment().isPresent()) {
            result = n.getComment().get().accept(this, arg);
            if (result != null)
                return result;
        }
        return null;
    }

    @Override
    public R visit(final ContinueStmt n, final A arg) {
        R result;
        if (n.getLabel().isPresent()) {
            result = n.getLabel().get().accept(this, arg);
            if (result != null)
                return result;
        }
        if (n.getComment().isPresent()) {
            result = n.getComment().get().accept(this, arg);
            if (result != null)
                return result;
        }
        return null;
    }

    @Override
    public R visit(final DoStmt n, final A arg) {
        R result;
        {
            result = n.getBody().accept(this, arg);
            if (result != null)
                return result;
        }
        {
            result = n.getCondition().accept(this, arg);
            if (result != null)
                return result;
        }
        if (n.getComment().isPresent()) {
            result = n.getComment().get().accept(this, arg);
            if (result != null)
                return result;
        }
        return null;
    }

    @Override
    public R visit(final DoubleLiteralExpr n, final A arg) {
        R result;
        if (n.getComment().isPresent()) {
            result = n.getComment().get().accept(this, arg);
            if (result != null)
                return result;
        }
        return null;
    }

    @Override
    public R visit(final EmptyStmt n, final A arg) {
        R result;
        if (n.getComment().isPresent()) {
            result = n.getComment().get().accept(this, arg);
            if (result != null)
                return result;
        }
        return null;
    }

    @Override
    public R visit(final EnclosedExpr n, final A arg) {
        R result;
        {
            result = n.getInner().accept(this, arg);
            if (result != null)
                return result;
        }
        if (n.getComment().isPresent()) {
            result = n.getComment().get().accept(this, arg);
            if (result != null)
                return result;
        }
        return null;
    }

    @Override
    public R visit(final EnumConstantDeclaration n, final A arg) {
        R result;
        {
            result = n.getArguments().accept(this, arg);
            if (result != null)
                return result;
        }
        {
            result = n.getClassBody().accept(this, arg);
            if (result != null)
                return result;
        }
        {
            result = n.getName().accept(this, arg);
            if (result != null)
                return result;
        }
        {
            result = n.getAnnotations().accept(this, arg);
            if (result != null)
                return result;
        }
        if (n.getComment().isPresent()) {
            result = n.getComment().get().accept(this, arg);
            if (result != null)
                return result;
        }
        return null;
    }

    @Override
    public R visit(final EnumDeclaration n, final A arg) {
        R result;
        {
            result = n.getConstants().accept(this, arg);
            if (result != null)
                return result;
        }
        {
            result = n.getImplementedTypes().accept(this, arg);
            if (result != null)
                return result;
        }
        {
            result = n.getMembers().accept(this, arg);
            if (result != null)
                return result;
        }
        {
            result = n.getName().accept(this, arg);
            if (result != null)
                return result;
        }
        {
            result = n.getAnnotations().accept(this, arg);
            if (result != null)
                return result;
        }
        if (n.getComment().isPresent()) {
            result = n.getComment().get().accept(this, arg);
            if (result != null)
                return result;
        }
        return null;
    }

    @Override
    public R visit(final ExplicitConstructorInvocationStmt n, final A arg) {
        R result;
        {
            result = n.getArguments().accept(this, arg);
            if (result != null)
                return result;
        }
        if (n.getExpression().isPresent()) {
            result = n.getExpression().get().accept(this, arg);
            if (result != null)
                return result;
        }
        if (n.getTypeArguments().isPresent()) {
            result = n.getTypeArguments().get().accept(this, arg);
            if (result != null)
                return result;
        }
        if (n.getComment().isPresent()) {
            result = n.getComment().get().accept(this, arg);
            if (result != null)
                return result;
        }
        return null;
    }

    @Override
    public R visit(final ExpressionStmt n, final A arg) {
        R result;
        {
            result = n.getExpression().accept(this, arg);
            if (result != null)
                return result;
        }
        if (n.getComment().isPresent()) {
            result = n.getComment().get().accept(this, arg);
            if (result != null)
                return result;
        }
        return null;
    }

    @Override
    public R visit(final FieldAccessExpr n, final A arg) {
        R result;
        {
            result = n.getName().accept(this, arg);
            if (result != null)
                return result;
        }
        {
            result = n.getScope().accept(this, arg);
            if (result != null)
                return result;
        }
        if (n.getTypeArguments().isPresent()) {
            result = n.getTypeArguments().get().accept(this, arg);
            if (result != null)
                return result;
        }
        if (n.getComment().isPresent()) {
            result = n.getComment().get().accept(this, arg);
            if (result != null)
                return result;
        }
        return null;
    }

    @Override
    public R visit(final FieldDeclaration n, final A arg) {
        R result;
        {
            result = n.getVariables().accept(this, arg);
            if (result != null)
                return result;
        }
        {
            result = n.getAnnotations().accept(this, arg);
            if (result != null)
                return result;
        }
        if (n.getComment().isPresent()) {
            result = n.getComment().get().accept(this, arg);
            if (result != null)
                return result;
        }
        return null;
    }

    @Override
<<<<<<< HEAD
    @Generated("com.github.javaparser.generator.core.visitor.GenericVisitorAdapterGenerator")
    public R visit(final ForEachStmt n, final A arg) {
=======
    public R visit(final ForeachStmt n, final A arg) {
>>>>>>> cf47b14e
        R result;
        {
            result = n.getBody().accept(this, arg);
            if (result != null)
                return result;
        }
        {
            result = n.getIterable().accept(this, arg);
            if (result != null)
                return result;
        }
        {
            result = n.getVariable().accept(this, arg);
            if (result != null)
                return result;
        }
        if (n.getComment().isPresent()) {
            result = n.getComment().get().accept(this, arg);
            if (result != null)
                return result;
        }
        return null;
    }

    @Override
    public R visit(final ForStmt n, final A arg) {
        R result;
        {
            result = n.getBody().accept(this, arg);
            if (result != null)
                return result;
        }
        if (n.getCompare().isPresent()) {
            result = n.getCompare().get().accept(this, arg);
            if (result != null)
                return result;
        }
        {
            result = n.getInitialization().accept(this, arg);
            if (result != null)
                return result;
        }
        {
            result = n.getUpdate().accept(this, arg);
            if (result != null)
                return result;
        }
        if (n.getComment().isPresent()) {
            result = n.getComment().get().accept(this, arg);
            if (result != null)
                return result;
        }
        return null;
    }

    @Override
    public R visit(final IfStmt n, final A arg) {
        R result;
        {
            result = n.getCondition().accept(this, arg);
            if (result != null)
                return result;
        }
        if (n.getElseStmt().isPresent()) {
            result = n.getElseStmt().get().accept(this, arg);
            if (result != null)
                return result;
        }
        {
            result = n.getThenStmt().accept(this, arg);
            if (result != null)
                return result;
        }
        if (n.getComment().isPresent()) {
            result = n.getComment().get().accept(this, arg);
            if (result != null)
                return result;
        }
        return null;
    }

    @Override
    public R visit(final InitializerDeclaration n, final A arg) {
        R result;
        {
            result = n.getBody().accept(this, arg);
            if (result != null)
                return result;
        }
        {
            result = n.getAnnotations().accept(this, arg);
            if (result != null)
                return result;
        }
        if (n.getComment().isPresent()) {
            result = n.getComment().get().accept(this, arg);
            if (result != null)
                return result;
        }
        return null;
    }

    @Override
    public R visit(final InstanceOfExpr n, final A arg) {
        R result;
        {
            result = n.getExpression().accept(this, arg);
            if (result != null)
                return result;
        }
        {
            result = n.getType().accept(this, arg);
            if (result != null)
                return result;
        }
        if (n.getComment().isPresent()) {
            result = n.getComment().get().accept(this, arg);
            if (result != null)
                return result;
        }
        return null;
    }

    @Override
    public R visit(final IntegerLiteralExpr n, final A arg) {
        R result;
        if (n.getComment().isPresent()) {
            result = n.getComment().get().accept(this, arg);
            if (result != null)
                return result;
        }
        return null;
    }

    @Override
    public R visit(final JavadocComment n, final A arg) {
        R result;
        if (n.getComment().isPresent()) {
            result = n.getComment().get().accept(this, arg);
            if (result != null)
                return result;
        }
        return null;
    }

    @Override
    public R visit(final LabeledStmt n, final A arg) {
        R result;
        {
            result = n.getLabel().accept(this, arg);
            if (result != null)
                return result;
        }
        {
            result = n.getStatement().accept(this, arg);
            if (result != null)
                return result;
        }
        if (n.getComment().isPresent()) {
            result = n.getComment().get().accept(this, arg);
            if (result != null)
                return result;
        }
        return null;
    }

    @Override
    public R visit(final LongLiteralExpr n, final A arg) {
        R result;
        if (n.getComment().isPresent()) {
            result = n.getComment().get().accept(this, arg);
            if (result != null)
                return result;
        }
        return null;
    }

    @Override
    public R visit(final MarkerAnnotationExpr n, final A arg) {
        R result;
        {
            result = n.getName().accept(this, arg);
            if (result != null)
                return result;
        }
        if (n.getComment().isPresent()) {
            result = n.getComment().get().accept(this, arg);
            if (result != null)
                return result;
        }
        return null;
    }

    @Override
    public R visit(final MemberValuePair n, final A arg) {
        R result;
        {
            result = n.getName().accept(this, arg);
            if (result != null)
                return result;
        }
        {
            result = n.getValue().accept(this, arg);
            if (result != null)
                return result;
        }
        if (n.getComment().isPresent()) {
            result = n.getComment().get().accept(this, arg);
            if (result != null)
                return result;
        }
        return null;
    }

    @Override
    public R visit(final MethodCallExpr n, final A arg) {
        R result;
        {
            result = n.getArguments().accept(this, arg);
            if (result != null)
                return result;
        }
        {
            result = n.getName().accept(this, arg);
            if (result != null)
                return result;
        }
        if (n.getScope().isPresent()) {
            result = n.getScope().get().accept(this, arg);
            if (result != null)
                return result;
        }
        if (n.getTypeArguments().isPresent()) {
            result = n.getTypeArguments().get().accept(this, arg);
            if (result != null)
                return result;
        }
        if (n.getComment().isPresent()) {
            result = n.getComment().get().accept(this, arg);
            if (result != null)
                return result;
        }
        return null;
    }

    @Override
    public R visit(final MethodDeclaration n, final A arg) {
        R result;
        if (n.getBody().isPresent()) {
            result = n.getBody().get().accept(this, arg);
            if (result != null)
                return result;
        }
        {
            result = n.getType().accept(this, arg);
            if (result != null)
                return result;
        }
        {
            result = n.getName().accept(this, arg);
            if (result != null)
                return result;
        }
        {
            result = n.getParameters().accept(this, arg);
            if (result != null)
                return result;
        }
        if (n.getReceiverParameter().isPresent()) {
            result = n.getReceiverParameter().get().accept(this, arg);
            if (result != null)
                return result;
        }
        {
            result = n.getThrownExceptions().accept(this, arg);
            if (result != null)
                return result;
        }
        {
            result = n.getTypeParameters().accept(this, arg);
            if (result != null)
                return result;
        }
        {
            result = n.getAnnotations().accept(this, arg);
            if (result != null)
                return result;
        }
        if (n.getComment().isPresent()) {
            result = n.getComment().get().accept(this, arg);
            if (result != null)
                return result;
        }
        return null;
    }

    @Override
    public R visit(final NameExpr n, final A arg) {
        R result;
        {
            result = n.getName().accept(this, arg);
            if (result != null)
                return result;
        }
        if (n.getComment().isPresent()) {
            result = n.getComment().get().accept(this, arg);
            if (result != null)
                return result;
        }
        return null;
    }

    @Override
    public R visit(final NormalAnnotationExpr n, final A arg) {
        R result;
        {
            result = n.getPairs().accept(this, arg);
            if (result != null)
                return result;
        }
        {
            result = n.getName().accept(this, arg);
            if (result != null)
                return result;
        }
        if (n.getComment().isPresent()) {
            result = n.getComment().get().accept(this, arg);
            if (result != null)
                return result;
        }
        return null;
    }

    @Override
    public R visit(final NullLiteralExpr n, final A arg) {
        R result;
        if (n.getComment().isPresent()) {
            result = n.getComment().get().accept(this, arg);
            if (result != null)
                return result;
        }
        return null;
    }

    @Override
    public R visit(final ObjectCreationExpr n, final A arg) {
        R result;
        if (n.getAnonymousClassBody().isPresent()) {
            result = n.getAnonymousClassBody().get().accept(this, arg);
            if (result != null)
                return result;
        }
        {
            result = n.getArguments().accept(this, arg);
            if (result != null)
                return result;
        }
        if (n.getScope().isPresent()) {
            result = n.getScope().get().accept(this, arg);
            if (result != null)
                return result;
        }
        {
            result = n.getType().accept(this, arg);
            if (result != null)
                return result;
        }
        if (n.getTypeArguments().isPresent()) {
            result = n.getTypeArguments().get().accept(this, arg);
            if (result != null)
                return result;
        }
        if (n.getComment().isPresent()) {
            result = n.getComment().get().accept(this, arg);
            if (result != null)
                return result;
        }
        return null;
    }

    @Override
    public R visit(final PackageDeclaration n, final A arg) {
        R result;
        {
            result = n.getAnnotations().accept(this, arg);
            if (result != null)
                return result;
        }
        {
            result = n.getName().accept(this, arg);
            if (result != null)
                return result;
        }
        if (n.getComment().isPresent()) {
            result = n.getComment().get().accept(this, arg);
            if (result != null)
                return result;
        }
        return null;
    }

    @Override
    public R visit(final Parameter n, final A arg) {
        R result;
        {
            result = n.getAnnotations().accept(this, arg);
            if (result != null)
                return result;
        }
        {
            result = n.getName().accept(this, arg);
            if (result != null)
                return result;
        }
        {
            result = n.getType().accept(this, arg);
            if (result != null)
                return result;
        }
        {
            result = n.getVarArgsAnnotations().accept(this, arg);
            if (result != null)
                return result;
        }
        if (n.getComment().isPresent()) {
            result = n.getComment().get().accept(this, arg);
            if (result != null)
                return result;
        }
        return null;
    }

    @Override
    public R visit(final PrimitiveType n, final A arg) {
        R result;
        {
            result = n.getAnnotations().accept(this, arg);
            if (result != null)
                return result;
        }
        if (n.getComment().isPresent()) {
            result = n.getComment().get().accept(this, arg);
            if (result != null)
                return result;
        }
        return null;
    }

    @Override
    public R visit(final Name n, final A arg) {
        R result;
        {
            result = n.getAnnotations().accept(this, arg);
            if (result != null)
                return result;
        }
        if (n.getQualifier().isPresent()) {
            result = n.getQualifier().get().accept(this, arg);
            if (result != null)
                return result;
        }
        if (n.getComment().isPresent()) {
            result = n.getComment().get().accept(this, arg);
            if (result != null)
                return result;
        }
        return null;
    }

    @Override
    public R visit(final SimpleName n, final A arg) {
        R result;
        if (n.getComment().isPresent()) {
            result = n.getComment().get().accept(this, arg);
            if (result != null)
                return result;
        }
        return null;
    }

    @Override
    public R visit(final ArrayType n, final A arg) {
        R result;
        {
            result = n.getComponentType().accept(this, arg);
            if (result != null)
                return result;
        }
        {
            result = n.getAnnotations().accept(this, arg);
            if (result != null)
                return result;
        }
        if (n.getComment().isPresent()) {
            result = n.getComment().get().accept(this, arg);
            if (result != null)
                return result;
        }
        return null;
    }

    @Override
    public R visit(final ArrayCreationLevel n, final A arg) {
        R result;
        {
            result = n.getAnnotations().accept(this, arg);
            if (result != null)
                return result;
        }
        if (n.getDimension().isPresent()) {
            result = n.getDimension().get().accept(this, arg);
            if (result != null)
                return result;
        }
        if (n.getComment().isPresent()) {
            result = n.getComment().get().accept(this, arg);
            if (result != null)
                return result;
        }
        return null;
    }

    @Override
    public R visit(final IntersectionType n, final A arg) {
        R result;
        {
            result = n.getElements().accept(this, arg);
            if (result != null)
                return result;
        }
        {
            result = n.getAnnotations().accept(this, arg);
            if (result != null)
                return result;
        }
        if (n.getComment().isPresent()) {
            result = n.getComment().get().accept(this, arg);
            if (result != null)
                return result;
        }
        return null;
    }

    @Override
    public R visit(final UnionType n, final A arg) {
        R result;
        {
            result = n.getElements().accept(this, arg);
            if (result != null)
                return result;
        }
        {
            result = n.getAnnotations().accept(this, arg);
            if (result != null)
                return result;
        }
        if (n.getComment().isPresent()) {
            result = n.getComment().get().accept(this, arg);
            if (result != null)
                return result;
        }
        return null;
    }

    @Override
    public R visit(final ReturnStmt n, final A arg) {
        R result;
        if (n.getExpression().isPresent()) {
            result = n.getExpression().get().accept(this, arg);
            if (result != null)
                return result;
        }
        if (n.getComment().isPresent()) {
            result = n.getComment().get().accept(this, arg);
            if (result != null)
                return result;
        }
        return null;
    }

    @Override
    public R visit(final SingleMemberAnnotationExpr n, final A arg) {
        R result;
        {
            result = n.getMemberValue().accept(this, arg);
            if (result != null)
                return result;
        }
        {
            result = n.getName().accept(this, arg);
            if (result != null)
                return result;
        }
        if (n.getComment().isPresent()) {
            result = n.getComment().get().accept(this, arg);
            if (result != null)
                return result;
        }
        return null;
    }

    @Override
    public R visit(final StringLiteralExpr n, final A arg) {
        R result;
        if (n.getComment().isPresent()) {
            result = n.getComment().get().accept(this, arg);
            if (result != null)
                return result;
        }
        return null;
    }

    @Override
    public R visit(final SuperExpr n, final A arg) {
        R result;
        if (n.getClassExpr().isPresent()) {
            result = n.getClassExpr().get().accept(this, arg);
            if (result != null)
                return result;
        }
        if (n.getComment().isPresent()) {
            result = n.getComment().get().accept(this, arg);
            if (result != null)
                return result;
        }
        return null;
    }

    @Override
    public R visit(final SwitchEntryStmt n, final A arg) {
        R result;
        if (n.getLabel().isPresent()) {
            result = n.getLabel().get().accept(this, arg);
            if (result != null)
                return result;
        }
        {
            result = n.getStatements().accept(this, arg);
            if (result != null)
                return result;
        }
        if (n.getComment().isPresent()) {
            result = n.getComment().get().accept(this, arg);
            if (result != null)
                return result;
        }
        return null;
    }

    @Override
    public R visit(final SwitchStmt n, final A arg) {
        R result;
        {
            result = n.getEntries().accept(this, arg);
            if (result != null)
                return result;
        }
        {
            result = n.getSelector().accept(this, arg);
            if (result != null)
                return result;
        }
        if (n.getComment().isPresent()) {
            result = n.getComment().get().accept(this, arg);
            if (result != null)
                return result;
        }
        return null;
    }

    @Override
    public R visit(final SynchronizedStmt n, final A arg) {
        R result;
        {
            result = n.getBody().accept(this, arg);
            if (result != null)
                return result;
        }
        {
            result = n.getExpression().accept(this, arg);
            if (result != null)
                return result;
        }
        if (n.getComment().isPresent()) {
            result = n.getComment().get().accept(this, arg);
            if (result != null)
                return result;
        }
        return null;
    }

    @Override
    public R visit(final ThisExpr n, final A arg) {
        R result;
        if (n.getClassExpr().isPresent()) {
            result = n.getClassExpr().get().accept(this, arg);
            if (result != null)
                return result;
        }
        if (n.getComment().isPresent()) {
            result = n.getComment().get().accept(this, arg);
            if (result != null)
                return result;
        }
        return null;
    }

    @Override
    public R visit(final ThrowStmt n, final A arg) {
        R result;
        {
            result = n.getExpression().accept(this, arg);
            if (result != null)
                return result;
        }
        if (n.getComment().isPresent()) {
            result = n.getComment().get().accept(this, arg);
            if (result != null)
                return result;
        }
        return null;
    }

    @Override
    public R visit(final TryStmt n, final A arg) {
        R result;
        {
            result = n.getCatchClauses().accept(this, arg);
            if (result != null)
                return result;
        }
        if (n.getFinallyBlock().isPresent()) {
            result = n.getFinallyBlock().get().accept(this, arg);
            if (result != null)
                return result;
        }
        {
            result = n.getResources().accept(this, arg);
            if (result != null)
                return result;
        }
        {
            result = n.getTryBlock().accept(this, arg);
            if (result != null)
                return result;
        }
        if (n.getComment().isPresent()) {
            result = n.getComment().get().accept(this, arg);
            if (result != null)
                return result;
        }
        return null;
    }

    @Override
    public R visit(final LocalClassDeclarationStmt n, final A arg) {
        R result;
        {
            result = n.getClassDeclaration().accept(this, arg);
            if (result != null)
                return result;
        }
        if (n.getComment().isPresent()) {
            result = n.getComment().get().accept(this, arg);
            if (result != null)
                return result;
        }
        return null;
    }

    @Override
    public R visit(final TypeParameter n, final A arg) {
        R result;
        {
            result = n.getName().accept(this, arg);
            if (result != null)
                return result;
        }
        {
            result = n.getTypeBound().accept(this, arg);
            if (result != null)
                return result;
        }
        {
            result = n.getAnnotations().accept(this, arg);
            if (result != null)
                return result;
        }
        if (n.getComment().isPresent()) {
            result = n.getComment().get().accept(this, arg);
            if (result != null)
                return result;
        }
        return null;
    }

    @Override
    public R visit(final UnaryExpr n, final A arg) {
        R result;
        {
            result = n.getExpression().accept(this, arg);
            if (result != null)
                return result;
        }
        if (n.getComment().isPresent()) {
            result = n.getComment().get().accept(this, arg);
            if (result != null)
                return result;
        }
        return null;
    }

    @Override
    public R visit(final UnknownType n, final A arg) {
        R result;
        {
            result = n.getAnnotations().accept(this, arg);
            if (result != null)
                return result;
        }
        if (n.getComment().isPresent()) {
            result = n.getComment().get().accept(this, arg);
            if (result != null)
                return result;
        }
        return null;
    }

    @Override
    public R visit(final VariableDeclarationExpr n, final A arg) {
        R result;
        {
            result = n.getAnnotations().accept(this, arg);
            if (result != null)
                return result;
        }
        {
            result = n.getVariables().accept(this, arg);
            if (result != null)
                return result;
        }
        if (n.getComment().isPresent()) {
            result = n.getComment().get().accept(this, arg);
            if (result != null)
                return result;
        }
        return null;
    }

    @Override
    public R visit(final VariableDeclarator n, final A arg) {
        R result;
        if (n.getInitializer().isPresent()) {
            result = n.getInitializer().get().accept(this, arg);
            if (result != null)
                return result;
        }
        {
            result = n.getName().accept(this, arg);
            if (result != null)
                return result;
        }
        {
            result = n.getType().accept(this, arg);
            if (result != null)
                return result;
        }
        if (n.getComment().isPresent()) {
            result = n.getComment().get().accept(this, arg);
            if (result != null)
                return result;
        }
        return null;
    }

    @Override
    public R visit(final VoidType n, final A arg) {
        R result;
        {
            result = n.getAnnotations().accept(this, arg);
            if (result != null)
                return result;
        }
        if (n.getComment().isPresent()) {
            result = n.getComment().get().accept(this, arg);
            if (result != null)
                return result;
        }
        return null;
    }

    @Override
    public R visit(final WhileStmt n, final A arg) {
        R result;
        {
            result = n.getBody().accept(this, arg);
            if (result != null)
                return result;
        }
        {
            result = n.getCondition().accept(this, arg);
            if (result != null)
                return result;
        }
        if (n.getComment().isPresent()) {
            result = n.getComment().get().accept(this, arg);
            if (result != null)
                return result;
        }
        return null;
    }

    @Override
    public R visit(final WildcardType n, final A arg) {
        R result;
        if (n.getExtendedType().isPresent()) {
            result = n.getExtendedType().get().accept(this, arg);
            if (result != null)
                return result;
        }
        if (n.getSuperType().isPresent()) {
            result = n.getSuperType().get().accept(this, arg);
            if (result != null)
                return result;
        }
        {
            result = n.getAnnotations().accept(this, arg);
            if (result != null)
                return result;
        }
        if (n.getComment().isPresent()) {
            result = n.getComment().get().accept(this, arg);
            if (result != null)
                return result;
        }
        return null;
    }

    @Override
    public R visit(final LambdaExpr n, final A arg) {
        R result;
        {
            result = n.getBody().accept(this, arg);
            if (result != null)
                return result;
        }
        {
            result = n.getParameters().accept(this, arg);
            if (result != null)
                return result;
        }
        if (n.getComment().isPresent()) {
            result = n.getComment().get().accept(this, arg);
            if (result != null)
                return result;
        }
        return null;
    }

    @Override
    public R visit(final MethodReferenceExpr n, final A arg) {
        R result;
        {
            result = n.getScope().accept(this, arg);
            if (result != null)
                return result;
        }
        if (n.getTypeArguments().isPresent()) {
            result = n.getTypeArguments().get().accept(this, arg);
            if (result != null)
                return result;
        }
        if (n.getComment().isPresent()) {
            result = n.getComment().get().accept(this, arg);
            if (result != null)
                return result;
        }
        return null;
    }

    @Override
    public R visit(final TypeExpr n, final A arg) {
        R result;
        {
            result = n.getType().accept(this, arg);
            if (result != null)
                return result;
        }
        if (n.getComment().isPresent()) {
            result = n.getComment().get().accept(this, arg);
            if (result != null)
                return result;
        }
        return null;
    }

    @Override
    public R visit(final ImportDeclaration n, final A arg) {
        R result;
        {
            result = n.getName().accept(this, arg);
            if (result != null)
                return result;
        }
        if (n.getComment().isPresent()) {
            result = n.getComment().get().accept(this, arg);
            if (result != null)
                return result;
        }
        return null;
    }

    @Override
    public R visit(final BlockComment n, final A arg) {
        R result;
        if (n.getComment().isPresent()) {
            result = n.getComment().get().accept(this, arg);
            if (result != null)
                return result;
        }
        return null;
    }

    @Override
    public R visit(final LineComment n, final A arg) {
        R result;
        if (n.getComment().isPresent()) {
            result = n.getComment().get().accept(this, arg);
            if (result != null)
                return result;
        }
        return null;
    }

    @Override
    public R visit(NodeList n, A arg) {
        for (final Object v : n) {
            R result = ((Node) v).accept(this, arg);
            if (result != null) {
                return result;
            }
        }
        return null;
    }

    @Override
    public R visit(final ModuleDeclaration n, final A arg) {
        R result;
        {
            result = n.getAnnotations().accept(this, arg);
            if (result != null)
                return result;
        }
        {
            result = n.getDirectives().accept(this, arg);
            if (result != null)
                return result;
        }
        {
            result = n.getName().accept(this, arg);
            if (result != null)
                return result;
        }
        if (n.getComment().isPresent()) {
            result = n.getComment().get().accept(this, arg);
            if (result != null)
                return result;
        }
        return null;
    }

    @Override
<<<<<<< HEAD
    @Generated("com.github.javaparser.generator.core.visitor.GenericVisitorAdapterGenerator")
    public R visit(final ModuleRequiresDirective n, final A arg) {
=======
    public R visit(final ModuleRequiresStmt n, final A arg) {
>>>>>>> cf47b14e
        R result;
        {
            result = n.getName().accept(this, arg);
            if (result != null)
                return result;
        }
        if (n.getComment().isPresent()) {
            result = n.getComment().get().accept(this, arg);
            if (result != null)
                return result;
        }
        return null;
    }

    @Override()
<<<<<<< HEAD
    @Generated("com.github.javaparser.generator.core.visitor.GenericVisitorAdapterGenerator")
    public R visit(final ModuleExportsDirective n, final A arg) {
=======
    public R visit(final ModuleExportsStmt n, final A arg) {
>>>>>>> cf47b14e
        R result;
        {
            result = n.getModuleNames().accept(this, arg);
            if (result != null)
                return result;
        }
        {
            result = n.getName().accept(this, arg);
            if (result != null)
                return result;
        }
        if (n.getComment().isPresent()) {
            result = n.getComment().get().accept(this, arg);
            if (result != null)
                return result;
        }
        return null;
    }

    @Override()
<<<<<<< HEAD
    @Generated("com.github.javaparser.generator.core.visitor.GenericVisitorAdapterGenerator")
    public R visit(final ModuleProvidesDirective n, final A arg) {
=======
    public R visit(final ModuleProvidesStmt n, final A arg) {
>>>>>>> cf47b14e
        R result;
        {
            result = n.getName().accept(this, arg);
            if (result != null)
                return result;
        }
        {
            result = n.getWith().accept(this, arg);
            if (result != null)
                return result;
        }
        if (n.getComment().isPresent()) {
            result = n.getComment().get().accept(this, arg);
            if (result != null)
                return result;
        }
        return null;
    }

    @Override()
<<<<<<< HEAD
    @Generated("com.github.javaparser.generator.core.visitor.GenericVisitorAdapterGenerator")
    public R visit(final ModuleUsesDirective n, final A arg) {
=======
    public R visit(final ModuleUsesStmt n, final A arg) {
>>>>>>> cf47b14e
        R result;
        {
            result = n.getName().accept(this, arg);
            if (result != null)
                return result;
        }
        if (n.getComment().isPresent()) {
            result = n.getComment().get().accept(this, arg);
            if (result != null)
                return result;
        }
        return null;
    }

    @Override
<<<<<<< HEAD
    @Generated("com.github.javaparser.generator.core.visitor.GenericVisitorAdapterGenerator")
    public R visit(final ModuleOpensDirective n, final A arg) {
=======
    public R visit(final ModuleOpensStmt n, final A arg) {
>>>>>>> cf47b14e
        R result;
        {
            result = n.getModuleNames().accept(this, arg);
            if (result != null)
                return result;
        }
        {
            result = n.getName().accept(this, arg);
            if (result != null)
                return result;
        }
        if (n.getComment().isPresent()) {
            result = n.getComment().get().accept(this, arg);
            if (result != null)
                return result;
        }
        return null;
    }

    @Override
    public R visit(final UnparsableStmt n, final A arg) {
        R result;
        if (n.getComment().isPresent()) {
            result = n.getComment().get().accept(this, arg);
            if (result != null)
                return result;
        }
        return null;
    }

    @Override
    public R visit(final ReceiverParameter n, final A arg) {
        R result;
        {
            result = n.getAnnotations().accept(this, arg);
            if (result != null)
                return result;
        }
        {
            result = n.getName().accept(this, arg);
            if (result != null)
                return result;
        }
        {
            result = n.getType().accept(this, arg);
            if (result != null)
                return result;
        }
        if (n.getComment().isPresent()) {
            result = n.getComment().get().accept(this, arg);
            if (result != null)
                return result;
        }
        return null;
    }

    @Override
    public R visit(final VarType n, final A arg) {
        R result;
        {
            result = n.getAnnotations().accept(this, arg);
            if (result != null)
                return result;
        }
        if (n.getComment().isPresent()) {
            result = n.getComment().get().accept(this, arg);
            if (result != null)
                return result;
        }
        return null;
    }
}<|MERGE_RESOLUTION|>--- conflicted
+++ resolved
@@ -741,12 +741,7 @@
     }
 
     @Override
-<<<<<<< HEAD
-    @Generated("com.github.javaparser.generator.core.visitor.GenericVisitorAdapterGenerator")
     public R visit(final ForEachStmt n, final A arg) {
-=======
-    public R visit(final ForeachStmt n, final A arg) {
->>>>>>> cf47b14e
         R result;
         {
             result = n.getBody().accept(this, arg);
@@ -1819,12 +1814,7 @@
     }
 
     @Override
-<<<<<<< HEAD
-    @Generated("com.github.javaparser.generator.core.visitor.GenericVisitorAdapterGenerator")
     public R visit(final ModuleRequiresDirective n, final A arg) {
-=======
-    public R visit(final ModuleRequiresStmt n, final A arg) {
->>>>>>> cf47b14e
         R result;
         {
             result = n.getName().accept(this, arg);
@@ -1840,12 +1830,7 @@
     }
 
     @Override()
-<<<<<<< HEAD
-    @Generated("com.github.javaparser.generator.core.visitor.GenericVisitorAdapterGenerator")
     public R visit(final ModuleExportsDirective n, final A arg) {
-=======
-    public R visit(final ModuleExportsStmt n, final A arg) {
->>>>>>> cf47b14e
         R result;
         {
             result = n.getModuleNames().accept(this, arg);
@@ -1866,12 +1851,7 @@
     }
 
     @Override()
-<<<<<<< HEAD
-    @Generated("com.github.javaparser.generator.core.visitor.GenericVisitorAdapterGenerator")
     public R visit(final ModuleProvidesDirective n, final A arg) {
-=======
-    public R visit(final ModuleProvidesStmt n, final A arg) {
->>>>>>> cf47b14e
         R result;
         {
             result = n.getName().accept(this, arg);
@@ -1892,33 +1872,23 @@
     }
 
     @Override()
-<<<<<<< HEAD
-    @Generated("com.github.javaparser.generator.core.visitor.GenericVisitorAdapterGenerator")
     public R visit(final ModuleUsesDirective n, final A arg) {
-=======
-    public R visit(final ModuleUsesStmt n, final A arg) {
->>>>>>> cf47b14e
-        R result;
-        {
-            result = n.getName().accept(this, arg);
-            if (result != null)
-                return result;
-        }
-        if (n.getComment().isPresent()) {
-            result = n.getComment().get().accept(this, arg);
-            if (result != null)
-                return result;
-        }
-        return null;
-    }
-
-    @Override
-<<<<<<< HEAD
-    @Generated("com.github.javaparser.generator.core.visitor.GenericVisitorAdapterGenerator")
+        R result;
+        {
+            result = n.getName().accept(this, arg);
+            if (result != null)
+                return result;
+        }
+        if (n.getComment().isPresent()) {
+            result = n.getComment().get().accept(this, arg);
+            if (result != null)
+                return result;
+        }
+        return null;
+    }
+
+    @Override
     public R visit(final ModuleOpensDirective n, final A arg) {
-=======
-    public R visit(final ModuleOpensStmt n, final A arg) {
->>>>>>> cf47b14e
         R result;
         {
             result = n.getModuleNames().accept(this, arg);
