--- conflicted
+++ resolved
@@ -2039,18 +2039,24 @@
     }
 
     @Override
-<<<<<<< HEAD
+    public R visit(final YieldStmt n, final A arg) {
+        R result;
+        {
+            result = n.getExpression().accept(this, arg);
+            if (result != null)
+                return result;
+        }
+        if (n.getComment().isPresent()) {
+            result = n.getComment().get().accept(this, arg);
+            if (result != null)
+                return result;
+        }
+        return null;
+    }
+
+    @Override
     public R visit(final TextBlockLiteralExpr n, final A arg) {
         R result;
-=======
-    public R visit(final YieldStmt n, final A arg) {
-        R result;
-        {
-            result = n.getExpression().accept(this, arg);
-            if (result != null)
-                return result;
-        }
->>>>>>> b60b9f5b
         if (n.getComment().isPresent()) {
             result = n.getComment().get().accept(this, arg);
             if (result != null)
