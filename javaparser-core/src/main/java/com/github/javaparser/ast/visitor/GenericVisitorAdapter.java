--- conflicted
+++ resolved
@@ -2016,11 +2016,6 @@
         return null;
     }
 
-<<<<<<< HEAD
-    @Generated("com.github.javaparser.generator.core.visitor.GenericVisitorAdapterGenerator")
-    public R visit(ReferenceType type, A arg) {
-        throw new RuntimeException("The visitor on ReferenceType is not implemented in GenericVisitorAdapter");
-=======
     @Override
     @Generated("com.github.javaparser.generator.core.visitor.GenericVisitorAdapterGenerator")
     public R visit(final ReceiverParameter n, final A arg) {
@@ -2046,6 +2041,5 @@
                 return result;
         }
         return null;
->>>>>>> 613e2b97
     }
 }