--- conflicted
+++ resolved
@@ -109,23 +109,10 @@
         return scope;
     }
 
-<<<<<<< HEAD
 	public void setArgs(final List<Expression> args) {
 		this.args = args;
 		setAsParentNodeOf(this.args);
 	}
-=======
-    public List<Type<?>> getTypeArgs() {
-        typeArgs = ensureNotNull(typeArgs);
-        return typeArgs;
-    }
-
-    public MethodCallExpr setArgs(final List<Expression> args) {
-        this.args = args;
-        setAsParentNodeOf(this.args);
-        return this;
-    }
->>>>>>> 498d5ad7
 
     public MethodCallExpr setName(final String name) {
         setNameExpr(new NameExpr(name));
