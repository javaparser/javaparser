--- conflicted
+++ resolved
@@ -36,69 +36,9 @@
  */
 public final class MethodCallExpr extends Expression implements NodeWithTypeArguments<MethodCallExpr> {
 
-<<<<<<< HEAD
-	private Expression scope;
+    private Expression scope;
 
     private List<Type<?>> typeArguments;
-
-    private NameExpr name;
-
-	private List<Expression> args;
-
-	public MethodCallExpr() {
-	}
-
-	public MethodCallExpr(final Expression scope, final String name) {
-		setScope(scope);
-		setName(name);
-	}
-
-	public MethodCallExpr(final Expression scope, final String name, final List<Expression> args) {
-		setScope(scope);
-		setName(name);
-		setArgs(args);
-	}
-
-	public MethodCallExpr(final Range range, final Expression scope, final List<Type<?>> typeArguments, final String name, final List<Expression> args) {
-		super(range);
-		setScope(scope);
-		setTypeArguments(typeArguments);
-		setName(name);
-		setArgs(args);
-	}
-
-
-	/**
-	 * Adds the given argument to the method call. The list of arguments will be
-	 * initialized if it is <code>null</code>.
-	 *
-	 * @param arg
-	 *            argument value
-	 */
-	public MethodCallExpr addArgument(Expression arg) {
-		List<Expression> args = getArgs();
-		if (isNullOrEmpty(args)) {
-			args = new ArrayList<>();
-			setArgs(args);
-		}
-		args.add(arg);
-		arg.setParentNode(this);
-		return this;
-	}
-
-	@Override public <R, A> R accept(final GenericVisitor<R, A> v, final A arg) {
-		return v.visit(this, arg);
-	}
-
-	@Override public <A> void accept(final VoidVisitor<A> v, final A arg) {
-		v.visit(this, arg);
-	}
-
-	public List<Expression> getArgs() {
-=======
-    private Expression scope;
-
-    private List<Type<?>> typeArgs;
 
     private NameExpr name;
 
@@ -118,14 +58,13 @@
         setArgs(args);
     }
 
-    public MethodCallExpr(final Range range, final Expression scope, final List<Type<?>> typeArgs, final String name,
-                          final List<Expression> args) {
-        super(range);
-        setScope(scope);
-        setTypeArgs(typeArgs);
-        setName(name);
-        setArgs(args);
-    }
+	public MethodCallExpr(final Range range, final Expression scope, final List<Type<?>> typeArguments, final String name, final List<Expression> args) {
+		super(range);
+		setScope(scope);
+		setTypeArguments(typeArguments);
+		setName(name);
+		setArgs(args);
+	}
 
     /**
      * Adds the given argument to the method call.
@@ -154,7 +93,6 @@
     }
 
     public List<Expression> getArgs() {
->>>>>>> 1158a084
         args = ensureNotNull(args);
         return args;
     }
@@ -171,46 +109,10 @@
         return scope;
     }
 
-<<<<<<< HEAD
 	public void setArgs(final List<Expression> args) {
 		this.args = args;
 		setAsParentNodeOf(this.args);
 	}
-
-	public void setName(final String name) {
-		setNameExpr(new NameExpr(name));
-	}
-
-	public void setNameExpr(NameExpr name) {
-		this.name = name;
-		setAsParentNodeOf(this.name);
-	}
-
-	public void setScope(final Expression scope) {
-		this.scope = scope;
-		setAsParentNodeOf(this.scope);
-	}
-
-    @Override
-    public List<Type<?>> getTypeArguments() {
-        return typeArguments;
-    }
-
-    @Override
-    public MethodCallExpr setTypeArguments(final List<Type<?>> types) {
-        this.typeArguments = types;
-        setAsParentNodeOf(this.typeArguments);
-        return this;
-=======
-    public List<Type<?>> getTypeArgs() {
-        typeArgs = ensureNotNull(typeArgs);
-        return typeArgs;
-    }
-
-    public void setArgs(final List<Expression> args) {
-        this.args = args;
-        setAsParentNodeOf(this.args);
-    }
 
     public void setName(final String name) {
         setNameExpr(new NameExpr(name));
@@ -226,9 +128,15 @@
         setAsParentNodeOf(this.scope);
     }
 
-    public void setTypeArgs(final List<Type<?>> typeArgs) {
-        this.typeArgs = typeArgs;
-        setAsParentNodeOf(this.typeArgs);
->>>>>>> 1158a084
+    @Override
+    public List<Type<?>> getTypeArguments() {
+        return typeArguments;
+    }
+
+    @Override
+    public MethodCallExpr setTypeArguments(final List<Type<?>> types) {
+        this.typeArguments = types;
+        setAsParentNodeOf(this.typeArguments);
+        return this;
     }
 }