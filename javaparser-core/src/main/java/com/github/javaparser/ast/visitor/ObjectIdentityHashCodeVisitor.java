--- conflicted
+++ resolved
@@ -428,11 +428,12 @@
     }
 
     @Override
-<<<<<<< HEAD
+    public Integer visit(final YieldStmt n, final Void arg) {
+        return n.hashCode();
+    }
+
+    @Override
     public Integer visit(final TextBlockLiteralExpr n, final Void arg) {
-=======
-    public Integer visit(final YieldStmt n, final Void arg) {
->>>>>>> b60b9f5b
         return n.hashCode();
     }
 }