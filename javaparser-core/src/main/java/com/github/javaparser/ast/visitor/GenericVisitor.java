/*
 * Copyright (C) 2007-2010 Júlio Vilmar Gesser.
 * Copyright (C) 2011, 2013-2016 The JavaParser Team.
 *
 * This file is part of JavaParser.
 *
 * JavaParser can be used either under the terms of
 * a) the GNU Lesser General Public License as published by
 *     the Free Software Foundation, either version 3 of the License, or
 *     (at your option) any later version.
 * b) the terms of the Apache License
 *
 * You should have received a copy of both licenses in LICENCE.LGPL and
 * LICENCE.APACHE. Please refer to those files for details.
 *
 * JavaParser is distributed in the hope that it will be useful,
 * but WITHOUT ANY WARRANTY; without even the implied warranty of
 * MERCHANTABILITY or FITNESS FOR A PARTICULAR PURPOSE.  See the
 * GNU Lesser General Public License for more details.
 */
package com.github.javaparser.ast.visitor;

import com.github.javaparser.ast.*;
import com.github.javaparser.ast.body.*;
import com.github.javaparser.ast.comments.BlockComment;
import com.github.javaparser.ast.comments.JavadocComment;
import com.github.javaparser.ast.comments.LineComment;
import com.github.javaparser.ast.expr.*;
import com.github.javaparser.ast.modules.*;
import com.github.javaparser.ast.stmt.*;
import com.github.javaparser.ast.type.*;

/**
 * A visitor that has a return value.
 *
 * @author Julio Vilmar Gesser
 */
public interface GenericVisitor<R, A> {

    // - Compilation Unit ----------------------------------
    R visit(CompilationUnit n, A arg);

    R visit(PackageDeclaration n, A arg);

    R visit(TypeParameter n, A arg);

    R visit(LineComment n, A arg);

    R visit(BlockComment n, A arg);

    // - Body ----------------------------------------------
    R visit(ClassOrInterfaceDeclaration n, A arg);

    R visit(EnumDeclaration n, A arg);

    R visit(EnumConstantDeclaration n, A arg);

    R visit(AnnotationDeclaration n, A arg);

    R visit(AnnotationMemberDeclaration n, A arg);

    R visit(FieldDeclaration n, A arg);

    R visit(VariableDeclarator n, A arg);

    R visit(ConstructorDeclaration n, A arg);

    R visit(MethodDeclaration n, A arg);

    R visit(Parameter n, A arg);

    R visit(InitializerDeclaration n, A arg);

    R visit(JavadocComment n, A arg);

    // - Type ----------------------------------------------
    R visit(ClassOrInterfaceType n, A arg);

    R visit(PrimitiveType n, A arg);

    R visit(ArrayType n, A arg);

    R visit(ArrayCreationLevel n, A arg);

    R visit(IntersectionType n, A arg);

    R visit(UnionType n, A arg);

    R visit(VoidType n, A arg);

    R visit(WildcardType n, A arg);

    R visit(UnknownType n, A arg);

    // - Expression ----------------------------------------
    R visit(ArrayAccessExpr n, A arg);

    R visit(ArrayCreationExpr n, A arg);

    R visit(ArrayInitializerExpr n, A arg);

    R visit(AssignExpr n, A arg);

    R visit(BinaryExpr n, A arg);

    R visit(CastExpr n, A arg);

    R visit(ClassExpr n, A arg);

    R visit(ConditionalExpr n, A arg);

    R visit(EnclosedExpr n, A arg);

    R visit(FieldAccessExpr n, A arg);

    R visit(InstanceOfExpr n, A arg);

    R visit(StringLiteralExpr n, A arg);

    R visit(IntegerLiteralExpr n, A arg);

    R visit(LongLiteralExpr n, A arg);

    R visit(CharLiteralExpr n, A arg);

    R visit(DoubleLiteralExpr n, A arg);

    R visit(BooleanLiteralExpr n, A arg);

    R visit(NullLiteralExpr n, A arg);

    R visit(MethodCallExpr n, A arg);

    R visit(NameExpr n, A arg);

    R visit(ObjectCreationExpr n, A arg);

    R visit(ThisExpr n, A arg);

    R visit(SuperExpr n, A arg);

    R visit(UnaryExpr n, A arg);

    R visit(VariableDeclarationExpr n, A arg);

    R visit(MarkerAnnotationExpr n, A arg);

    R visit(SingleMemberAnnotationExpr n, A arg);

    R visit(NormalAnnotationExpr n, A arg);

    R visit(MemberValuePair n, A arg);

    // - Statements ----------------------------------------
    R visit(ExplicitConstructorInvocationStmt n, A arg);

    R visit(LocalClassDeclarationStmt n, A arg);

    R visit(AssertStmt n, A arg);

    R visit(BlockStmt n, A arg);

    R visit(LabeledStmt n, A arg);

    R visit(EmptyStmt n, A arg);

    R visit(ExpressionStmt n, A arg);

    R visit(SwitchStmt n, A arg);

    R visit(SwitchEntry n, A arg);

    R visit(BreakStmt n, A arg);

    R visit(ReturnStmt n, A arg);

    R visit(IfStmt n, A arg);

    R visit(WhileStmt n, A arg);

    R visit(ContinueStmt n, A arg);

    R visit(DoStmt n, A arg);

    R visit(ForEachStmt n, A arg);

    R visit(ForStmt n, A arg);

    R visit(ThrowStmt n, A arg);

    R visit(SynchronizedStmt n, A arg);

    R visit(TryStmt n, A arg);

    R visit(CatchClause n, A arg);

    R visit(LambdaExpr n, A arg);

    R visit(MethodReferenceExpr n, A arg);

    R visit(TypeExpr n, A arg);

    R visit(NodeList n, A arg);

    R visit(Name n, A arg);

    R visit(SimpleName n, A arg);

    R visit(ImportDeclaration n, A arg);

    R visit(ModuleDeclaration n, A arg);

    R visit(ModuleRequiresDirective n, A arg);

    R visit(ModuleExportsDirective n, A arg);

    R visit(ModuleProvidesDirective n, A arg);

    R visit(ModuleUsesDirective n, A arg);

    R visit(ModuleOpensDirective n, A arg);

    R visit(UnparsableStmt n, A arg);

    R visit(ReceiverParameter n, A arg);

    R visit(VarType n, A arg);

    R visit(Modifier n, A arg);

    R visit(SwitchExpr n, A arg);

<<<<<<< HEAD
    R visit(TextBlockLiteralExpr n, A arg);
=======
    R visit(YieldStmt n, A arg);
>>>>>>> b60b9f5b
}<|MERGE_RESOLUTION|>--- conflicted
+++ resolved
@@ -230,9 +230,7 @@
 
     R visit(SwitchExpr n, A arg);
 
-<<<<<<< HEAD
+    R visit(YieldStmt n, A arg);
+
     R visit(TextBlockLiteralExpr n, A arg);
-=======
-    R visit(YieldStmt n, A arg);
->>>>>>> b60b9f5b
 }