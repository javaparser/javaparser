/*
 * Copyright (C) 2007-2010 Júlio Vilmar Gesser.
 * Copyright (C) 2011, 2013-2016 The JavaParser Team.
 *
 * This file is part of JavaParser.
 * 
 * JavaParser can be used either under the terms of
 * a) the GNU Lesser General Public License as published by
 *     the Free Software Foundation, either version 3 of the License, or
 *     (at your option) any later version.
 * b) the terms of the Apache License 
 *
 * You should have received a copy of both licenses in LICENCE.LGPL and
 * LICENCE.APACHE. Please refer to those files for details.
 *
 * JavaParser is distributed in the hope that it will be useful,
 * but WITHOUT ANY WARRANTY; without even the implied warranty of
 * MERCHANTABILITY or FITNESS FOR A PARTICULAR PURPOSE.  See the
 * GNU Lesser General Public License for more details.
 */
 
package com.github.javaparser.ast.body;

import static com.github.javaparser.Position.pos;
import static com.github.javaparser.ast.internal.Utils.ensureNotNull;

<<<<<<< HEAD
=======
import java.util.EnumSet;
>>>>>>> 27e58254
import java.util.List;

import com.github.javaparser.Range;
import com.github.javaparser.ast.comments.JavadocComment;
import com.github.javaparser.ast.expr.AnnotationExpr;
import com.github.javaparser.ast.expr.NameExpr;
<<<<<<< HEAD
import com.github.javaparser.ast.nodeTypes.NodeWithJavaDoc;
import com.github.javaparser.ast.nodeTypes.NodeWithName;
import com.github.javaparser.ast.nodeTypes.NodeWithMembers;
import com.github.javaparser.ast.nodeTypes.NodeWithModifiers;
=======
>>>>>>> 27e58254

/**
 * @author Julio Vilmar Gesser
 */
public abstract class TypeDeclaration<T> extends BodyDeclaration<T>
        implements NodeWithName<T>, NodeWithJavaDoc<T>, NodeWithModifiers<T>, NodeWithMembers<T> {

	private NameExpr name;

    private EnumSet<Modifier> modifiers = EnumSet.noneOf(Modifier.class);

    private List<BodyDeclaration<?>> members;

	public TypeDeclaration() {
	}

    public TypeDeclaration(EnumSet<Modifier> modifiers, String name) {
		setName(name);
		setModifiers(modifiers);
	}

	public TypeDeclaration(List<AnnotationExpr> annotations,
<<<<<<< HEAD
			int modifiers, String name,
                           List<BodyDeclaration<?>> members) {
=======
                           EnumSet<Modifier> modifiers, String name,
			List<BodyDeclaration> members) {
>>>>>>> 27e58254
		super(annotations);
		setName(name);
		setModifiers(modifiers);
		setMembers(members);
	}

	/**
	 * @deprecated prefer using Range objects.
	 */
	@Deprecated
	public TypeDeclaration(int beginLine, int beginColumn, int endLine,
			int endColumn, List<AnnotationExpr> annotations,
<<<<<<< HEAD
			int modifiers, String name,
                           List<BodyDeclaration<?>> members) {
=======
                           EnumSet<Modifier> modifiers, String name,
			List<BodyDeclaration> members) {
>>>>>>> 27e58254
		this(new Range(pos(beginLine, beginColumn), pos(endLine, endColumn)), annotations, modifiers, name, members);
	}
	
	public TypeDeclaration(Range range, List<AnnotationExpr> annotations,
<<<<<<< HEAD
			int modifiers, String name,
                           List<BodyDeclaration<?>> members) {
=======
                           EnumSet<Modifier> modifiers, String name,
			List<BodyDeclaration> members) {
>>>>>>> 27e58254
		super(range, annotations);
		setName(name);
		setModifiers(modifiers);
		setMembers(members);
	}

    @Override
    public List<BodyDeclaration<?>> getMembers() {
        	members = ensureNotNull(members);
        	return members;
	}

	/**
	 * Return the modifiers of this type declaration.
	 * 
	 * @see ModifierSet
	 * @return modifiers
	 */
	@Override
    public final EnumSet<Modifier> getModifiers() {
		return modifiers;
	}

	@Override
	public final String getName() {
		return name.getName();
	}

    @SuppressWarnings("unchecked")
    @Override
    public T setMembers(List<BodyDeclaration<?>> members) {
		this.members = members;
		setAsParentNodeOf(this.members);
        return (T) this;
	}

<<<<<<< HEAD
    @SuppressWarnings("unchecked")
    @Override
    public T setModifiers(int modifiers) {
=======
    public final void setModifiers(EnumSet<Modifier> modifiers) {
>>>>>>> 27e58254
		this.modifiers = modifiers;
        return (T) this;
	}

    @Override
    @SuppressWarnings("unchecked")
    public T setName(String name) {
		setNameExpr(new NameExpr(name));
        return (T) this;
	}

    @SuppressWarnings("unchecked")
    public T setNameExpr(NameExpr nameExpr) {
		this.name = nameExpr;
		setAsParentNodeOf(this.name);
        return (T) this;
	}

	public final NameExpr getNameExpr() {
		return name;
	}

	@Override
	public JavadocComment getJavaDoc() {
		if(getComment() instanceof JavadocComment){
			return (JavadocComment) getComment();
		}
		return null;
	}

}<|MERGE_RESOLUTION|>--- conflicted
+++ resolved
@@ -24,23 +24,22 @@
 import static com.github.javaparser.Position.pos;
 import static com.github.javaparser.ast.internal.Utils.ensureNotNull;
 
-<<<<<<< HEAD
-=======
+import java.util.List;
+
+import static com.github.javaparser.Position.pos;
+import static com.github.javaparser.ast.internal.Utils.ensureNotNull;
+
 import java.util.EnumSet;
->>>>>>> 27e58254
 import java.util.List;
 
 import com.github.javaparser.Range;
 import com.github.javaparser.ast.comments.JavadocComment;
 import com.github.javaparser.ast.expr.AnnotationExpr;
 import com.github.javaparser.ast.expr.NameExpr;
-<<<<<<< HEAD
 import com.github.javaparser.ast.nodeTypes.NodeWithJavaDoc;
 import com.github.javaparser.ast.nodeTypes.NodeWithName;
 import com.github.javaparser.ast.nodeTypes.NodeWithMembers;
 import com.github.javaparser.ast.nodeTypes.NodeWithModifiers;
-=======
->>>>>>> 27e58254
 
 /**
  * @author Julio Vilmar Gesser
@@ -63,13 +62,8 @@
 	}
 
 	public TypeDeclaration(List<AnnotationExpr> annotations,
-<<<<<<< HEAD
-			int modifiers, String name,
+                           EnumSet<Modifier> modifiers, String name,
                            List<BodyDeclaration<?>> members) {
-=======
-                           EnumSet<Modifier> modifiers, String name,
-			List<BodyDeclaration> members) {
->>>>>>> 27e58254
 		super(annotations);
 		setName(name);
 		setModifiers(modifiers);
@@ -82,24 +76,14 @@
 	@Deprecated
 	public TypeDeclaration(int beginLine, int beginColumn, int endLine,
 			int endColumn, List<AnnotationExpr> annotations,
-<<<<<<< HEAD
-			int modifiers, String name,
+                           EnumSet<Modifier> modifiers, String name,
                            List<BodyDeclaration<?>> members) {
-=======
-                           EnumSet<Modifier> modifiers, String name,
-			List<BodyDeclaration> members) {
->>>>>>> 27e58254
 		this(new Range(pos(beginLine, beginColumn), pos(endLine, endColumn)), annotations, modifiers, name, members);
 	}
 	
 	public TypeDeclaration(Range range, List<AnnotationExpr> annotations,
-<<<<<<< HEAD
-			int modifiers, String name,
+                           EnumSet<Modifier> modifiers, String name,
                            List<BodyDeclaration<?>> members) {
-=======
-                           EnumSet<Modifier> modifiers, String name,
-			List<BodyDeclaration> members) {
->>>>>>> 27e58254
 		super(range, annotations);
 		setName(name);
 		setModifiers(modifiers);
@@ -136,13 +120,9 @@
         return (T) this;
 	}
 
-<<<<<<< HEAD
     @SuppressWarnings("unchecked")
     @Override
-    public T setModifiers(int modifiers) {
-=======
-    public final void setModifiers(EnumSet<Modifier> modifiers) {
->>>>>>> 27e58254
+    public T setModifiers(EnumSet<Modifier> modifiers) {
 		this.modifiers = modifiers;
         return (T) this;
 	}
