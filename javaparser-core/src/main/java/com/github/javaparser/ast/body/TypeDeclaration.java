/*
 * Copyright (C) 2007-2010 Júlio Vilmar Gesser.
 * Copyright (C) 2011, 2013-2016 The JavaParser Team.
 *
 * This file is part of JavaParser.
 * 
 * JavaParser can be used either under the terms of
 * a) the GNU Lesser General Public License as published by
 *     the Free Software Foundation, either version 3 of the License, or
 *     (at your option) any later version.
 * b) the terms of the Apache License 
 *
 * You should have received a copy of both licenses in LICENCE.LGPL and
 * LICENCE.APACHE. Please refer to those files for details.
 *
 * JavaParser is distributed in the hope that it will be useful,
 * but WITHOUT ANY WARRANTY; without even the implied warranty of
 * MERCHANTABILITY or FITNESS FOR A PARTICULAR PURPOSE.  See the
 * GNU Lesser General Public License for more details.
 */
 
package com.github.javaparser.ast.body;

import com.github.javaparser.Range;
import com.github.javaparser.ast.Modifier;
import com.github.javaparser.ast.Node;
import com.github.javaparser.ast.NodeList;
import com.github.javaparser.ast.comments.JavadocComment;
import com.github.javaparser.ast.expr.AnnotationExpr;
import com.github.javaparser.ast.expr.NameExpr;
import com.github.javaparser.ast.nodeTypes.NodeWithJavaDoc;
import com.github.javaparser.ast.nodeTypes.NodeWithMembers;
import com.github.javaparser.ast.nodeTypes.NodeWithModifiers;
import com.github.javaparser.ast.nodeTypes.NodeWithSimpleName;

import java.util.EnumSet;

<<<<<<< HEAD
=======
import static com.github.javaparser.ast.expr.NameExpr.name;
>>>>>>> 7e854e9f
import static com.github.javaparser.utils.Utils.assertNotNull;

/**
 * @author Julio Vilmar Gesser
 */
<<<<<<< HEAD
public abstract class TypeDeclaration<T> extends BodyDeclaration<T>
        implements NodeWithSimpleName<T>, NodeWithJavaDoc<T>, NodeWithModifiers<T>, NodeWithMembers<T> {
=======
public abstract class TypeDeclaration<T extends Node> extends BodyDeclaration<T>
        implements NodeWithName<T>, NodeWithJavaDoc<T>, NodeWithModifiers<T>, NodeWithMembers<T> {
>>>>>>> 7e854e9f

	private NameExpr name;

    private EnumSet<Modifier> modifiers;

    private NodeList<BodyDeclaration<?>> members;

	public TypeDeclaration() {
		this(Range.UNKNOWN,
                new NodeList<>(),
                EnumSet.noneOf(Modifier.class),
                new NameExpr(),
                new NodeList<>());
	}

    public TypeDeclaration(EnumSet<Modifier> modifiers, String name) {
        this(Range.UNKNOWN,
                new NodeList<>(),
                modifiers,
                name(name),
                new NodeList<>());
	}

	public TypeDeclaration(NodeList<AnnotationExpr> annotations,
                           EnumSet<Modifier> modifiers, NameExpr name,
                           NodeList<BodyDeclaration<?>> members) {
        this(Range.UNKNOWN,
                annotations,
                modifiers,
                name,
                members);
	}

	public TypeDeclaration(Range range, NodeList<AnnotationExpr> annotations,
                           EnumSet<Modifier> modifiers, NameExpr name,
                           NodeList<BodyDeclaration<?>> members) {
		super(range, annotations);
		setNameExpr(name);
		setModifiers(modifiers);
		setMembers(members);
	}

	/**
	 * Adds the given declaration to the specified type.
	 *
	 * @param decl
	 *            member declaration
	 */
	public TypeDeclaration<T> addMember(BodyDeclaration<?> decl) {
		NodeList<BodyDeclaration<?>> members = getMembers();
		members.add(decl);
		return this;
	}

	@Override
	public NodeList<BodyDeclaration<?>> getMembers() {
		return members;
	}

	/**
     * Return the modifiers of this type declaration.
     * 
     * @see Modifier
     * @return modifiers
     */
	@Override
    public final EnumSet<Modifier> getModifiers() {
		return modifiers;
	}

	@Override
	public final String getName() {
		return name.getName();
	}

    @SuppressWarnings("unchecked")
    @Override
    public T setMembers(NodeList<BodyDeclaration<?>> members) {
		this.members = assertNotNull(members);
		setAsParentNodeOf(this.members);
        return (T) this;
	}

    @SuppressWarnings("unchecked")
    @Override
    public T setModifiers(EnumSet<Modifier> modifiers) {
		this.modifiers = assertNotNull(modifiers);
        return (T) this;
	}

    @Override
    @SuppressWarnings("unchecked")
    public T setName(String name) {
		setNameExpr(new NameExpr(assertNotNull(name)));
        return (T) this;
	}

    @SuppressWarnings("unchecked")
    public T setNameExpr(NameExpr nameExpr) {
		this.name = assertNotNull(nameExpr);
		setAsParentNodeOf(name);
        return (T) this;
	}

	public final NameExpr getNameExpr() {
		return name;
	}

	@Override
	public JavadocComment getJavaDoc() {
		if(getComment() instanceof JavadocComment){
			return (JavadocComment) getComment();
		}
		return null;
	}

}<|MERGE_RESOLUTION|>--- conflicted
+++ resolved
@@ -35,22 +35,13 @@
 
 import java.util.EnumSet;
 
-<<<<<<< HEAD
-=======
-import static com.github.javaparser.ast.expr.NameExpr.name;
->>>>>>> 7e854e9f
 import static com.github.javaparser.utils.Utils.assertNotNull;
 
 /**
  * @author Julio Vilmar Gesser
  */
-<<<<<<< HEAD
-public abstract class TypeDeclaration<T> extends BodyDeclaration<T>
+public abstract class TypeDeclaration<T extends Node> extends BodyDeclaration<T>
         implements NodeWithSimpleName<T>, NodeWithJavaDoc<T>, NodeWithModifiers<T>, NodeWithMembers<T> {
-=======
-public abstract class TypeDeclaration<T extends Node> extends BodyDeclaration<T>
-        implements NodeWithName<T>, NodeWithJavaDoc<T>, NodeWithModifiers<T>, NodeWithMembers<T> {
->>>>>>> 7e854e9f
 
 	private NameExpr name;
 
