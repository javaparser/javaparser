/*
 * Copyright (C) 2007-2010 Júlio Vilmar Gesser.
 * Copyright (C) 2011, 2013-2016 The JavaParser Team.
 *
 * This file is part of JavaParser.
 *
 * JavaParser can be used either under the terms of
 * a) the GNU Lesser General Public License as published by
 *     the Free Software Foundation, either version 3 of the License, or
 *     (at your option) any later version.
 * b) the terms of the Apache License
 *
 * You should have received a copy of both licenses in LICENCE.LGPL and
 * LICENCE.APACHE. Please refer to those files for details.
 *
 * JavaParser is distributed in the hope that it will be useful,
 * but WITHOUT ANY WARRANTY; without even the implied warranty of
 * MERCHANTABILITY or FITNESS FOR A PARTICULAR PURPOSE.  See the
 * GNU Lesser General Public License for more details.
 */
package com.github.javaparser.ast.visitor;

import com.github.javaparser.ast.*;
import com.github.javaparser.ast.body.*;
import com.github.javaparser.ast.comments.BlockComment;
import com.github.javaparser.ast.comments.JavadocComment;
import com.github.javaparser.ast.comments.LineComment;
import com.github.javaparser.ast.expr.*;
import com.github.javaparser.ast.modules.*;
import com.github.javaparser.ast.stmt.*;
import com.github.javaparser.ast.type.*;
import javax.annotation.Generated;

public class NoCommentHashCodeVisitor implements GenericVisitor<Integer, Void> {

    private static final NoCommentHashCodeVisitor SINGLETON = new NoCommentHashCodeVisitor();

    public static int hashCode(final Node node) {
        return node.accept(SINGLETON, null);
    }

    @Generated("com.github.javaparser.generator.core.visitor.NoCommentHashCodeVisitorGenerator")
    public Integer visit(final AnnotationDeclaration n, final Void arg) {
        return (n.getMembers().accept(this, arg)) * 31 + (n.getModifiers().hashCode()) * 31 + (n.getName().accept(this, arg)) * 31 + (n.getAnnotations().accept(this, arg));
    }

    @Generated("com.github.javaparser.generator.core.visitor.NoCommentHashCodeVisitorGenerator")
    public Integer visit(final AnnotationMemberDeclaration n, final Void arg) {
        return (n.getDefaultValue().isPresent() ? n.getDefaultValue().get().accept(this, arg) : 0) * 31 + (n.getModifiers().hashCode()) * 31 + (n.getName().accept(this, arg)) * 31 + (n.getType().accept(this, arg)) * 31 + (n.getAnnotations().accept(this, arg));
    }

    @Generated("com.github.javaparser.generator.core.visitor.NoCommentHashCodeVisitorGenerator")
    public Integer visit(final ArrayAccessExpr n, final Void arg) {
        return (n.getIndex().accept(this, arg)) * 31 + (n.getName().accept(this, arg));
    }

    @Generated("com.github.javaparser.generator.core.visitor.NoCommentHashCodeVisitorGenerator")
    public Integer visit(final ArrayCreationExpr n, final Void arg) {
        return (n.getElementType().accept(this, arg)) * 31 + (n.getInitializer().isPresent() ? n.getInitializer().get().accept(this, arg) : 0) * 31 + (n.getLevels().accept(this, arg));
    }

    @Generated("com.github.javaparser.generator.core.visitor.NoCommentHashCodeVisitorGenerator")
    public Integer visit(final ArrayCreationLevel n, final Void arg) {
        return (n.getAnnotations().accept(this, arg)) * 31 + (n.getDimension().isPresent() ? n.getDimension().get().accept(this, arg) : 0);
    }

    @Generated("com.github.javaparser.generator.core.visitor.NoCommentHashCodeVisitorGenerator")
    public Integer visit(final ArrayInitializerExpr n, final Void arg) {
        return (n.getValues().accept(this, arg));
    }

    @Generated("com.github.javaparser.generator.core.visitor.NoCommentHashCodeVisitorGenerator")
    public Integer visit(final ArrayType n, final Void arg) {
        return (n.getComponentType().accept(this, arg)) * 31 + (n.getOrigin().hashCode()) * 31 + (n.getAnnotations().accept(this, arg));
    }

    @Generated("com.github.javaparser.generator.core.visitor.NoCommentHashCodeVisitorGenerator")
    public Integer visit(final AssertStmt n, final Void arg) {
        return (n.getCheck().accept(this, arg)) * 31 + (n.getMessage().isPresent() ? n.getMessage().get().accept(this, arg) : 0);
    }

    @Generated("com.github.javaparser.generator.core.visitor.NoCommentHashCodeVisitorGenerator")
    public Integer visit(final AssignExpr n, final Void arg) {
        return (n.getOperator().hashCode()) * 31 + (n.getTarget().accept(this, arg)) * 31 + (n.getValue().accept(this, arg));
    }

    @Generated("com.github.javaparser.generator.core.visitor.NoCommentHashCodeVisitorGenerator")
    public Integer visit(final BinaryExpr n, final Void arg) {
        return (n.getLeft().accept(this, arg)) * 31 + (n.getOperator().hashCode()) * 31 + (n.getRight().accept(this, arg));
    }

    @Generated("com.github.javaparser.generator.core.visitor.NoCommentHashCodeVisitorGenerator")
    public Integer visit(final BlockComment n, final Void arg) {
        return 0;
    }

    @Generated("com.github.javaparser.generator.core.visitor.NoCommentHashCodeVisitorGenerator")
    public Integer visit(final BlockStmt n, final Void arg) {
        return (n.getStatements().accept(this, arg));
    }

    @Generated("com.github.javaparser.generator.core.visitor.NoCommentHashCodeVisitorGenerator")
    public Integer visit(final BooleanLiteralExpr n, final Void arg) {
        return (n.getValue() ? 1 : 0);
    }

    @Generated("com.github.javaparser.generator.core.visitor.NoCommentHashCodeVisitorGenerator")
    public Integer visit(final BreakStmt n, final Void arg) {
        return (n.getLabel().isPresent() ? n.getLabel().get().accept(this, arg) : 0);
    }

    @Generated("com.github.javaparser.generator.core.visitor.NoCommentHashCodeVisitorGenerator")
    public Integer visit(final CastExpr n, final Void arg) {
        return (n.getExpression().accept(this, arg)) * 31 + (n.getType().accept(this, arg));
    }

    @Generated("com.github.javaparser.generator.core.visitor.NoCommentHashCodeVisitorGenerator")
    public Integer visit(final CatchClause n, final Void arg) {
        return (n.getBody().accept(this, arg)) * 31 + (n.getParameter().accept(this, arg));
    }

    @Generated("com.github.javaparser.generator.core.visitor.NoCommentHashCodeVisitorGenerator")
    public Integer visit(final CharLiteralExpr n, final Void arg) {
        return (n.getValue().hashCode());
    }

    @Generated("com.github.javaparser.generator.core.visitor.NoCommentHashCodeVisitorGenerator")
    public Integer visit(final ClassExpr n, final Void arg) {
        return (n.getType().accept(this, arg));
    }

    @Generated("com.github.javaparser.generator.core.visitor.NoCommentHashCodeVisitorGenerator")
    public Integer visit(final ClassOrInterfaceDeclaration n, final Void arg) {
        return (n.getExtendedTypes().accept(this, arg)) * 31 + (n.getImplementedTypes().accept(this, arg)) * 31 + (n.isInterface() ? 1 : 0) * 31 + (n.getTypeParameters().accept(this, arg)) * 31 + (n.getMembers().accept(this, arg)) * 31 + (n.getModifiers().hashCode()) * 31 + (n.getName().accept(this, arg)) * 31 + (n.getAnnotations().accept(this, arg));
    }

    @Generated("com.github.javaparser.generator.core.visitor.NoCommentHashCodeVisitorGenerator")
    public Integer visit(final ClassOrInterfaceType n, final Void arg) {
        return (n.getName().accept(this, arg)) * 31 + (n.getScope().isPresent() ? n.getScope().get().accept(this, arg) : 0) * 31 + (n.getTypeArguments().isPresent() ? n.getTypeArguments().get().accept(this, arg) : 0) * 31 + (n.getAnnotations().accept(this, arg));
    }

    @Generated("com.github.javaparser.generator.core.visitor.NoCommentHashCodeVisitorGenerator")
    public Integer visit(final CompilationUnit n, final Void arg) {
        return (n.getImports().accept(this, arg)) * 31 + (n.getModule().isPresent() ? n.getModule().get().accept(this, arg) : 0) * 31 + (n.getPackageDeclaration().isPresent() ? n.getPackageDeclaration().get().accept(this, arg) : 0) * 31 + (n.getTypes().accept(this, arg));
    }

    @Generated("com.github.javaparser.generator.core.visitor.NoCommentHashCodeVisitorGenerator")
    public Integer visit(final ConditionalExpr n, final Void arg) {
        return (n.getCondition().accept(this, arg)) * 31 + (n.getElseExpr().accept(this, arg)) * 31 + (n.getThenExpr().accept(this, arg));
    }

    @Generated("com.github.javaparser.generator.core.visitor.NoCommentHashCodeVisitorGenerator")
    public Integer visit(final ConstructorDeclaration n, final Void arg) {
        return (n.getBody().accept(this, arg)) * 31 + (n.getModifiers().hashCode()) * 31 + (n.getName().accept(this, arg)) * 31 + (n.getParameters().accept(this, arg)) * 31 + (n.getReceiverParameter().isPresent() ? n.getReceiverParameter().get().accept(this, arg) : 0) * 31 + (n.getThrownExceptions().accept(this, arg)) * 31 + (n.getTypeParameters().accept(this, arg)) * 31 + (n.getAnnotations().accept(this, arg));
    }

    @Generated("com.github.javaparser.generator.core.visitor.NoCommentHashCodeVisitorGenerator")
    public Integer visit(final ContinueStmt n, final Void arg) {
        return (n.getLabel().isPresent() ? n.getLabel().get().accept(this, arg) : 0);
    }

    @Generated("com.github.javaparser.generator.core.visitor.NoCommentHashCodeVisitorGenerator")
    public Integer visit(final DoStmt n, final Void arg) {
        return (n.getBody().accept(this, arg)) * 31 + (n.getCondition().accept(this, arg));
    }

    @Generated("com.github.javaparser.generator.core.visitor.NoCommentHashCodeVisitorGenerator")
    public Integer visit(final DoubleLiteralExpr n, final Void arg) {
        return (n.getValue().hashCode());
    }

    @Generated("com.github.javaparser.generator.core.visitor.NoCommentHashCodeVisitorGenerator")
    public Integer visit(final EmptyStmt n, final Void arg) {
        return 0;
    }

    @Generated("com.github.javaparser.generator.core.visitor.NoCommentHashCodeVisitorGenerator")
    public Integer visit(final EnclosedExpr n, final Void arg) {
        return (n.getInner().accept(this, arg));
    }

    @Generated("com.github.javaparser.generator.core.visitor.NoCommentHashCodeVisitorGenerator")
    public Integer visit(final EnumConstantDeclaration n, final Void arg) {
        return (n.getArguments().accept(this, arg)) * 31 + (n.getClassBody().accept(this, arg)) * 31 + (n.getName().accept(this, arg)) * 31 + (n.getAnnotations().accept(this, arg));
    }

    @Generated("com.github.javaparser.generator.core.visitor.NoCommentHashCodeVisitorGenerator")
    public Integer visit(final EnumDeclaration n, final Void arg) {
        return (n.getEntries().accept(this, arg)) * 31 + (n.getImplementedTypes().accept(this, arg)) * 31 + (n.getMembers().accept(this, arg)) * 31 + (n.getModifiers().hashCode()) * 31 + (n.getName().accept(this, arg)) * 31 + (n.getAnnotations().accept(this, arg));
    }

    @Generated("com.github.javaparser.generator.core.visitor.NoCommentHashCodeVisitorGenerator")
    public Integer visit(final ExplicitConstructorInvocationStmt n, final Void arg) {
        return (n.getArguments().accept(this, arg)) * 31 + (n.getExpression().isPresent() ? n.getExpression().get().accept(this, arg) : 0) * 31 + (n.isThis() ? 1 : 0) * 31 + (n.getTypeArguments().isPresent() ? n.getTypeArguments().get().accept(this, arg) : 0);
    }

    @Generated("com.github.javaparser.generator.core.visitor.NoCommentHashCodeVisitorGenerator")
    public Integer visit(final ExpressionStmt n, final Void arg) {
        return (n.getExpression().accept(this, arg));
    }

    @Generated("com.github.javaparser.generator.core.visitor.NoCommentHashCodeVisitorGenerator")
    public Integer visit(final FieldAccessExpr n, final Void arg) {
        return (n.getName().accept(this, arg)) * 31 + (n.getScope().accept(this, arg)) * 31 + (n.getTypeArguments().isPresent() ? n.getTypeArguments().get().accept(this, arg) : 0);
    }

    @Generated("com.github.javaparser.generator.core.visitor.NoCommentHashCodeVisitorGenerator")
    public Integer visit(final FieldDeclaration n, final Void arg) {
        return (n.getModifiers().hashCode()) * 31 + (n.getVariables().accept(this, arg)) * 31 + (n.getAnnotations().accept(this, arg));
    }

    @Generated("com.github.javaparser.generator.core.visitor.NoCommentHashCodeVisitorGenerator")
    public Integer visit(final ForStmt n, final Void arg) {
        return (n.getBody().accept(this, arg)) * 31 + (n.getCompare().isPresent() ? n.getCompare().get().accept(this, arg) : 0) * 31 + (n.getInitialization().accept(this, arg)) * 31 + (n.getUpdate().accept(this, arg));
    }

    @Generated("com.github.javaparser.generator.core.visitor.NoCommentHashCodeVisitorGenerator")
    public Integer visit(final ForeachStmt n, final Void arg) {
        return (n.getBody().accept(this, arg)) * 31 + (n.getIterable().accept(this, arg)) * 31 + (n.getVariable().accept(this, arg));
    }

    @Generated("com.github.javaparser.generator.core.visitor.NoCommentHashCodeVisitorGenerator")
    public Integer visit(final IfStmt n, final Void arg) {
        return (n.getCondition().accept(this, arg)) * 31 + (n.getElseStmt().isPresent() ? n.getElseStmt().get().accept(this, arg) : 0) * 31 + (n.getThenStmt().accept(this, arg));
    }

    @Generated("com.github.javaparser.generator.core.visitor.NoCommentHashCodeVisitorGenerator")
    public Integer visit(final ImportDeclaration n, final Void arg) {
        return (n.isAsterisk() ? 1 : 0) * 31 + (n.isStatic() ? 1 : 0) * 31 + (n.getName().accept(this, arg));
    }

    @Generated("com.github.javaparser.generator.core.visitor.NoCommentHashCodeVisitorGenerator")
    public Integer visit(final InitializerDeclaration n, final Void arg) {
        return (n.getBody().accept(this, arg)) * 31 + (n.isStatic() ? 1 : 0) * 31 + (n.getAnnotations().accept(this, arg));
    }

    @Generated("com.github.javaparser.generator.core.visitor.NoCommentHashCodeVisitorGenerator")
    public Integer visit(final InstanceOfExpr n, final Void arg) {
        return (n.getExpression().accept(this, arg)) * 31 + (n.getType().accept(this, arg));
    }

    @Generated("com.github.javaparser.generator.core.visitor.NoCommentHashCodeVisitorGenerator")
    public Integer visit(final IntegerLiteralExpr n, final Void arg) {
        return (n.getValue().hashCode());
    }

    @Generated("com.github.javaparser.generator.core.visitor.NoCommentHashCodeVisitorGenerator")
    public Integer visit(final IntersectionType n, final Void arg) {
        return (n.getElements().accept(this, arg)) * 31 + (n.getAnnotations().accept(this, arg));
    }

    @Generated("com.github.javaparser.generator.core.visitor.NoCommentHashCodeVisitorGenerator")
    public Integer visit(final JavadocComment n, final Void arg) {
        return 0;
    }

    @Generated("com.github.javaparser.generator.core.visitor.NoCommentHashCodeVisitorGenerator")
    public Integer visit(final LabeledStmt n, final Void arg) {
        return (n.getLabel().accept(this, arg)) * 31 + (n.getStatement().accept(this, arg));
    }

    @Generated("com.github.javaparser.generator.core.visitor.NoCommentHashCodeVisitorGenerator")
    public Integer visit(final LambdaExpr n, final Void arg) {
        return (n.getBody().accept(this, arg)) * 31 + (n.isEnclosingParameters() ? 1 : 0) * 31 + (n.getParameters().accept(this, arg));
    }

    @Generated("com.github.javaparser.generator.core.visitor.NoCommentHashCodeVisitorGenerator")
    public Integer visit(final LineComment n, final Void arg) {
        return 0;
    }

    @Generated("com.github.javaparser.generator.core.visitor.NoCommentHashCodeVisitorGenerator")
    public Integer visit(final LocalClassDeclarationStmt n, final Void arg) {
        return (n.getClassDeclaration().accept(this, arg));
    }

    @Generated("com.github.javaparser.generator.core.visitor.NoCommentHashCodeVisitorGenerator")
    public Integer visit(final LongLiteralExpr n, final Void arg) {
        return (n.getValue().hashCode());
    }

    @Generated("com.github.javaparser.generator.core.visitor.NoCommentHashCodeVisitorGenerator")
    public Integer visit(final MarkerAnnotationExpr n, final Void arg) {
        return (n.getName().accept(this, arg));
    }

    @Generated("com.github.javaparser.generator.core.visitor.NoCommentHashCodeVisitorGenerator")
    public Integer visit(final MemberValuePair n, final Void arg) {
        return (n.getName().accept(this, arg)) * 31 + (n.getValue().accept(this, arg));
    }

    @Generated("com.github.javaparser.generator.core.visitor.NoCommentHashCodeVisitorGenerator")
    public Integer visit(final MethodCallExpr n, final Void arg) {
        return (n.getArguments().accept(this, arg)) * 31 + (n.getName().accept(this, arg)) * 31 + (n.getScope().isPresent() ? n.getScope().get().accept(this, arg) : 0) * 31 + (n.getTypeArguments().isPresent() ? n.getTypeArguments().get().accept(this, arg) : 0);
    }

    @Generated("com.github.javaparser.generator.core.visitor.NoCommentHashCodeVisitorGenerator")
    public Integer visit(final MethodDeclaration n, final Void arg) {
        return (n.getBody().isPresent() ? n.getBody().get().accept(this, arg) : 0) * 31 + (n.getType().accept(this, arg)) * 31 + (n.getModifiers().hashCode()) * 31 + (n.getName().accept(this, arg)) * 31 + (n.getParameters().accept(this, arg)) * 31 + (n.getReceiverParameter().isPresent() ? n.getReceiverParameter().get().accept(this, arg) : 0) * 31 + (n.getThrownExceptions().accept(this, arg)) * 31 + (n.getTypeParameters().accept(this, arg)) * 31 + (n.getAnnotations().accept(this, arg));
    }

    @Generated("com.github.javaparser.generator.core.visitor.NoCommentHashCodeVisitorGenerator")
    public Integer visit(final MethodReferenceExpr n, final Void arg) {
        return (n.getIdentifier().hashCode()) * 31 + (n.getScope().accept(this, arg)) * 31 + (n.getTypeArguments().isPresent() ? n.getTypeArguments().get().accept(this, arg) : 0);
    }

    @Generated("com.github.javaparser.generator.core.visitor.NoCommentHashCodeVisitorGenerator")
    public Integer visit(final NameExpr n, final Void arg) {
        return (n.getName().accept(this, arg));
    }

    @Generated("com.github.javaparser.generator.core.visitor.NoCommentHashCodeVisitorGenerator")
    public Integer visit(final Name n, final Void arg) {
        return (n.getAnnotations().accept(this, arg)) * 31 + (n.getIdentifier().hashCode()) * 31 + (n.getQualifier().isPresent() ? n.getQualifier().get().accept(this, arg) : 0);
    }

    public Integer visit(NodeList n, Void arg) {
        int result = 0;
        for (Object node : n) {
            result += 31 * ((Visitable) node).accept(this, arg);
        }
        return result;
    }

    @Generated("com.github.javaparser.generator.core.visitor.NoCommentHashCodeVisitorGenerator")
    public Integer visit(final NormalAnnotationExpr n, final Void arg) {
        return (n.getPairs().accept(this, arg)) * 31 + (n.getName().accept(this, arg));
    }

    @Generated("com.github.javaparser.generator.core.visitor.NoCommentHashCodeVisitorGenerator")
    public Integer visit(final NullLiteralExpr n, final Void arg) {
        return 0;
    }

    @Generated("com.github.javaparser.generator.core.visitor.NoCommentHashCodeVisitorGenerator")
    public Integer visit(final ObjectCreationExpr n, final Void arg) {
        return (n.getAnonymousClassBody().isPresent() ? n.getAnonymousClassBody().get().accept(this, arg) : 0) * 31 + (n.getArguments().accept(this, arg)) * 31 + (n.getScope().isPresent() ? n.getScope().get().accept(this, arg) : 0) * 31 + (n.getType().accept(this, arg)) * 31 + (n.getTypeArguments().isPresent() ? n.getTypeArguments().get().accept(this, arg) : 0);
    }

    @Generated("com.github.javaparser.generator.core.visitor.NoCommentHashCodeVisitorGenerator")
    public Integer visit(final PackageDeclaration n, final Void arg) {
        return (n.getAnnotations().accept(this, arg)) * 31 + (n.getName().accept(this, arg));
    }

    @Generated("com.github.javaparser.generator.core.visitor.NoCommentHashCodeVisitorGenerator")
    public Integer visit(final Parameter n, final Void arg) {
        return (n.getAnnotations().accept(this, arg)) * 31 + (n.isVarArgs() ? 1 : 0) * 31 + (n.getModifiers().hashCode()) * 31 + (n.getName().accept(this, arg)) * 31 + (n.getType().accept(this, arg)) * 31 + (n.getVarArgsAnnotations().accept(this, arg));
    }

    @Generated("com.github.javaparser.generator.core.visitor.NoCommentHashCodeVisitorGenerator")
    public Integer visit(final PrimitiveType n, final Void arg) {
        return (n.getType().hashCode()) * 31 + (n.getAnnotations().accept(this, arg));
    }

    @Generated("com.github.javaparser.generator.core.visitor.NoCommentHashCodeVisitorGenerator")
    public Integer visit(final ReturnStmt n, final Void arg) {
        return (n.getExpression().isPresent() ? n.getExpression().get().accept(this, arg) : 0);
    }

    @Generated("com.github.javaparser.generator.core.visitor.NoCommentHashCodeVisitorGenerator")
    public Integer visit(final SimpleName n, final Void arg) {
        return (n.getIdentifier().hashCode());
    }

    @Generated("com.github.javaparser.generator.core.visitor.NoCommentHashCodeVisitorGenerator")
    public Integer visit(final SingleMemberAnnotationExpr n, final Void arg) {
        return (n.getMemberValue().accept(this, arg)) * 31 + (n.getName().accept(this, arg));
    }

    @Generated("com.github.javaparser.generator.core.visitor.NoCommentHashCodeVisitorGenerator")
    public Integer visit(final StringLiteralExpr n, final Void arg) {
        return (n.getValue().hashCode());
    }

    @Generated("com.github.javaparser.generator.core.visitor.NoCommentHashCodeVisitorGenerator")
    public Integer visit(final SuperExpr n, final Void arg) {
        return (n.getClassExpr().isPresent() ? n.getClassExpr().get().accept(this, arg) : 0);
    }

    @Generated("com.github.javaparser.generator.core.visitor.NoCommentHashCodeVisitorGenerator")
    public Integer visit(final SwitchEntryStmt n, final Void arg) {
        return (n.getLabel().isPresent() ? n.getLabel().get().accept(this, arg) : 0) * 31 + (n.getStatements().accept(this, arg));
    }

    @Generated("com.github.javaparser.generator.core.visitor.NoCommentHashCodeVisitorGenerator")
    public Integer visit(final SwitchStmt n, final Void arg) {
        return (n.getEntries().accept(this, arg)) * 31 + (n.getSelector().accept(this, arg));
    }

    @Generated("com.github.javaparser.generator.core.visitor.NoCommentHashCodeVisitorGenerator")
    public Integer visit(final SynchronizedStmt n, final Void arg) {
        return (n.getBody().accept(this, arg)) * 31 + (n.getExpression().accept(this, arg));
    }

    @Generated("com.github.javaparser.generator.core.visitor.NoCommentHashCodeVisitorGenerator")
    public Integer visit(final ThisExpr n, final Void arg) {
        return (n.getClassExpr().isPresent() ? n.getClassExpr().get().accept(this, arg) : 0);
    }

    @Generated("com.github.javaparser.generator.core.visitor.NoCommentHashCodeVisitorGenerator")
    public Integer visit(final ThrowStmt n, final Void arg) {
        return (n.getExpression().accept(this, arg));
    }

    @Generated("com.github.javaparser.generator.core.visitor.NoCommentHashCodeVisitorGenerator")
    public Integer visit(final TryStmt n, final Void arg) {
        return (n.getCatchClauses().accept(this, arg)) * 31 + (n.getFinallyBlock().isPresent() ? n.getFinallyBlock().get().accept(this, arg) : 0) * 31 + (n.getResources().accept(this, arg)) * 31 + (n.getTryBlock().accept(this, arg));
    }

    @Generated("com.github.javaparser.generator.core.visitor.NoCommentHashCodeVisitorGenerator")
    public Integer visit(final TypeExpr n, final Void arg) {
        return (n.getType().accept(this, arg));
    }

    @Generated("com.github.javaparser.generator.core.visitor.NoCommentHashCodeVisitorGenerator")
    public Integer visit(final TypeParameter n, final Void arg) {
        return (n.getName().accept(this, arg)) * 31 + (n.getTypeBound().accept(this, arg)) * 31 + (n.getAnnotations().accept(this, arg));
    }

    @Generated("com.github.javaparser.generator.core.visitor.NoCommentHashCodeVisitorGenerator")
    public Integer visit(final UnaryExpr n, final Void arg) {
        return (n.getExpression().accept(this, arg)) * 31 + (n.getOperator().hashCode());
    }

    @Generated("com.github.javaparser.generator.core.visitor.NoCommentHashCodeVisitorGenerator")
    public Integer visit(final UnionType n, final Void arg) {
        return (n.getElements().accept(this, arg)) * 31 + (n.getAnnotations().accept(this, arg));
    }

    @Generated("com.github.javaparser.generator.core.visitor.NoCommentHashCodeVisitorGenerator")
    public Integer visit(final UnknownType n, final Void arg) {
        return (n.getAnnotations().accept(this, arg));
    }

    @Generated("com.github.javaparser.generator.core.visitor.NoCommentHashCodeVisitorGenerator")
    public Integer visit(final VariableDeclarationExpr n, final Void arg) {
        return (n.getAnnotations().accept(this, arg)) * 31 + (n.getModifiers().hashCode()) * 31 + (n.getVariables().accept(this, arg));
    }

    @Generated("com.github.javaparser.generator.core.visitor.NoCommentHashCodeVisitorGenerator")
    public Integer visit(final VariableDeclarator n, final Void arg) {
        return (n.getInitializer().isPresent() ? n.getInitializer().get().accept(this, arg) : 0) * 31 + (n.getName().accept(this, arg)) * 31 + (n.getType().accept(this, arg));
    }

    @Generated("com.github.javaparser.generator.core.visitor.NoCommentHashCodeVisitorGenerator")
    public Integer visit(final VoidType n, final Void arg) {
        return (n.getAnnotations().accept(this, arg));
    }

    @Generated("com.github.javaparser.generator.core.visitor.NoCommentHashCodeVisitorGenerator")
    public Integer visit(final WhileStmt n, final Void arg) {
        return (n.getBody().accept(this, arg)) * 31 + (n.getCondition().accept(this, arg));
    }

    @Generated("com.github.javaparser.generator.core.visitor.NoCommentHashCodeVisitorGenerator")
    public Integer visit(final WildcardType n, final Void arg) {
        return (n.getExtendedType().isPresent() ? n.getExtendedType().get().accept(this, arg) : 0) * 31 + (n.getSuperType().isPresent() ? n.getSuperType().get().accept(this, arg) : 0) * 31 + (n.getAnnotations().accept(this, arg));
    }

    @Generated("com.github.javaparser.generator.core.visitor.NoCommentHashCodeVisitorGenerator")
    public Integer visit(final ModuleDeclaration n, final Void arg) {
        return (n.getAnnotations().accept(this, arg)) * 31 + (n.isOpen() ? 1 : 0) * 31 + (n.getModuleStmts().accept(this, arg)) * 31 + (n.getName().accept(this, arg));
    }

    @Generated("com.github.javaparser.generator.core.visitor.NoCommentHashCodeVisitorGenerator")
    public Integer visit(final ModuleRequiresStmt n, final Void arg) {
        return (n.getModifiers().hashCode()) * 31 + (n.getName().accept(this, arg));
    }

    @Override()
    @Generated("com.github.javaparser.generator.core.visitor.NoCommentHashCodeVisitorGenerator")
    public Integer visit(final ModuleExportsStmt n, final Void arg) {
        return (n.getModuleNames().accept(this, arg)) * 31 + (n.getName().accept(this, arg));
    }

    @Override()
    @Generated("com.github.javaparser.generator.core.visitor.NoCommentHashCodeVisitorGenerator")
    public Integer visit(final ModuleProvidesStmt n, final Void arg) {
        return (n.getType().accept(this, arg)) * 31 + (n.getWithTypes().accept(this, arg));
    }

    @Override()
    @Generated("com.github.javaparser.generator.core.visitor.NoCommentHashCodeVisitorGenerator")
    public Integer visit(final ModuleUsesStmt n, final Void arg) {
        return (n.getType().accept(this, arg));
    }

    @Override
    @Generated("com.github.javaparser.generator.core.visitor.NoCommentHashCodeVisitorGenerator")
    public Integer visit(final ModuleOpensStmt n, final Void arg) {
        return (n.getModuleNames().accept(this, arg)) * 31 + (n.getName().accept(this, arg));
    }

    @Override
    @Generated("com.github.javaparser.generator.core.visitor.NoCommentHashCodeVisitorGenerator")
    public Integer visit(final UnparsableStmt n, final Void arg) {
        return 0;
    }

    @Override
    @Generated("com.github.javaparser.generator.core.visitor.NoCommentHashCodeVisitorGenerator")
    public Integer visit(final ReceiverParameter n, final Void arg) {
        return (n.getAnnotations().accept(this, arg)) * 31 + (n.getName().accept(this, arg)) * 31 + (n.getType().accept(this, arg));
    }

    @Override
<<<<<<< HEAD
    public Integer visit(StubUnit n, Void arg) {
        // TODO Auto-generated method stub
        return null;
=======
    public Integer visit(final VarType n, final Void arg) {
        return (n.getAnnotations().accept(this, arg));
>>>>>>> 8bc64c3e
    }
}<|MERGE_RESOLUTION|>--- conflicted
+++ resolved
@@ -504,13 +504,13 @@
     }
 
     @Override
-<<<<<<< HEAD
+    public Integer visit(final VarType n, final Void arg) {
+        return (n.getAnnotations().accept(this, arg));
+    }
+
+    @Override
     public Integer visit(StubUnit n, Void arg) {
         // TODO Auto-generated method stub
         return null;
-=======
-    public Integer visit(final VarType n, final Void arg) {
-        return (n.getAnnotations().accept(this, arg));
->>>>>>> 8bc64c3e
     }
 }