--- conflicted
+++ resolved
@@ -428,12 +428,12 @@
     }
 
     @Override
-<<<<<<< HEAD
-    public Integer visit(final TextBlockLiteralExpr n, final Void arg) {
-        return (n.getValue().hashCode());
-=======
     public Integer visit(final YieldStmt n, final Void arg) {
         return (n.getExpression().accept(this, arg));
->>>>>>> b60b9f5b
+    }
+
+    @Override
+    public Integer visit(final TextBlockLiteralExpr n, final Void arg) {
+        return (n.getValue().hashCode());
     }
 }