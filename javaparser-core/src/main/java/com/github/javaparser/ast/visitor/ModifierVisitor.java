/*
 * Copyright (C) 2007-2010 Júlio Vilmar Gesser.
 * Copyright (C) 2011, 2013-2016 The JavaParser Team.
 *
 * This file is part of JavaParser.
 *
 * JavaParser can be used either under the terms of
 * a) the GNU Lesser General Public License as published by
 *     the Free Software Foundation, either version 3 of the License, or
 *     (at your option) any later version.
 * b) the terms of the Apache License
 *
 * You should have received a copy of both licenses in LICENCE.LGPL and
 * LICENCE.APACHE. Please refer to those files for details.
 *
 * JavaParser is distributed in the hope that it will be useful,
 * but WITHOUT ANY WARRANTY; without even the implied warranty of
 * MERCHANTABILITY or FITNESS FOR A PARTICULAR PURPOSE.  See the
 * GNU Lesser General Public License for more details.
 */
package com.github.javaparser.ast.visitor;

import com.github.javaparser.ast.*;
import com.github.javaparser.ast.body.*;
import com.github.javaparser.ast.comments.BlockComment;
import com.github.javaparser.ast.comments.Comment;
import com.github.javaparser.ast.comments.JavadocComment;
import com.github.javaparser.ast.comments.LineComment;
import com.github.javaparser.ast.expr.*;
import com.github.javaparser.ast.modules.*;
import com.github.javaparser.ast.stmt.*;
import com.github.javaparser.ast.type.*;
import com.github.javaparser.utils.Pair;
import javax.annotation.Generated;
import java.util.ArrayList;
import java.util.List;
import java.util.Optional;

/**
 * This visitor can be used to save time when some specific nodes needs
 * to be changed. To do that just extend this class and override the methods
 * from the nodes who needs to be changed, returning the changed node.
 * Returning null will remove the node.
 *
 * If a node is removed that was required in its parent node,
 * the parent node will be removed too.
 *
 * @author Julio Vilmar Gesser
 */
public class ModifierVisitor<A> implements GenericVisitor<Visitable, A> {

    @Override
    @Generated("com.github.javaparser.generator.core.visitor.ModifierVisitorGenerator")
    public Visitable visit(final AnnotationDeclaration n, final A arg) {
        NodeList<BodyDeclaration<?>> members = modifyList(n.getMembers(), arg);
        NodeList<Modifier> modifiers = modifyList(n.getModifiers(), arg);
        SimpleName name = (SimpleName) n.getName().accept(this, arg);
        NodeList<AnnotationExpr> annotations = modifyList(n.getAnnotations(), arg);
        Comment comment = n.getComment().map(s -> (Comment) s.accept(this, arg)).orElse(null);
        if (name == null)
            return null;
        n.setMembers(members);
        n.setModifiers(modifiers);
        n.setName(name);
        n.setAnnotations(annotations);
        n.setComment(comment);
        return n;
    }

    @Override
    @Generated("com.github.javaparser.generator.core.visitor.ModifierVisitorGenerator")
    public Visitable visit(final AnnotationMemberDeclaration n, final A arg) {
        Expression defaultValue = n.getDefaultValue().map(s -> (Expression) s.accept(this, arg)).orElse(null);
        NodeList<Modifier> modifiers = modifyList(n.getModifiers(), arg);
        SimpleName name = (SimpleName) n.getName().accept(this, arg);
        Type type = (Type) n.getType().accept(this, arg);
        NodeList<AnnotationExpr> annotations = modifyList(n.getAnnotations(), arg);
        Comment comment = n.getComment().map(s -> (Comment) s.accept(this, arg)).orElse(null);
        if (name == null || type == null)
            return null;
        n.setDefaultValue(defaultValue);
        n.setModifiers(modifiers);
        n.setName(name);
        n.setType(type);
        n.setAnnotations(annotations);
        n.setComment(comment);
        return n;
    }

    @Override
    @Generated("com.github.javaparser.generator.core.visitor.ModifierVisitorGenerator")
    public Visitable visit(final ArrayAccessExpr n, final A arg) {
        Expression index = (Expression) n.getIndex().accept(this, arg);
        Expression name = (Expression) n.getName().accept(this, arg);
        Comment comment = n.getComment().map(s -> (Comment) s.accept(this, arg)).orElse(null);
        if (index == null || name == null)
            return null;
        n.setIndex(index);
        n.setName(name);
        n.setComment(comment);
        return n;
    }

    @Override
    @Generated("com.github.javaparser.generator.core.visitor.ModifierVisitorGenerator")
    public Visitable visit(final ArrayCreationExpr n, final A arg) {
        Type elementType = (Type) n.getElementType().accept(this, arg);
        ArrayInitializerExpr initializer = n.getInitializer().map(s -> (ArrayInitializerExpr) s.accept(this, arg)).orElse(null);
        NodeList<ArrayCreationLevel> levels = modifyList(n.getLevels(), arg);
        Comment comment = n.getComment().map(s -> (Comment) s.accept(this, arg)).orElse(null);
        if (elementType == null || levels.isEmpty())
            return null;
        n.setElementType(elementType);
        n.setInitializer(initializer);
        n.setLevels(levels);
        n.setComment(comment);
        return n;
    }

    @Override
    @Generated("com.github.javaparser.generator.core.visitor.ModifierVisitorGenerator")
    public Visitable visit(final ArrayInitializerExpr n, final A arg) {
        NodeList<Expression> values = modifyList(n.getValues(), arg);
        Comment comment = n.getComment().map(s -> (Comment) s.accept(this, arg)).orElse(null);
        n.setValues(values);
        n.setComment(comment);
        return n;
    }

    @Override
    @Generated("com.github.javaparser.generator.core.visitor.ModifierVisitorGenerator")
    public Visitable visit(final AssertStmt n, final A arg) {
        Expression check = (Expression) n.getCheck().accept(this, arg);
        Expression message = n.getMessage().map(s -> (Expression) s.accept(this, arg)).orElse(null);
        Comment comment = n.getComment().map(s -> (Comment) s.accept(this, arg)).orElse(null);
        if (check == null)
            return null;
        n.setCheck(check);
        n.setMessage(message);
        n.setComment(comment);
        return n;
    }

    @Override
    @Generated("com.github.javaparser.generator.core.visitor.ModifierVisitorGenerator")
    public Visitable visit(final AssignExpr n, final A arg) {
        Expression target = (Expression) n.getTarget().accept(this, arg);
        Expression value = (Expression) n.getValue().accept(this, arg);
        Comment comment = n.getComment().map(s -> (Comment) s.accept(this, arg)).orElse(null);
        if (target == null || value == null)
            return null;
        n.setTarget(target);
        n.setValue(value);
        n.setComment(comment);
        return n;
    }

    @Override
    @Generated("com.github.javaparser.generator.core.visitor.ModifierVisitorGenerator")
    public Visitable visit(final BinaryExpr n, final A arg) {
        Expression left = (Expression) n.getLeft().accept(this, arg);
        Expression right = (Expression) n.getRight().accept(this, arg);
        Comment comment = n.getComment().map(s -> (Comment) s.accept(this, arg)).orElse(null);
        if (left == null)
            return right;
        if (right == null)
            return left;
        n.setLeft(left);
        n.setRight(right);
        n.setComment(comment);
        return n;
    }

    @Override
    @Generated("com.github.javaparser.generator.core.visitor.ModifierVisitorGenerator")
    public Visitable visit(final BlockStmt n, final A arg) {
        NodeList<Statement> statements = modifyList(n.getStatements(), arg);
        Comment comment = n.getComment().map(s -> (Comment) s.accept(this, arg)).orElse(null);
        n.setStatements(statements);
        n.setComment(comment);
        return n;
    }

    @Override
    @Generated("com.github.javaparser.generator.core.visitor.ModifierVisitorGenerator")
    public Visitable visit(final BooleanLiteralExpr n, final A arg) {
        Comment comment = n.getComment().map(s -> (Comment) s.accept(this, arg)).orElse(null);
        n.setComment(comment);
        return n;
    }

    @Override
    @Generated("com.github.javaparser.generator.core.visitor.ModifierVisitorGenerator")
    public Visitable visit(final BreakStmt n, final A arg) {
        SimpleName label = n.getLabel().map(s -> (SimpleName) s.accept(this, arg)).orElse(null);
        Comment comment = n.getComment().map(s -> (Comment) s.accept(this, arg)).orElse(null);
        n.setLabel(label);
        n.setComment(comment);
        return n;
    }

    @Override
    @Generated("com.github.javaparser.generator.core.visitor.ModifierVisitorGenerator")
    public Visitable visit(final CastExpr n, final A arg) {
        Expression expression = (Expression) n.getExpression().accept(this, arg);
        Type type = (Type) n.getType().accept(this, arg);
        Comment comment = n.getComment().map(s -> (Comment) s.accept(this, arg)).orElse(null);
        if (expression == null || type == null)
            return null;
        n.setExpression(expression);
        n.setType(type);
        n.setComment(comment);
        return n;
    }

    @Override
    @Generated("com.github.javaparser.generator.core.visitor.ModifierVisitorGenerator")
    public Visitable visit(final CatchClause n, final A arg) {
        BlockStmt body = (BlockStmt) n.getBody().accept(this, arg);
        Parameter parameter = (Parameter) n.getParameter().accept(this, arg);
        Comment comment = n.getComment().map(s -> (Comment) s.accept(this, arg)).orElse(null);
        if (body == null || parameter == null)
            return null;
        n.setBody(body);
        n.setParameter(parameter);
        n.setComment(comment);
        return n;
    }

    @Override
    @Generated("com.github.javaparser.generator.core.visitor.ModifierVisitorGenerator")
    public Visitable visit(final CharLiteralExpr n, final A arg) {
        Comment comment = n.getComment().map(s -> (Comment) s.accept(this, arg)).orElse(null);
        n.setComment(comment);
        return n;
    }

    @Override
    @Generated("com.github.javaparser.generator.core.visitor.ModifierVisitorGenerator")
    public Visitable visit(final ClassExpr n, final A arg) {
        Type type = (Type) n.getType().accept(this, arg);
        Comment comment = n.getComment().map(s -> (Comment) s.accept(this, arg)).orElse(null);
        if (type == null)
            return null;
        n.setType(type);
        n.setComment(comment);
        return n;
    }

    @Override
    @Generated("com.github.javaparser.generator.core.visitor.ModifierVisitorGenerator")
    public Visitable visit(final ClassOrInterfaceDeclaration n, final A arg) {
        NodeList<ClassOrInterfaceType> extendedTypes = modifyList(n.getExtendedTypes(), arg);
        NodeList<ClassOrInterfaceType> implementedTypes = modifyList(n.getImplementedTypes(), arg);
        NodeList<TypeParameter> typeParameters = modifyList(n.getTypeParameters(), arg);
        NodeList<BodyDeclaration<?>> members = modifyList(n.getMembers(), arg);
        NodeList<Modifier> modifiers = modifyList(n.getModifiers(), arg);
        SimpleName name = (SimpleName) n.getName().accept(this, arg);
        NodeList<AnnotationExpr> annotations = modifyList(n.getAnnotations(), arg);
        Comment comment = n.getComment().map(s -> (Comment) s.accept(this, arg)).orElse(null);
        if (name == null)
            return null;
        n.setExtendedTypes(extendedTypes);
        n.setImplementedTypes(implementedTypes);
        n.setTypeParameters(typeParameters);
        n.setMembers(members);
        n.setModifiers(modifiers);
        n.setName(name);
        n.setAnnotations(annotations);
        n.setComment(comment);
        return n;
    }

    @Override
    @Generated("com.github.javaparser.generator.core.visitor.ModifierVisitorGenerator")
    public Visitable visit(final ClassOrInterfaceType n, final A arg) {
        SimpleName name = (SimpleName) n.getName().accept(this, arg);
        ClassOrInterfaceType scope = n.getScope().map(s -> (ClassOrInterfaceType) s.accept(this, arg)).orElse(null);
        NodeList<Type> typeArguments = modifyList(n.getTypeArguments(), arg);
        NodeList<AnnotationExpr> annotations = modifyList(n.getAnnotations(), arg);
        Comment comment = n.getComment().map(s -> (Comment) s.accept(this, arg)).orElse(null);
        if (name == null)
            return null;
        n.setName(name);
        n.setScope(scope);
        n.setTypeArguments(typeArguments);
        n.setAnnotations(annotations);
        n.setComment(comment);
        return n;
    }

    @Override
    @Generated("com.github.javaparser.generator.core.visitor.ModifierVisitorGenerator")
    public Visitable visit(final CompilationUnit n, final A arg) {
        NodeList<ImportDeclaration> imports = modifyList(n.getImports(), arg);
        ModuleDeclaration module = n.getModule().map(s -> (ModuleDeclaration) s.accept(this, arg)).orElse(null);
        PackageDeclaration packageDeclaration = n.getPackageDeclaration().map(s -> (PackageDeclaration) s.accept(this, arg)).orElse(null);
        NodeList<TypeDeclaration<?>> types = modifyList(n.getTypes(), arg);
        Comment comment = n.getComment().map(s -> (Comment) s.accept(this, arg)).orElse(null);
        n.setImports(imports);
        n.setModule(module);
        n.setPackageDeclaration(packageDeclaration);
        n.setTypes(types);
        n.setComment(comment);
        return n;
    }

    @Override
    @Generated("com.github.javaparser.generator.core.visitor.ModifierVisitorGenerator")
    public Visitable visit(final ConditionalExpr n, final A arg) {
        Expression condition = (Expression) n.getCondition().accept(this, arg);
        Expression elseExpr = (Expression) n.getElseExpr().accept(this, arg);
        Expression thenExpr = (Expression) n.getThenExpr().accept(this, arg);
        Comment comment = n.getComment().map(s -> (Comment) s.accept(this, arg)).orElse(null);
        if (condition == null || elseExpr == null || thenExpr == null)
            return null;
        n.setCondition(condition);
        n.setElseExpr(elseExpr);
        n.setThenExpr(thenExpr);
        n.setComment(comment);
        return n;
    }

    @Override
    @Generated("com.github.javaparser.generator.core.visitor.ModifierVisitorGenerator")
    public Visitable visit(final ConstructorDeclaration n, final A arg) {
        BlockStmt body = (BlockStmt) n.getBody().accept(this, arg);
        NodeList<Modifier> modifiers = modifyList(n.getModifiers(), arg);
        SimpleName name = (SimpleName) n.getName().accept(this, arg);
        NodeList<Parameter> parameters = modifyList(n.getParameters(), arg);
        ReceiverParameter receiverParameter = n.getReceiverParameter().map(s -> (ReceiverParameter) s.accept(this, arg)).orElse(null);
        NodeList<ReferenceType> thrownExceptions = modifyList(n.getThrownExceptions(), arg);
        NodeList<TypeParameter> typeParameters = modifyList(n.getTypeParameters(), arg);
        NodeList<AnnotationExpr> annotations = modifyList(n.getAnnotations(), arg);
        Comment comment = n.getComment().map(s -> (Comment) s.accept(this, arg)).orElse(null);
        if (body == null || name == null)
            return null;
        n.setBody(body);
        n.setModifiers(modifiers);
        n.setName(name);
        n.setParameters(parameters);
        n.setReceiverParameter(receiverParameter);
        n.setThrownExceptions(thrownExceptions);
        n.setTypeParameters(typeParameters);
        n.setAnnotations(annotations);
        n.setComment(comment);
        return n;
    }

    @Override
    @Generated("com.github.javaparser.generator.core.visitor.ModifierVisitorGenerator")
    public Visitable visit(final ContinueStmt n, final A arg) {
        SimpleName label = n.getLabel().map(s -> (SimpleName) s.accept(this, arg)).orElse(null);
        Comment comment = n.getComment().map(s -> (Comment) s.accept(this, arg)).orElse(null);
        n.setLabel(label);
        n.setComment(comment);
        return n;
    }

    @Override
    @Generated("com.github.javaparser.generator.core.visitor.ModifierVisitorGenerator")
    public Visitable visit(final DoStmt n, final A arg) {
        Statement body = (Statement) n.getBody().accept(this, arg);
        Expression condition = (Expression) n.getCondition().accept(this, arg);
        Comment comment = n.getComment().map(s -> (Comment) s.accept(this, arg)).orElse(null);
        if (body == null || condition == null)
            return null;
        n.setBody(body);
        n.setCondition(condition);
        n.setComment(comment);
        return n;
    }

    @Override
    @Generated("com.github.javaparser.generator.core.visitor.ModifierVisitorGenerator")
    public Visitable visit(final DoubleLiteralExpr n, final A arg) {
        Comment comment = n.getComment().map(s -> (Comment) s.accept(this, arg)).orElse(null);
        n.setComment(comment);
        return n;
    }

    @Override
    @Generated("com.github.javaparser.generator.core.visitor.ModifierVisitorGenerator")
    public Visitable visit(final EmptyStmt n, final A arg) {
        Comment comment = n.getComment().map(s -> (Comment) s.accept(this, arg)).orElse(null);
        n.setComment(comment);
        return n;
    }

    @Override
    @Generated("com.github.javaparser.generator.core.visitor.ModifierVisitorGenerator")
    public Visitable visit(final EnclosedExpr n, final A arg) {
        Expression inner = (Expression) n.getInner().accept(this, arg);
        Comment comment = n.getComment().map(s -> (Comment) s.accept(this, arg)).orElse(null);
        if (inner == null)
            return null;
        n.setInner(inner);
        n.setComment(comment);
        return n;
    }

    @Override
    @Generated("com.github.javaparser.generator.core.visitor.ModifierVisitorGenerator")
    public Visitable visit(final EnumConstantDeclaration n, final A arg) {
        NodeList<Expression> arguments = modifyList(n.getArguments(), arg);
        NodeList<BodyDeclaration<?>> classBody = modifyList(n.getClassBody(), arg);
        SimpleName name = (SimpleName) n.getName().accept(this, arg);
        NodeList<AnnotationExpr> annotations = modifyList(n.getAnnotations(), arg);
        Comment comment = n.getComment().map(s -> (Comment) s.accept(this, arg)).orElse(null);
        if (name == null)
            return null;
        n.setArguments(arguments);
        n.setClassBody(classBody);
        n.setName(name);
        n.setAnnotations(annotations);
        n.setComment(comment);
        return n;
    }

    @Override
    @Generated("com.github.javaparser.generator.core.visitor.ModifierVisitorGenerator")
    public Visitable visit(final EnumDeclaration n, final A arg) {
        NodeList<EnumConstantDeclaration> entries = modifyList(n.getEntries(), arg);
        NodeList<ClassOrInterfaceType> implementedTypes = modifyList(n.getImplementedTypes(), arg);
        NodeList<BodyDeclaration<?>> members = modifyList(n.getMembers(), arg);
        NodeList<Modifier> modifiers = modifyList(n.getModifiers(), arg);
        SimpleName name = (SimpleName) n.getName().accept(this, arg);
        NodeList<AnnotationExpr> annotations = modifyList(n.getAnnotations(), arg);
        Comment comment = n.getComment().map(s -> (Comment) s.accept(this, arg)).orElse(null);
        if (name == null)
            return null;
        n.setEntries(entries);
        n.setImplementedTypes(implementedTypes);
        n.setMembers(members);
        n.setModifiers(modifiers);
        n.setName(name);
        n.setAnnotations(annotations);
        n.setComment(comment);
        return n;
    }

    @Override
    @Generated("com.github.javaparser.generator.core.visitor.ModifierVisitorGenerator")
    public Visitable visit(final ExplicitConstructorInvocationStmt n, final A arg) {
        NodeList<Expression> arguments = modifyList(n.getArguments(), arg);
        Expression expression = n.getExpression().map(s -> (Expression) s.accept(this, arg)).orElse(null);
        NodeList<Type> typeArguments = modifyList(n.getTypeArguments(), arg);
        Comment comment = n.getComment().map(s -> (Comment) s.accept(this, arg)).orElse(null);
        n.setArguments(arguments);
        n.setExpression(expression);
        n.setTypeArguments(typeArguments);
        n.setComment(comment);
        return n;
    }

    @Override
    @Generated("com.github.javaparser.generator.core.visitor.ModifierVisitorGenerator")
    public Visitable visit(final ExpressionStmt n, final A arg) {
        Expression expression = (Expression) n.getExpression().accept(this, arg);
        Comment comment = n.getComment().map(s -> (Comment) s.accept(this, arg)).orElse(null);
        if (expression == null)
            return null;
        n.setExpression(expression);
        n.setComment(comment);
        return n;
    }

    @Override
    @Generated("com.github.javaparser.generator.core.visitor.ModifierVisitorGenerator")
    public Visitable visit(final FieldAccessExpr n, final A arg) {
        SimpleName name = (SimpleName) n.getName().accept(this, arg);
        Expression scope = (Expression) n.getScope().accept(this, arg);
        NodeList<Type> typeArguments = modifyList(n.getTypeArguments(), arg);
        Comment comment = n.getComment().map(s -> (Comment) s.accept(this, arg)).orElse(null);
        if (name == null || scope == null)
            return null;
        n.setName(name);
        n.setScope(scope);
        n.setTypeArguments(typeArguments);
        n.setComment(comment);
        return n;
    }

    @Override
    @Generated("com.github.javaparser.generator.core.visitor.ModifierVisitorGenerator")
    public Visitable visit(final FieldDeclaration n, final A arg) {
        NodeList<Modifier> modifiers = modifyList(n.getModifiers(), arg);
        NodeList<VariableDeclarator> variables = modifyList(n.getVariables(), arg);
        NodeList<AnnotationExpr> annotations = modifyList(n.getAnnotations(), arg);
        Comment comment = n.getComment().map(s -> (Comment) s.accept(this, arg)).orElse(null);
        if (variables.isEmpty())
            return null;
        n.setModifiers(modifiers);
        n.setVariables(variables);
        n.setAnnotations(annotations);
        n.setComment(comment);
        return n;
    }

    @Override
    @Generated("com.github.javaparser.generator.core.visitor.ModifierVisitorGenerator")
    public Visitable visit(final ForEachStmt n, final A arg) {
        Statement body = (Statement) n.getBody().accept(this, arg);
        Expression iterable = (Expression) n.getIterable().accept(this, arg);
        VariableDeclarationExpr variable = (VariableDeclarationExpr) n.getVariable().accept(this, arg);
        Comment comment = n.getComment().map(s -> (Comment) s.accept(this, arg)).orElse(null);
        if (body == null || iterable == null || variable == null)
            return null;
        n.setBody(body);
        n.setIterable(iterable);
        n.setVariable(variable);
        n.setComment(comment);
        return n;
    }

    @Override
    @Generated("com.github.javaparser.generator.core.visitor.ModifierVisitorGenerator")
    public Visitable visit(final ForStmt n, final A arg) {
        Statement body = (Statement) n.getBody().accept(this, arg);
        Expression compare = n.getCompare().map(s -> (Expression) s.accept(this, arg)).orElse(null);
        NodeList<Expression> initialization = modifyList(n.getInitialization(), arg);
        NodeList<Expression> update = modifyList(n.getUpdate(), arg);
        Comment comment = n.getComment().map(s -> (Comment) s.accept(this, arg)).orElse(null);
        if (body == null)
            return null;
        n.setBody(body);
        n.setCompare(compare);
        n.setInitialization(initialization);
        n.setUpdate(update);
        n.setComment(comment);
        return n;
    }

    @Override
    @Generated("com.github.javaparser.generator.core.visitor.ModifierVisitorGenerator")
    public Visitable visit(final IfStmt n, final A arg) {
        Expression condition = (Expression) n.getCondition().accept(this, arg);
        Statement elseStmt = n.getElseStmt().map(s -> (Statement) s.accept(this, arg)).orElse(null);
        Statement thenStmt = (Statement) n.getThenStmt().accept(this, arg);
        Comment comment = n.getComment().map(s -> (Comment) s.accept(this, arg)).orElse(null);
        if (condition == null || thenStmt == null)
            return null;
        n.setCondition(condition);
        n.setElseStmt(elseStmt);
        n.setThenStmt(thenStmt);
        n.setComment(comment);
        return n;
    }

    @Override
    @Generated("com.github.javaparser.generator.core.visitor.ModifierVisitorGenerator")
    public Visitable visit(final InitializerDeclaration n, final A arg) {
        BlockStmt body = (BlockStmt) n.getBody().accept(this, arg);
        NodeList<AnnotationExpr> annotations = modifyList(n.getAnnotations(), arg);
        Comment comment = n.getComment().map(s -> (Comment) s.accept(this, arg)).orElse(null);
        if (body == null)
            return null;
        n.setBody(body);
        n.setAnnotations(annotations);
        n.setComment(comment);
        return n;
    }

    @Override
    @Generated("com.github.javaparser.generator.core.visitor.ModifierVisitorGenerator")
    public Visitable visit(final InstanceOfExpr n, final A arg) {
        Expression expression = (Expression) n.getExpression().accept(this, arg);
        ReferenceType type = (ReferenceType) n.getType().accept(this, arg);
        Comment comment = n.getComment().map(s -> (Comment) s.accept(this, arg)).orElse(null);
        if (expression == null || type == null)
            return null;
        n.setExpression(expression);
        n.setType(type);
        n.setComment(comment);
        return n;
    }

    @Override
    @Generated("com.github.javaparser.generator.core.visitor.ModifierVisitorGenerator")
    public Visitable visit(final IntegerLiteralExpr n, final A arg) {
        Comment comment = n.getComment().map(s -> (Comment) s.accept(this, arg)).orElse(null);
        n.setComment(comment);
        return n;
    }

    @Override
    @Generated("com.github.javaparser.generator.core.visitor.ModifierVisitorGenerator")
    public Visitable visit(final JavadocComment n, final A arg) {
        Comment comment = n.getComment().map(s -> (Comment) s.accept(this, arg)).orElse(null);
        n.setComment(comment);
        return n;
    }

    @Override
    @Generated("com.github.javaparser.generator.core.visitor.ModifierVisitorGenerator")
    public Visitable visit(final LabeledStmt n, final A arg) {
        SimpleName label = (SimpleName) n.getLabel().accept(this, arg);
        Statement statement = (Statement) n.getStatement().accept(this, arg);
        Comment comment = n.getComment().map(s -> (Comment) s.accept(this, arg)).orElse(null);
        if (label == null || statement == null)
            return null;
        n.setLabel(label);
        n.setStatement(statement);
        n.setComment(comment);
        return n;
    }

    @Override
    @Generated("com.github.javaparser.generator.core.visitor.ModifierVisitorGenerator")
    public Visitable visit(final LongLiteralExpr n, final A arg) {
        Comment comment = n.getComment().map(s -> (Comment) s.accept(this, arg)).orElse(null);
        n.setComment(comment);
        return n;
    }

    @Override
    @Generated("com.github.javaparser.generator.core.visitor.ModifierVisitorGenerator")
    public Visitable visit(final MarkerAnnotationExpr n, final A arg) {
        Name name = (Name) n.getName().accept(this, arg);
        Comment comment = n.getComment().map(s -> (Comment) s.accept(this, arg)).orElse(null);
        if (name == null)
            return null;
        n.setName(name);
        n.setComment(comment);
        return n;
    }

    @Override
    @Generated("com.github.javaparser.generator.core.visitor.ModifierVisitorGenerator")
    public Visitable visit(final MemberValuePair n, final A arg) {
        SimpleName name = (SimpleName) n.getName().accept(this, arg);
        Expression value = (Expression) n.getValue().accept(this, arg);
        Comment comment = n.getComment().map(s -> (Comment) s.accept(this, arg)).orElse(null);
        if (name == null || value == null)
            return null;
        n.setName(name);
        n.setValue(value);
        n.setComment(comment);
        return n;
    }

    @Override
    @Generated("com.github.javaparser.generator.core.visitor.ModifierVisitorGenerator")
    public Visitable visit(final MethodCallExpr n, final A arg) {
        NodeList<Expression> arguments = modifyList(n.getArguments(), arg);
        SimpleName name = (SimpleName) n.getName().accept(this, arg);
        Expression scope = n.getScope().map(s -> (Expression) s.accept(this, arg)).orElse(null);
        NodeList<Type> typeArguments = modifyList(n.getTypeArguments(), arg);
        Comment comment = n.getComment().map(s -> (Comment) s.accept(this, arg)).orElse(null);
        if (name == null)
            return null;
        n.setArguments(arguments);
        n.setName(name);
        n.setScope(scope);
        n.setTypeArguments(typeArguments);
        n.setComment(comment);
        return n;
    }

    @Override
    @Generated("com.github.javaparser.generator.core.visitor.ModifierVisitorGenerator")
    public Visitable visit(final MethodDeclaration n, final A arg) {
        BlockStmt body = n.getBody().map(s -> (BlockStmt) s.accept(this, arg)).orElse(null);
        Type type = (Type) n.getType().accept(this, arg);
        NodeList<Modifier> modifiers = modifyList(n.getModifiers(), arg);
        SimpleName name = (SimpleName) n.getName().accept(this, arg);
        NodeList<Parameter> parameters = modifyList(n.getParameters(), arg);
        ReceiverParameter receiverParameter = n.getReceiverParameter().map(s -> (ReceiverParameter) s.accept(this, arg)).orElse(null);
        NodeList<ReferenceType> thrownExceptions = modifyList(n.getThrownExceptions(), arg);
        NodeList<TypeParameter> typeParameters = modifyList(n.getTypeParameters(), arg);
        NodeList<AnnotationExpr> annotations = modifyList(n.getAnnotations(), arg);
        Comment comment = n.getComment().map(s -> (Comment) s.accept(this, arg)).orElse(null);
        if (type == null || name == null)
            return null;
        n.setBody(body);
        n.setType(type);
        n.setModifiers(modifiers);
        n.setName(name);
        n.setParameters(parameters);
        n.setReceiverParameter(receiverParameter);
        n.setThrownExceptions(thrownExceptions);
        n.setTypeParameters(typeParameters);
        n.setAnnotations(annotations);
        n.setComment(comment);
        return n;
    }

    @Override
    @Generated("com.github.javaparser.generator.core.visitor.ModifierVisitorGenerator")
    public Visitable visit(final NameExpr n, final A arg) {
        SimpleName name = (SimpleName) n.getName().accept(this, arg);
        Comment comment = n.getComment().map(s -> (Comment) s.accept(this, arg)).orElse(null);
        if (name == null)
            return null;
        n.setName(name);
        n.setComment(comment);
        return n;
    }

    @Override
    @Generated("com.github.javaparser.generator.core.visitor.ModifierVisitorGenerator")
    public Visitable visit(final NormalAnnotationExpr n, final A arg) {
        NodeList<MemberValuePair> pairs = modifyList(n.getPairs(), arg);
        Name name = (Name) n.getName().accept(this, arg);
        Comment comment = n.getComment().map(s -> (Comment) s.accept(this, arg)).orElse(null);
        if (name == null)
            return null;
        n.setPairs(pairs);
        n.setName(name);
        n.setComment(comment);
        return n;
    }

    @Override
    @Generated("com.github.javaparser.generator.core.visitor.ModifierVisitorGenerator")
    public Visitable visit(final NullLiteralExpr n, final A arg) {
        Comment comment = n.getComment().map(s -> (Comment) s.accept(this, arg)).orElse(null);
        n.setComment(comment);
        return n;
    }

    @Override
    @Generated("com.github.javaparser.generator.core.visitor.ModifierVisitorGenerator")
    public Visitable visit(final ObjectCreationExpr n, final A arg) {
        NodeList<BodyDeclaration<?>> anonymousClassBody = modifyList(n.getAnonymousClassBody(), arg);
        NodeList<Expression> arguments = modifyList(n.getArguments(), arg);
        Expression scope = n.getScope().map(s -> (Expression) s.accept(this, arg)).orElse(null);
        ClassOrInterfaceType type = (ClassOrInterfaceType) n.getType().accept(this, arg);
        NodeList<Type> typeArguments = modifyList(n.getTypeArguments(), arg);
        Comment comment = n.getComment().map(s -> (Comment) s.accept(this, arg)).orElse(null);
        if (type == null)
            return null;
        n.setAnonymousClassBody(anonymousClassBody);
        n.setArguments(arguments);
        n.setScope(scope);
        n.setType(type);
        n.setTypeArguments(typeArguments);
        n.setComment(comment);
        return n;
    }

    @Override
    @Generated("com.github.javaparser.generator.core.visitor.ModifierVisitorGenerator")
    public Visitable visit(final PackageDeclaration n, final A arg) {
        NodeList<AnnotationExpr> annotations = modifyList(n.getAnnotations(), arg);
        Name name = (Name) n.getName().accept(this, arg);
        Comment comment = n.getComment().map(s -> (Comment) s.accept(this, arg)).orElse(null);
        if (name == null)
            return null;
        n.setAnnotations(annotations);
        n.setName(name);
        n.setComment(comment);
        return n;
    }

    @Override
    @Generated("com.github.javaparser.generator.core.visitor.ModifierVisitorGenerator")
    public Visitable visit(final Parameter n, final A arg) {
        NodeList<AnnotationExpr> annotations = modifyList(n.getAnnotations(), arg);
        NodeList<Modifier> modifiers = modifyList(n.getModifiers(), arg);
        SimpleName name = (SimpleName) n.getName().accept(this, arg);
        Type type = (Type) n.getType().accept(this, arg);
        NodeList<AnnotationExpr> varArgsAnnotations = modifyList(n.getVarArgsAnnotations(), arg);
        Comment comment = n.getComment().map(s -> (Comment) s.accept(this, arg)).orElse(null);
        if (name == null || type == null)
            return null;
        n.setAnnotations(annotations);
        n.setModifiers(modifiers);
        n.setName(name);
        n.setType(type);
        n.setVarArgsAnnotations(varArgsAnnotations);
        n.setComment(comment);
        return n;
    }

    @Override
    @Generated("com.github.javaparser.generator.core.visitor.ModifierVisitorGenerator")
    public Visitable visit(final Name n, final A arg) {
        NodeList<AnnotationExpr> annotations = modifyList(n.getAnnotations(), arg);
        Name qualifier = n.getQualifier().map(s -> (Name) s.accept(this, arg)).orElse(null);
        Comment comment = n.getComment().map(s -> (Comment) s.accept(this, arg)).orElse(null);
        n.setAnnotations(annotations);
        n.setQualifier(qualifier);
        n.setComment(comment);
        return n;
    }

    @Override
    @Generated("com.github.javaparser.generator.core.visitor.ModifierVisitorGenerator")
    public Visitable visit(final PrimitiveType n, final A arg) {
        NodeList<AnnotationExpr> annotations = modifyList(n.getAnnotations(), arg);
        Comment comment = n.getComment().map(s -> (Comment) s.accept(this, arg)).orElse(null);
        n.setAnnotations(annotations);
        n.setComment(comment);
        return n;
    }

    @Override
    @Generated("com.github.javaparser.generator.core.visitor.ModifierVisitorGenerator")
    public Visitable visit(final SimpleName n, final A arg) {
        Comment comment = n.getComment().map(s -> (Comment) s.accept(this, arg)).orElse(null);
        n.setComment(comment);
        return n;
    }

    @Override
    @Generated("com.github.javaparser.generator.core.visitor.ModifierVisitorGenerator")
    public Visitable visit(final ArrayType n, final A arg) {
        Type componentType = (Type) n.getComponentType().accept(this, arg);
        NodeList<AnnotationExpr> annotations = modifyList(n.getAnnotations(), arg);
        Comment comment = n.getComment().map(s -> (Comment) s.accept(this, arg)).orElse(null);
        if (componentType == null)
            return null;
        n.setComponentType(componentType);
        n.setAnnotations(annotations);
        n.setComment(comment);
        return n;
    }

    @Override
    @Generated("com.github.javaparser.generator.core.visitor.ModifierVisitorGenerator")
    public Visitable visit(final ArrayCreationLevel n, final A arg) {
        NodeList<AnnotationExpr> annotations = modifyList(n.getAnnotations(), arg);
        Expression dimension = n.getDimension().map(s -> (Expression) s.accept(this, arg)).orElse(null);
        Comment comment = n.getComment().map(s -> (Comment) s.accept(this, arg)).orElse(null);
        n.setAnnotations(annotations);
        n.setDimension(dimension);
        n.setComment(comment);
        return n;
    }

    @Override
    @Generated("com.github.javaparser.generator.core.visitor.ModifierVisitorGenerator")
    public Visitable visit(final IntersectionType n, final A arg) {
        NodeList<ReferenceType> elements = modifyList(n.getElements(), arg);
        NodeList<AnnotationExpr> annotations = modifyList(n.getAnnotations(), arg);
        Comment comment = n.getComment().map(s -> (Comment) s.accept(this, arg)).orElse(null);
        if (elements.isEmpty())
            return null;
        n.setElements(elements);
        n.setAnnotations(annotations);
        n.setComment(comment);
        return n;
    }

    @Override
    @Generated("com.github.javaparser.generator.core.visitor.ModifierVisitorGenerator")
    public Visitable visit(final UnionType n, final A arg) {
        NodeList<ReferenceType> elements = modifyList(n.getElements(), arg);
        NodeList<AnnotationExpr> annotations = modifyList(n.getAnnotations(), arg);
        Comment comment = n.getComment().map(s -> (Comment) s.accept(this, arg)).orElse(null);
        if (elements.isEmpty())
            return null;
        n.setElements(elements);
        n.setAnnotations(annotations);
        n.setComment(comment);
        return n;
    }

    @Override
    @Generated("com.github.javaparser.generator.core.visitor.ModifierVisitorGenerator")
    public Visitable visit(final ReturnStmt n, final A arg) {
        Expression expression = n.getExpression().map(s -> (Expression) s.accept(this, arg)).orElse(null);
        Comment comment = n.getComment().map(s -> (Comment) s.accept(this, arg)).orElse(null);
        n.setExpression(expression);
        n.setComment(comment);
        return n;
    }

    @Override
    @Generated("com.github.javaparser.generator.core.visitor.ModifierVisitorGenerator")
    public Visitable visit(final SingleMemberAnnotationExpr n, final A arg) {
        Expression memberValue = (Expression) n.getMemberValue().accept(this, arg);
        Name name = (Name) n.getName().accept(this, arg);
        Comment comment = n.getComment().map(s -> (Comment) s.accept(this, arg)).orElse(null);
        if (memberValue == null || name == null)
            return null;
        n.setMemberValue(memberValue);
        n.setName(name);
        n.setComment(comment);
        return n;
    }

    @Override
    @Generated("com.github.javaparser.generator.core.visitor.ModifierVisitorGenerator")
    public Visitable visit(final StringLiteralExpr n, final A arg) {
        Comment comment = n.getComment().map(s -> (Comment) s.accept(this, arg)).orElse(null);
        n.setComment(comment);
        return n;
    }

    @Override
    @Generated("com.github.javaparser.generator.core.visitor.ModifierVisitorGenerator")
    public Visitable visit(final SuperExpr n, final A arg) {
        Expression classExpr = n.getClassExpr().map(s -> (Expression) s.accept(this, arg)).orElse(null);
        Comment comment = n.getComment().map(s -> (Comment) s.accept(this, arg)).orElse(null);
        n.setClassExpr(classExpr);
        n.setComment(comment);
        return n;
    }

    @Override
    @Generated("com.github.javaparser.generator.core.visitor.ModifierVisitorGenerator")
    public Visitable visit(final SwitchEntryStmt n, final A arg) {
        Expression label = n.getLabel().map(s -> (Expression) s.accept(this, arg)).orElse(null);
        NodeList<Statement> statements = modifyList(n.getStatements(), arg);
        Comment comment = n.getComment().map(s -> (Comment) s.accept(this, arg)).orElse(null);
        n.setLabel(label);
        n.setStatements(statements);
        n.setComment(comment);
        return n;
    }

    @Override
    @Generated("com.github.javaparser.generator.core.visitor.ModifierVisitorGenerator")
    public Visitable visit(final SwitchStmt n, final A arg) {
        NodeList<SwitchEntryStmt> entries = modifyList(n.getEntries(), arg);
        Expression selector = (Expression) n.getSelector().accept(this, arg);
        Comment comment = n.getComment().map(s -> (Comment) s.accept(this, arg)).orElse(null);
        if (selector == null)
            return null;
        n.setEntries(entries);
        n.setSelector(selector);
        n.setComment(comment);
        return n;
    }

    @Override
    @Generated("com.github.javaparser.generator.core.visitor.ModifierVisitorGenerator")
    public Visitable visit(final SynchronizedStmt n, final A arg) {
        BlockStmt body = (BlockStmt) n.getBody().accept(this, arg);
        Expression expression = (Expression) n.getExpression().accept(this, arg);
        Comment comment = n.getComment().map(s -> (Comment) s.accept(this, arg)).orElse(null);
        if (body == null || expression == null)
            return null;
        n.setBody(body);
        n.setExpression(expression);
        n.setComment(comment);
        return n;
    }

    @Override
    @Generated("com.github.javaparser.generator.core.visitor.ModifierVisitorGenerator")
    public Visitable visit(final ThisExpr n, final A arg) {
        Expression classExpr = n.getClassExpr().map(s -> (Expression) s.accept(this, arg)).orElse(null);
        Comment comment = n.getComment().map(s -> (Comment) s.accept(this, arg)).orElse(null);
        n.setClassExpr(classExpr);
        n.setComment(comment);
        return n;
    }

    @Override
    @Generated("com.github.javaparser.generator.core.visitor.ModifierVisitorGenerator")
    public Visitable visit(final ThrowStmt n, final A arg) {
        Expression expression = (Expression) n.getExpression().accept(this, arg);
        Comment comment = n.getComment().map(s -> (Comment) s.accept(this, arg)).orElse(null);
        if (expression == null)
            return null;
        n.setExpression(expression);
        n.setComment(comment);
        return n;
    }

    @Override
    @Generated("com.github.javaparser.generator.core.visitor.ModifierVisitorGenerator")
    public Visitable visit(final TryStmt n, final A arg) {
        NodeList<CatchClause> catchClauses = modifyList(n.getCatchClauses(), arg);
        BlockStmt finallyBlock = n.getFinallyBlock().map(s -> (BlockStmt) s.accept(this, arg)).orElse(null);
        NodeList<Expression> resources = modifyList(n.getResources(), arg);
        BlockStmt tryBlock = (BlockStmt) n.getTryBlock().accept(this, arg);
        Comment comment = n.getComment().map(s -> (Comment) s.accept(this, arg)).orElse(null);
        if (tryBlock == null)
            return null;
        n.setCatchClauses(catchClauses);
        n.setFinallyBlock(finallyBlock);
        n.setResources(resources);
        n.setTryBlock(tryBlock);
        n.setComment(comment);
        return n;
    }

    @Override
    @Generated("com.github.javaparser.generator.core.visitor.ModifierVisitorGenerator")
    public Visitable visit(final LocalClassDeclarationStmt n, final A arg) {
        ClassOrInterfaceDeclaration classDeclaration = (ClassOrInterfaceDeclaration) n.getClassDeclaration().accept(this, arg);
        Comment comment = n.getComment().map(s -> (Comment) s.accept(this, arg)).orElse(null);
        if (classDeclaration == null)
            return null;
        n.setClassDeclaration(classDeclaration);
        n.setComment(comment);
        return n;
    }

    @Override
    @Generated("com.github.javaparser.generator.core.visitor.ModifierVisitorGenerator")
    public Visitable visit(final TypeParameter n, final A arg) {
        SimpleName name = (SimpleName) n.getName().accept(this, arg);
        NodeList<ClassOrInterfaceType> typeBound = modifyList(n.getTypeBound(), arg);
        NodeList<AnnotationExpr> annotations = modifyList(n.getAnnotations(), arg);
        Comment comment = n.getComment().map(s -> (Comment) s.accept(this, arg)).orElse(null);
        if (name == null)
            return null;
        n.setName(name);
        n.setTypeBound(typeBound);
        n.setAnnotations(annotations);
        n.setComment(comment);
        return n;
    }

    @Override
    @Generated("com.github.javaparser.generator.core.visitor.ModifierVisitorGenerator")
    public Visitable visit(final UnaryExpr n, final A arg) {
        Expression expression = (Expression) n.getExpression().accept(this, arg);
        Comment comment = n.getComment().map(s -> (Comment) s.accept(this, arg)).orElse(null);
        if (expression == null)
            return null;
        n.setExpression(expression);
        n.setComment(comment);
        return n;
    }

    @Override
    @Generated("com.github.javaparser.generator.core.visitor.ModifierVisitorGenerator")
    public Visitable visit(final UnknownType n, final A arg) {
        NodeList<AnnotationExpr> annotations = modifyList(n.getAnnotations(), arg);
        Comment comment = n.getComment().map(s -> (Comment) s.accept(this, arg)).orElse(null);
        n.setAnnotations(annotations);
        n.setComment(comment);
        return n;
    }

    @Override
    @Generated("com.github.javaparser.generator.core.visitor.ModifierVisitorGenerator")
    public Visitable visit(final VariableDeclarationExpr n, final A arg) {
        NodeList<AnnotationExpr> annotations = modifyList(n.getAnnotations(), arg);
        NodeList<Modifier> modifiers = modifyList(n.getModifiers(), arg);
        NodeList<VariableDeclarator> variables = modifyList(n.getVariables(), arg);
        Comment comment = n.getComment().map(s -> (Comment) s.accept(this, arg)).orElse(null);
        if (variables.isEmpty())
            return null;
        n.setAnnotations(annotations);
        n.setModifiers(modifiers);
        n.setVariables(variables);
        n.setComment(comment);
        return n;
    }

    @Override
    @Generated("com.github.javaparser.generator.core.visitor.ModifierVisitorGenerator")
    public Visitable visit(final VariableDeclarator n, final A arg) {
        Expression initializer = n.getInitializer().map(s -> (Expression) s.accept(this, arg)).orElse(null);
        SimpleName name = (SimpleName) n.getName().accept(this, arg);
        Type type = (Type) n.getType().accept(this, arg);
        Comment comment = n.getComment().map(s -> (Comment) s.accept(this, arg)).orElse(null);
        if (name == null || type == null)
            return null;
        n.setInitializer(initializer);
        n.setName(name);
        n.setType(type);
        n.setComment(comment);
        return n;
    }

    @Override
    @Generated("com.github.javaparser.generator.core.visitor.ModifierVisitorGenerator")
    public Visitable visit(final VoidType n, final A arg) {
        NodeList<AnnotationExpr> annotations = modifyList(n.getAnnotations(), arg);
        Comment comment = n.getComment().map(s -> (Comment) s.accept(this, arg)).orElse(null);
        n.setAnnotations(annotations);
        n.setComment(comment);
        return n;
    }

    @Override
    @Generated("com.github.javaparser.generator.core.visitor.ModifierVisitorGenerator")
    public Visitable visit(final WhileStmt n, final A arg) {
        Statement body = (Statement) n.getBody().accept(this, arg);
        Expression condition = (Expression) n.getCondition().accept(this, arg);
        Comment comment = n.getComment().map(s -> (Comment) s.accept(this, arg)).orElse(null);
        if (body == null || condition == null)
            return null;
        n.setBody(body);
        n.setCondition(condition);
        n.setComment(comment);
        return n;
    }

    @Override
    @Generated("com.github.javaparser.generator.core.visitor.ModifierVisitorGenerator")
    public Visitable visit(final WildcardType n, final A arg) {
        ReferenceType extendedType = n.getExtendedType().map(s -> (ReferenceType) s.accept(this, arg)).orElse(null);
        ReferenceType superType = n.getSuperType().map(s -> (ReferenceType) s.accept(this, arg)).orElse(null);
        NodeList<AnnotationExpr> annotations = modifyList(n.getAnnotations(), arg);
        Comment comment = n.getComment().map(s -> (Comment) s.accept(this, arg)).orElse(null);
        n.setExtendedType(extendedType);
        n.setSuperType(superType);
        n.setAnnotations(annotations);
        n.setComment(comment);
        return n;
    }

    @Override
    @Generated("com.github.javaparser.generator.core.visitor.ModifierVisitorGenerator")
    public Visitable visit(final LambdaExpr n, final A arg) {
        Statement body = (Statement) n.getBody().accept(this, arg);
        NodeList<Parameter> parameters = modifyList(n.getParameters(), arg);
        Comment comment = n.getComment().map(s -> (Comment) s.accept(this, arg)).orElse(null);
        if (body == null)
            return null;
        n.setBody(body);
        n.setParameters(parameters);
        n.setComment(comment);
        return n;
    }

    @Override
    @Generated("com.github.javaparser.generator.core.visitor.ModifierVisitorGenerator")
    public Visitable visit(final MethodReferenceExpr n, final A arg) {
        Expression scope = (Expression) n.getScope().accept(this, arg);
        NodeList<Type> typeArguments = modifyList(n.getTypeArguments(), arg);
        Comment comment = n.getComment().map(s -> (Comment) s.accept(this, arg)).orElse(null);
        if (scope == null)
            return null;
        n.setScope(scope);
        n.setTypeArguments(typeArguments);
        n.setComment(comment);
        return n;
    }

    @Override
    @Generated("com.github.javaparser.generator.core.visitor.ModifierVisitorGenerator")
    public Visitable visit(final TypeExpr n, final A arg) {
        Type type = (Type) n.getType().accept(this, arg);
        Comment comment = n.getComment().map(s -> (Comment) s.accept(this, arg)).orElse(null);
        if (type == null)
            return null;
        n.setType(type);
        n.setComment(comment);
        return n;
    }

    @Override
    public Visitable visit(NodeList n, A arg) {
        if (n.isEmpty()) {
            return n;
        }
        final List<Pair<Node, Node>> changeList = new ArrayList<>();
        final List<Node> listCopy = new ArrayList<>(n);
        for (Node node : listCopy) {
            final Node newNode = (Node) node.accept(this, arg);
            changeList.add(new Pair<>(node, newNode));
        }
        for (Pair<Node, Node> change : changeList) {
            if (change.b == null) {
                n.remove(change.a);
            } else {
                final int i = n.indexOf(change.a);
                // If the user removed this item by hand, ignore the change.
                if (i != -1) {
                    n.set(i, change.b);
                }
            }
        }
        return n;
    }

    @Override
    @Generated("com.github.javaparser.generator.core.visitor.ModifierVisitorGenerator")
    public Node visit(final ImportDeclaration n, final A arg) {
        Name name = (Name) n.getName().accept(this, arg);
        Comment comment = n.getComment().map(s -> (Comment) s.accept(this, arg)).orElse(null);
        if (name == null)
            return null;
        n.setName(name);
        n.setComment(comment);
        return n;
    }

    @Override
    @Generated("com.github.javaparser.generator.core.visitor.ModifierVisitorGenerator")
    public Visitable visit(final BlockComment n, final A arg) {
        Comment comment = n.getComment().map(s -> (Comment) s.accept(this, arg)).orElse(null);
        n.setComment(comment);
        return n;
    }

    @Override
    @Generated("com.github.javaparser.generator.core.visitor.ModifierVisitorGenerator")
    public Visitable visit(final LineComment n, final A arg) {
        Comment comment = n.getComment().map(s -> (Comment) s.accept(this, arg)).orElse(null);
        n.setComment(comment);
        return n;
    }

    private <N extends Node> NodeList<N> modifyList(NodeList<N> list, A arg) {
        return (NodeList<N>) list.accept(this, arg);
    }

    private <N extends Node> NodeList<N> modifyList(Optional<NodeList<N>> list, A arg) {
        return list.map(ns -> modifyList(ns, arg)).orElse(null);
    }

    @Generated("com.github.javaparser.generator.core.visitor.ModifierVisitorGenerator")
    public Visitable visit(final ModuleDeclaration n, final A arg) {
        NodeList<AnnotationExpr> annotations = modifyList(n.getAnnotations(), arg);
        NodeList<ModuleDirective> directives = modifyList(n.getDirectives(), arg);
        Name name = (Name) n.getName().accept(this, arg);
        Comment comment = n.getComment().map(s -> (Comment) s.accept(this, arg)).orElse(null);
        if (name == null)
            return null;
        n.setAnnotations(annotations);
        n.setDirectives(directives);
        n.setName(name);
        n.setComment(comment);
        return n;
    }

    @Generated("com.github.javaparser.generator.core.visitor.ModifierVisitorGenerator")
<<<<<<< HEAD
    public Visitable visit(final ModuleRequiresStmt n, final A arg) {
        NodeList<Modifier> modifiers = modifyList(n.getModifiers(), arg);
=======
    public Visitable visit(final ModuleRequiresDirective n, final A arg) {
>>>>>>> 80bda3ad
        Name name = (Name) n.getName().accept(this, arg);
        Comment comment = n.getComment().map(s -> (Comment) s.accept(this, arg)).orElse(null);
        if (name == null)
            return null;
        n.setModifiers(modifiers);
        n.setName(name);
        n.setComment(comment);
        return n;
    }

    @Override()
    @Generated("com.github.javaparser.generator.core.visitor.ModifierVisitorGenerator")
    public Visitable visit(final ModuleExportsDirective n, final A arg) {
        NodeList<Name> moduleNames = modifyList(n.getModuleNames(), arg);
        Name name = (Name) n.getName().accept(this, arg);
        Comment comment = n.getComment().map(s -> (Comment) s.accept(this, arg)).orElse(null);
        if (name == null)
            return null;
        n.setModuleNames(moduleNames);
        n.setName(name);
        n.setComment(comment);
        return n;
    }

    @Override()
    @Generated("com.github.javaparser.generator.core.visitor.ModifierVisitorGenerator")
    public Visitable visit(final ModuleProvidesDirective n, final A arg) {
        Name name = (Name) n.getName().accept(this, arg);
        NodeList<Name> with = modifyList(n.getWith(), arg);
        Comment comment = n.getComment().map(s -> (Comment) s.accept(this, arg)).orElse(null);
        if (name == null)
            return null;
        n.setName(name);
        n.setWith(with);
        n.setComment(comment);
        return n;
    }

    @Override()
    @Generated("com.github.javaparser.generator.core.visitor.ModifierVisitorGenerator")
    public Visitable visit(final ModuleUsesDirective n, final A arg) {
        Name name = (Name) n.getName().accept(this, arg);
        Comment comment = n.getComment().map(s -> (Comment) s.accept(this, arg)).orElse(null);
        if (name == null)
            return null;
        n.setName(name);
        n.setComment(comment);
        return n;
    }

    @Override
    @Generated("com.github.javaparser.generator.core.visitor.ModifierVisitorGenerator")
    public Visitable visit(final ModuleOpensDirective n, final A arg) {
        NodeList<Name> moduleNames = modifyList(n.getModuleNames(), arg);
        Name name = (Name) n.getName().accept(this, arg);
        Comment comment = n.getComment().map(s -> (Comment) s.accept(this, arg)).orElse(null);
        if (name == null)
            return null;
        n.setModuleNames(moduleNames);
        n.setName(name);
        n.setComment(comment);
        return n;
    }

    @Override
    @Generated("com.github.javaparser.generator.core.visitor.ModifierVisitorGenerator")
    public Visitable visit(final UnparsableStmt n, final A arg) {
        Comment comment = n.getComment().map(s -> (Comment) s.accept(this, arg)).orElse(null);
        n.setComment(comment);
        return n;
    }

    @Override
    @Generated("com.github.javaparser.generator.core.visitor.ModifierVisitorGenerator")
    public Visitable visit(final ReceiverParameter n, final A arg) {
        NodeList<AnnotationExpr> annotations = modifyList(n.getAnnotations(), arg);
        Name name = (Name) n.getName().accept(this, arg);
        Type type = (Type) n.getType().accept(this, arg);
        Comment comment = n.getComment().map(s -> (Comment) s.accept(this, arg)).orElse(null);
        if (name == null || type == null)
            return null;
        n.setAnnotations(annotations);
        n.setName(name);
        n.setType(type);
        n.setComment(comment);
        return n;
    }

    @Override
    public Visitable visit(final VarType n, final A arg) {
        NodeList<AnnotationExpr> annotations = modifyList(n.getAnnotations(), arg);
        Comment comment = n.getComment().map(s -> (Comment) s.accept(this, arg)).orElse(null);
        n.setAnnotations(annotations);
        n.setComment(comment);
        return n;
    }

    @Override
    public Visitable visit(final Modifier n, final A arg) {
        Comment comment = n.getComment().map(s -> (Comment) s.accept(this, arg)).orElse(null);
        n.setComment(comment);
        return n;
    }
}<|MERGE_RESOLUTION|>--- conflicted
+++ resolved
@@ -1216,12 +1216,8 @@
     }
 
     @Generated("com.github.javaparser.generator.core.visitor.ModifierVisitorGenerator")
-<<<<<<< HEAD
-    public Visitable visit(final ModuleRequiresStmt n, final A arg) {
+    public Visitable visit(final ModuleRequiresDirective n, final A arg) {
         NodeList<Modifier> modifiers = modifyList(n.getModifiers(), arg);
-=======
-    public Visitable visit(final ModuleRequiresDirective n, final A arg) {
->>>>>>> 80bda3ad
         Name name = (Name) n.getName().accept(this, arg);
         Comment comment = n.getComment().map(s -> (Comment) s.accept(this, arg)).orElse(null);
         if (name == null)
