/*
 * Copyright (C) 2007-2010 Júlio Vilmar Gesser.
 * Copyright (C) 2011, 2013-2021 The JavaParser Team.
 *
 * This file is part of JavaParser.
 *
 * JavaParser can be used either under the terms of
 * a) the GNU Lesser General Public License as published by
 *     the Free Software Foundation, either version 3 of the License, or
 *     (at your option) any later version.
 * b) the terms of the Apache License
 *
 * You should have received a copy of both licenses in LICENCE.LGPL and
 * LICENCE.APACHE. Please refer to those files for details.
 *
 * JavaParser is distributed in the hope that it will be useful,
 * but WITHOUT ANY WARRANTY; without even the implied warranty of
 * MERCHANTABILITY or FITNESS FOR A PARTICULAR PURPOSE.  See the
 * GNU Lesser General Public License for more details.
 */
package com.github.javaparser.resolution.declarations;

import com.github.javaparser.resolution.types.ResolvedReferenceType;

import java.util.List;
import java.util.Optional;

/**
 * Declaration of a Class (not an interface or an enum).
 *
 * Note that it can be associated to a Node AST because anonymous class declarations return an incompatible
 * node type, compared to classic class declarations.
 *
 * @author Federico Tomassetti
 */
<<<<<<< HEAD
public interface ResolvedClassDeclaration extends ResolvedReferenceTypeDeclaration,
        ResolvedTypeParametrizable, HasAccessSpecifier {
=======
public interface ResolvedClassDeclaration extends ResolvedReferenceTypeDeclaration, ResolvedTypeParametrizable, HasAccessSpecifier, AssociableToAST<Node> {
>>>>>>> 24925dfb

    /**
     * This method should always return true.
     */
    @Override
    default boolean isClass() {
        return true;
    }

    /**
     * This is a ReferenceTypeUsage because it could contain type typeParametersValues.
     * For example: {@code class A extends B<Integer, String>}.
     * <p>
     * Note that only the Object class should not have a superclass and therefore
     * return empty.
     */
    Optional<ResolvedReferenceType> getSuperClass();

    /**
     * Return all the interfaces implemented directly by this class.
     * It does not include the interfaces implemented by superclasses or extended
     * by the interfaces implemented.
     */
    List<ResolvedReferenceType> getInterfaces();

    /**
     * Get all superclasses, with all the type typeParametersValues expressed as functions of the type
     * typeParametersValues of this declaration.
     */
    List<ResolvedReferenceType> getAllSuperClasses();

    /**
     * Return all the interfaces implemented by this class, either directly or indirectly, including the interfaces
     * extended by interfaces it implements.
     * <p>
     * Get all interfaces, with all the type typeParametersValues expressed as functions of the type
     * typeParametersValues of this declaration.
     */
    List<ResolvedReferenceType> getAllInterfaces();

    // /
    // / Constructors
    // /
    /**
     * List of constructors available for the class.
     * This list should also include the default constructor.
     */
    @Override
    List<ResolvedConstructorDeclaration> getConstructors();
}<|MERGE_RESOLUTION|>--- conflicted
+++ resolved
@@ -33,12 +33,7 @@
  *
  * @author Federico Tomassetti
  */
-<<<<<<< HEAD
-public interface ResolvedClassDeclaration extends ResolvedReferenceTypeDeclaration,
-        ResolvedTypeParametrizable, HasAccessSpecifier {
-=======
-public interface ResolvedClassDeclaration extends ResolvedReferenceTypeDeclaration, ResolvedTypeParametrizable, HasAccessSpecifier, AssociableToAST<Node> {
->>>>>>> 24925dfb
+public interface ResolvedClassDeclaration extends ResolvedReferenceTypeDeclaration, ResolvedTypeParametrizable, HasAccessSpecifier {
 
     /**
      * This method should always return true.
