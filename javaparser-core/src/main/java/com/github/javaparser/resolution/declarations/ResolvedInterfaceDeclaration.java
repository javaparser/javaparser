/*
 * Copyright (C) 2007-2010 Júlio Vilmar Gesser.
 * Copyright (C) 2011, 2013-2021 The JavaParser Team.
 *
 * This file is part of JavaParser.
 *
 * JavaParser can be used either under the terms of
 * a) the GNU Lesser General Public License as published by
 *     the Free Software Foundation, either version 3 of the License, or
 *     (at your option) any later version.
 * b) the terms of the Apache License
 *
 * You should have received a copy of both licenses in LICENCE.LGPL and
 * LICENCE.APACHE. Please refer to those files for details.
 *
 * JavaParser is distributed in the hope that it will be useful,
 * but WITHOUT ANY WARRANTY; without even the implied warranty of
 * MERCHANTABILITY or FITNESS FOR A PARTICULAR PURPOSE.  See the
 * GNU Lesser General Public License for more details.
 */
package com.github.javaparser.resolution.declarations;

import com.github.javaparser.resolution.types.ResolvedReferenceType;

import java.util.ArrayList;
import java.util.List;

/**
 * An interface declaration.
 *
 * @author Federico Tomassetti
 */
<<<<<<< HEAD
public interface ResolvedInterfaceDeclaration extends ResolvedReferenceTypeDeclaration,
        ResolvedTypeParametrizable, HasAccessSpecifier {
=======
public interface ResolvedInterfaceDeclaration extends ResolvedReferenceTypeDeclaration, ResolvedTypeParametrizable, HasAccessSpecifier, AssociableToAST<ClassOrInterfaceDeclaration> {
>>>>>>> 24925dfb

    @Override
    default boolean isInterface() {
        return true;
    }

    /**
     * Return the list of interfaces extended directly by this one.
     */
    List<ResolvedReferenceType> getInterfacesExtended();

    /**
     * Return the list of interfaces extended directly or indirectly by this one.
     */
    default List<ResolvedReferenceType> getAllInterfacesExtended() {
        List<ResolvedReferenceType> interfaces = new ArrayList<>();
        for (ResolvedReferenceType interfaceDeclaration : getInterfacesExtended()) {
            interfaces.add(interfaceDeclaration);
            interfaces.addAll(interfaceDeclaration.getAllInterfacesAncestors());
        }
        return interfaces;
    }
}<|MERGE_RESOLUTION|>--- conflicted
+++ resolved
@@ -30,12 +30,7 @@
  *
  * @author Federico Tomassetti
  */
-<<<<<<< HEAD
-public interface ResolvedInterfaceDeclaration extends ResolvedReferenceTypeDeclaration,
-        ResolvedTypeParametrizable, HasAccessSpecifier {
-=======
-public interface ResolvedInterfaceDeclaration extends ResolvedReferenceTypeDeclaration, ResolvedTypeParametrizable, HasAccessSpecifier, AssociableToAST<ClassOrInterfaceDeclaration> {
->>>>>>> 24925dfb
+public interface ResolvedInterfaceDeclaration extends ResolvedReferenceTypeDeclaration, ResolvedTypeParametrizable, HasAccessSpecifier {
 
     @Override
     default boolean isInterface() {
