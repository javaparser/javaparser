--- conflicted
+++ resolved
@@ -20,12 +20,8 @@
  */
 package com.github.javaparser.resolution.declarations;
 
-<<<<<<< HEAD
-
 import com.github.javaparser.ast.Node;
-=======
 import com.github.javaparser.resolution.types.ResolvedReferenceType;
->>>>>>> 24925dfb
 import com.github.javaparser.resolution.types.ResolvedType;
 
 import java.util.List;
@@ -101,13 +97,13 @@
             }
 
             @Override
-<<<<<<< HEAD
+            public ResolvedReferenceType object() {
+                throw new UnsupportedOperationException();
+            }
+
+            @Override
             public Optional<Node> toAst() {
                 return Optional.empty();
-=======
-            public ResolvedReferenceType object() {
-                throw new UnsupportedOperationException();
->>>>>>> 24925dfb
             }
         };
     }
