--- conflicted
+++ resolved
@@ -179,7 +179,6 @@
     /**
      * Does the other 'Range' overlap with this 'Range'?
      * <p>
-<<<<<<< HEAD
      * If two ranges overlap, this range or the other range contains the begin or the end of the other range.
      * <p>
      * Note that if the ends are "touching" (i.e. a begin position == end position), this counts as an overlap
@@ -193,13 +192,6 @@
     public boolean overlapsWith(Range other) {
         return (contains(other.begin) || contains(other.end)) ||
                 (other.contains(begin) || other.contains(end));
-=======
-     * If two ranges overlap, this range or the other range strictlyContains the begin or the end of the other range.
-     */
-    public boolean overlapsWith(Range other) {
-        return strictlyContains(other.begin) || strictlyContains(other.end)
-                || other.strictlyContains(begin) || other.strictlyContains(end);
->>>>>>> 09021d53
     }
 
     /**
