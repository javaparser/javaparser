package com.github.javaparser.metamodel;

import java.util.ArrayList;
import java.util.List;
import java.util.Optional;

/**
 * The model contains meta-data about all nodes in the AST.
 */
public final class JavaParserMetaModel {

    private JavaParserMetaModel() {
    }

    private static final List<BaseNodeMetaModel> nodeMetaModels = new ArrayList<>();

    private static void initializeConstructorParameters() {
        bodyDeclarationMetaModel.getConstructorParameters().add(bodyDeclarationMetaModel.annotationsPropertyMetaModel);
        callableDeclarationMetaModel.getConstructorParameters().add(callableDeclarationMetaModel.modifiersPropertyMetaModel);
        callableDeclarationMetaModel.getConstructorParameters().add(bodyDeclarationMetaModel.annotationsPropertyMetaModel);
        callableDeclarationMetaModel.getConstructorParameters().add(callableDeclarationMetaModel.typeParametersPropertyMetaModel);
        callableDeclarationMetaModel.getConstructorParameters().add(callableDeclarationMetaModel.namePropertyMetaModel);
        callableDeclarationMetaModel.getConstructorParameters().add(callableDeclarationMetaModel.parametersPropertyMetaModel);
        callableDeclarationMetaModel.getConstructorParameters().add(callableDeclarationMetaModel.thrownExceptionsPropertyMetaModel);
        callableDeclarationMetaModel.getConstructorParameters().add(callableDeclarationMetaModel.receiverParameterPropertyMetaModel);
        typeMetaModel.getConstructorParameters().add(typeMetaModel.annotationsPropertyMetaModel);
        annotationExprMetaModel.getConstructorParameters().add(annotationExprMetaModel.namePropertyMetaModel);
        typeDeclarationMetaModel.getConstructorParameters().add(typeDeclarationMetaModel.modifiersPropertyMetaModel);
        typeDeclarationMetaModel.getConstructorParameters().add(bodyDeclarationMetaModel.annotationsPropertyMetaModel);
        typeDeclarationMetaModel.getConstructorParameters().add(typeDeclarationMetaModel.namePropertyMetaModel);
        typeDeclarationMetaModel.getConstructorParameters().add(typeDeclarationMetaModel.membersPropertyMetaModel);
        referenceTypeMetaModel.getConstructorParameters().add(typeMetaModel.annotationsPropertyMetaModel);
        literalStringValueExprMetaModel.getConstructorParameters().add(literalStringValueExprMetaModel.valuePropertyMetaModel);
        stringLiteralExprMetaModel.getConstructorParameters().add(literalStringValueExprMetaModel.valuePropertyMetaModel);
        moduleDeclarationMetaModel.getConstructorParameters().add(moduleDeclarationMetaModel.annotationsPropertyMetaModel);
        moduleDeclarationMetaModel.getConstructorParameters().add(moduleDeclarationMetaModel.namePropertyMetaModel);
        moduleDeclarationMetaModel.getConstructorParameters().add(moduleDeclarationMetaModel.isOpenPropertyMetaModel);
        moduleDeclarationMetaModel.getConstructorParameters().add(moduleDeclarationMetaModel.directivesPropertyMetaModel);
        arrayCreationLevelMetaModel.getConstructorParameters().add(arrayCreationLevelMetaModel.dimensionPropertyMetaModel);
        arrayCreationLevelMetaModel.getConstructorParameters().add(arrayCreationLevelMetaModel.annotationsPropertyMetaModel);
        compilationUnitMetaModel.getConstructorParameters().add(compilationUnitMetaModel.packageDeclarationPropertyMetaModel);
        compilationUnitMetaModel.getConstructorParameters().add(compilationUnitMetaModel.importsPropertyMetaModel);
        compilationUnitMetaModel.getConstructorParameters().add(compilationUnitMetaModel.typesPropertyMetaModel);
        compilationUnitMetaModel.getConstructorParameters().add(compilationUnitMetaModel.modulePropertyMetaModel);
        packageDeclarationMetaModel.getConstructorParameters().add(packageDeclarationMetaModel.annotationsPropertyMetaModel);
        packageDeclarationMetaModel.getConstructorParameters().add(packageDeclarationMetaModel.namePropertyMetaModel);
        modifierMetaModel.getConstructorParameters().add(modifierMetaModel.keywordPropertyMetaModel);
        annotationDeclarationMetaModel.getConstructorParameters().add(typeDeclarationMetaModel.modifiersPropertyMetaModel);
        annotationDeclarationMetaModel.getConstructorParameters().add(bodyDeclarationMetaModel.annotationsPropertyMetaModel);
        annotationDeclarationMetaModel.getConstructorParameters().add(typeDeclarationMetaModel.namePropertyMetaModel);
        annotationDeclarationMetaModel.getConstructorParameters().add(typeDeclarationMetaModel.membersPropertyMetaModel);
        annotationMemberDeclarationMetaModel.getConstructorParameters().add(annotationMemberDeclarationMetaModel.modifiersPropertyMetaModel);
        annotationMemberDeclarationMetaModel.getConstructorParameters().add(bodyDeclarationMetaModel.annotationsPropertyMetaModel);
        annotationMemberDeclarationMetaModel.getConstructorParameters().add(annotationMemberDeclarationMetaModel.typePropertyMetaModel);
        annotationMemberDeclarationMetaModel.getConstructorParameters().add(annotationMemberDeclarationMetaModel.namePropertyMetaModel);
        annotationMemberDeclarationMetaModel.getConstructorParameters().add(annotationMemberDeclarationMetaModel.defaultValuePropertyMetaModel);
        classOrInterfaceDeclarationMetaModel.getConstructorParameters().add(typeDeclarationMetaModel.modifiersPropertyMetaModel);
        classOrInterfaceDeclarationMetaModel.getConstructorParameters().add(bodyDeclarationMetaModel.annotationsPropertyMetaModel);
        classOrInterfaceDeclarationMetaModel.getConstructorParameters().add(classOrInterfaceDeclarationMetaModel.isInterfacePropertyMetaModel);
        classOrInterfaceDeclarationMetaModel.getConstructorParameters().add(typeDeclarationMetaModel.namePropertyMetaModel);
        classOrInterfaceDeclarationMetaModel.getConstructorParameters().add(classOrInterfaceDeclarationMetaModel.typeParametersPropertyMetaModel);
        classOrInterfaceDeclarationMetaModel.getConstructorParameters().add(classOrInterfaceDeclarationMetaModel.extendedTypesPropertyMetaModel);
        classOrInterfaceDeclarationMetaModel.getConstructorParameters().add(classOrInterfaceDeclarationMetaModel.implementedTypesPropertyMetaModel);
        classOrInterfaceDeclarationMetaModel.getConstructorParameters().add(typeDeclarationMetaModel.membersPropertyMetaModel);
        constructorDeclarationMetaModel.getConstructorParameters().add(callableDeclarationMetaModel.modifiersPropertyMetaModel);
        constructorDeclarationMetaModel.getConstructorParameters().add(bodyDeclarationMetaModel.annotationsPropertyMetaModel);
        constructorDeclarationMetaModel.getConstructorParameters().add(callableDeclarationMetaModel.typeParametersPropertyMetaModel);
        constructorDeclarationMetaModel.getConstructorParameters().add(callableDeclarationMetaModel.namePropertyMetaModel);
        constructorDeclarationMetaModel.getConstructorParameters().add(callableDeclarationMetaModel.parametersPropertyMetaModel);
        constructorDeclarationMetaModel.getConstructorParameters().add(callableDeclarationMetaModel.thrownExceptionsPropertyMetaModel);
        constructorDeclarationMetaModel.getConstructorParameters().add(constructorDeclarationMetaModel.bodyPropertyMetaModel);
        constructorDeclarationMetaModel.getConstructorParameters().add(callableDeclarationMetaModel.receiverParameterPropertyMetaModel);
        enumConstantDeclarationMetaModel.getConstructorParameters().add(bodyDeclarationMetaModel.annotationsPropertyMetaModel);
        enumConstantDeclarationMetaModel.getConstructorParameters().add(enumConstantDeclarationMetaModel.namePropertyMetaModel);
        enumConstantDeclarationMetaModel.getConstructorParameters().add(enumConstantDeclarationMetaModel.argumentsPropertyMetaModel);
        enumConstantDeclarationMetaModel.getConstructorParameters().add(enumConstantDeclarationMetaModel.classBodyPropertyMetaModel);
        enumDeclarationMetaModel.getConstructorParameters().add(typeDeclarationMetaModel.modifiersPropertyMetaModel);
        enumDeclarationMetaModel.getConstructorParameters().add(bodyDeclarationMetaModel.annotationsPropertyMetaModel);
        enumDeclarationMetaModel.getConstructorParameters().add(typeDeclarationMetaModel.namePropertyMetaModel);
        enumDeclarationMetaModel.getConstructorParameters().add(enumDeclarationMetaModel.implementedTypesPropertyMetaModel);
        enumDeclarationMetaModel.getConstructorParameters().add(enumDeclarationMetaModel.entriesPropertyMetaModel);
        enumDeclarationMetaModel.getConstructorParameters().add(typeDeclarationMetaModel.membersPropertyMetaModel);
        fieldDeclarationMetaModel.getConstructorParameters().add(fieldDeclarationMetaModel.modifiersPropertyMetaModel);
        fieldDeclarationMetaModel.getConstructorParameters().add(bodyDeclarationMetaModel.annotationsPropertyMetaModel);
        fieldDeclarationMetaModel.getConstructorParameters().add(fieldDeclarationMetaModel.variablesPropertyMetaModel);
        initializerDeclarationMetaModel.getConstructorParameters().add(initializerDeclarationMetaModel.isStaticPropertyMetaModel);
        initializerDeclarationMetaModel.getConstructorParameters().add(initializerDeclarationMetaModel.bodyPropertyMetaModel);
        methodDeclarationMetaModel.getConstructorParameters().add(callableDeclarationMetaModel.modifiersPropertyMetaModel);
        methodDeclarationMetaModel.getConstructorParameters().add(bodyDeclarationMetaModel.annotationsPropertyMetaModel);
        methodDeclarationMetaModel.getConstructorParameters().add(callableDeclarationMetaModel.typeParametersPropertyMetaModel);
        methodDeclarationMetaModel.getConstructorParameters().add(methodDeclarationMetaModel.typePropertyMetaModel);
        methodDeclarationMetaModel.getConstructorParameters().add(callableDeclarationMetaModel.namePropertyMetaModel);
        methodDeclarationMetaModel.getConstructorParameters().add(callableDeclarationMetaModel.parametersPropertyMetaModel);
        methodDeclarationMetaModel.getConstructorParameters().add(callableDeclarationMetaModel.thrownExceptionsPropertyMetaModel);
        methodDeclarationMetaModel.getConstructorParameters().add(methodDeclarationMetaModel.bodyPropertyMetaModel);
        methodDeclarationMetaModel.getConstructorParameters().add(callableDeclarationMetaModel.receiverParameterPropertyMetaModel);
        parameterMetaModel.getConstructorParameters().add(parameterMetaModel.modifiersPropertyMetaModel);
        parameterMetaModel.getConstructorParameters().add(parameterMetaModel.annotationsPropertyMetaModel);
        parameterMetaModel.getConstructorParameters().add(parameterMetaModel.typePropertyMetaModel);
        parameterMetaModel.getConstructorParameters().add(parameterMetaModel.isVarArgsPropertyMetaModel);
        parameterMetaModel.getConstructorParameters().add(parameterMetaModel.varArgsAnnotationsPropertyMetaModel);
        parameterMetaModel.getConstructorParameters().add(parameterMetaModel.namePropertyMetaModel);
        receiverParameterMetaModel.getConstructorParameters().add(receiverParameterMetaModel.annotationsPropertyMetaModel);
        receiverParameterMetaModel.getConstructorParameters().add(receiverParameterMetaModel.typePropertyMetaModel);
        receiverParameterMetaModel.getConstructorParameters().add(receiverParameterMetaModel.namePropertyMetaModel);
        variableDeclaratorMetaModel.getConstructorParameters().add(variableDeclaratorMetaModel.typePropertyMetaModel);
        variableDeclaratorMetaModel.getConstructorParameters().add(variableDeclaratorMetaModel.namePropertyMetaModel);
        variableDeclaratorMetaModel.getConstructorParameters().add(variableDeclaratorMetaModel.initializerPropertyMetaModel);
        commentMetaModel.getConstructorParameters().add(commentMetaModel.contentPropertyMetaModel);
        blockCommentMetaModel.getConstructorParameters().add(commentMetaModel.contentPropertyMetaModel);
        javadocCommentMetaModel.getConstructorParameters().add(commentMetaModel.contentPropertyMetaModel);
        lineCommentMetaModel.getConstructorParameters().add(commentMetaModel.contentPropertyMetaModel);
        arrayAccessExprMetaModel.getConstructorParameters().add(arrayAccessExprMetaModel.namePropertyMetaModel);
        arrayAccessExprMetaModel.getConstructorParameters().add(arrayAccessExprMetaModel.indexPropertyMetaModel);
        arrayCreationExprMetaModel.getConstructorParameters().add(arrayCreationExprMetaModel.elementTypePropertyMetaModel);
        arrayCreationExprMetaModel.getConstructorParameters().add(arrayCreationExprMetaModel.levelsPropertyMetaModel);
        arrayCreationExprMetaModel.getConstructorParameters().add(arrayCreationExprMetaModel.initializerPropertyMetaModel);
        arrayInitializerExprMetaModel.getConstructorParameters().add(arrayInitializerExprMetaModel.valuesPropertyMetaModel);
        assignExprMetaModel.getConstructorParameters().add(assignExprMetaModel.targetPropertyMetaModel);
        assignExprMetaModel.getConstructorParameters().add(assignExprMetaModel.valuePropertyMetaModel);
        assignExprMetaModel.getConstructorParameters().add(assignExprMetaModel.operatorPropertyMetaModel);
        binaryExprMetaModel.getConstructorParameters().add(binaryExprMetaModel.leftPropertyMetaModel);
        binaryExprMetaModel.getConstructorParameters().add(binaryExprMetaModel.rightPropertyMetaModel);
        binaryExprMetaModel.getConstructorParameters().add(binaryExprMetaModel.operatorPropertyMetaModel);
        booleanLiteralExprMetaModel.getConstructorParameters().add(booleanLiteralExprMetaModel.valuePropertyMetaModel);
        castExprMetaModel.getConstructorParameters().add(castExprMetaModel.typePropertyMetaModel);
        castExprMetaModel.getConstructorParameters().add(castExprMetaModel.expressionPropertyMetaModel);
        charLiteralExprMetaModel.getConstructorParameters().add(literalStringValueExprMetaModel.valuePropertyMetaModel);
        classExprMetaModel.getConstructorParameters().add(classExprMetaModel.typePropertyMetaModel);
        conditionalExprMetaModel.getConstructorParameters().add(conditionalExprMetaModel.conditionPropertyMetaModel);
        conditionalExprMetaModel.getConstructorParameters().add(conditionalExprMetaModel.thenExprPropertyMetaModel);
        conditionalExprMetaModel.getConstructorParameters().add(conditionalExprMetaModel.elseExprPropertyMetaModel);
        doubleLiteralExprMetaModel.getConstructorParameters().add(literalStringValueExprMetaModel.valuePropertyMetaModel);
        enclosedExprMetaModel.getConstructorParameters().add(enclosedExprMetaModel.innerPropertyMetaModel);
        fieldAccessExprMetaModel.getConstructorParameters().add(fieldAccessExprMetaModel.scopePropertyMetaModel);
        fieldAccessExprMetaModel.getConstructorParameters().add(fieldAccessExprMetaModel.typeArgumentsPropertyMetaModel);
        fieldAccessExprMetaModel.getConstructorParameters().add(fieldAccessExprMetaModel.namePropertyMetaModel);
        instanceOfExprMetaModel.getConstructorParameters().add(instanceOfExprMetaModel.expressionPropertyMetaModel);
        instanceOfExprMetaModel.getConstructorParameters().add(instanceOfExprMetaModel.typePropertyMetaModel);
        integerLiteralExprMetaModel.getConstructorParameters().add(literalStringValueExprMetaModel.valuePropertyMetaModel);
        lambdaExprMetaModel.getConstructorParameters().add(lambdaExprMetaModel.parametersPropertyMetaModel);
        lambdaExprMetaModel.getConstructorParameters().add(lambdaExprMetaModel.bodyPropertyMetaModel);
        lambdaExprMetaModel.getConstructorParameters().add(lambdaExprMetaModel.isEnclosingParametersPropertyMetaModel);
        longLiteralExprMetaModel.getConstructorParameters().add(literalStringValueExprMetaModel.valuePropertyMetaModel);
        markerAnnotationExprMetaModel.getConstructorParameters().add(annotationExprMetaModel.namePropertyMetaModel);
        memberValuePairMetaModel.getConstructorParameters().add(memberValuePairMetaModel.namePropertyMetaModel);
        memberValuePairMetaModel.getConstructorParameters().add(memberValuePairMetaModel.valuePropertyMetaModel);
        methodCallExprMetaModel.getConstructorParameters().add(methodCallExprMetaModel.scopePropertyMetaModel);
        methodCallExprMetaModel.getConstructorParameters().add(methodCallExprMetaModel.typeArgumentsPropertyMetaModel);
        methodCallExprMetaModel.getConstructorParameters().add(methodCallExprMetaModel.namePropertyMetaModel);
        methodCallExprMetaModel.getConstructorParameters().add(methodCallExprMetaModel.argumentsPropertyMetaModel);
        methodReferenceExprMetaModel.getConstructorParameters().add(methodReferenceExprMetaModel.scopePropertyMetaModel);
        methodReferenceExprMetaModel.getConstructorParameters().add(methodReferenceExprMetaModel.typeArgumentsPropertyMetaModel);
        methodReferenceExprMetaModel.getConstructorParameters().add(methodReferenceExprMetaModel.identifierPropertyMetaModel);
        nameExprMetaModel.getConstructorParameters().add(nameExprMetaModel.namePropertyMetaModel);
        nameMetaModel.getConstructorParameters().add(nameMetaModel.qualifierPropertyMetaModel);
        nameMetaModel.getConstructorParameters().add(nameMetaModel.identifierPropertyMetaModel);
        normalAnnotationExprMetaModel.getConstructorParameters().add(annotationExprMetaModel.namePropertyMetaModel);
        normalAnnotationExprMetaModel.getConstructorParameters().add(normalAnnotationExprMetaModel.pairsPropertyMetaModel);
        objectCreationExprMetaModel.getConstructorParameters().add(objectCreationExprMetaModel.scopePropertyMetaModel);
        objectCreationExprMetaModel.getConstructorParameters().add(objectCreationExprMetaModel.typePropertyMetaModel);
        objectCreationExprMetaModel.getConstructorParameters().add(objectCreationExprMetaModel.typeArgumentsPropertyMetaModel);
        objectCreationExprMetaModel.getConstructorParameters().add(objectCreationExprMetaModel.argumentsPropertyMetaModel);
        objectCreationExprMetaModel.getConstructorParameters().add(objectCreationExprMetaModel.anonymousClassBodyPropertyMetaModel);
        simpleNameMetaModel.getConstructorParameters().add(simpleNameMetaModel.identifierPropertyMetaModel);
        singleMemberAnnotationExprMetaModel.getConstructorParameters().add(annotationExprMetaModel.namePropertyMetaModel);
        singleMemberAnnotationExprMetaModel.getConstructorParameters().add(singleMemberAnnotationExprMetaModel.memberValuePropertyMetaModel);
        superExprMetaModel.getConstructorParameters().add(superExprMetaModel.classExprPropertyMetaModel);
        thisExprMetaModel.getConstructorParameters().add(thisExprMetaModel.classExprPropertyMetaModel);
        typeExprMetaModel.getConstructorParameters().add(typeExprMetaModel.typePropertyMetaModel);
        unaryExprMetaModel.getConstructorParameters().add(unaryExprMetaModel.expressionPropertyMetaModel);
        unaryExprMetaModel.getConstructorParameters().add(unaryExprMetaModel.operatorPropertyMetaModel);
        variableDeclarationExprMetaModel.getConstructorParameters().add(variableDeclarationExprMetaModel.modifiersPropertyMetaModel);
        variableDeclarationExprMetaModel.getConstructorParameters().add(variableDeclarationExprMetaModel.annotationsPropertyMetaModel);
        variableDeclarationExprMetaModel.getConstructorParameters().add(variableDeclarationExprMetaModel.variablesPropertyMetaModel);
        importDeclarationMetaModel.getConstructorParameters().add(importDeclarationMetaModel.namePropertyMetaModel);
        importDeclarationMetaModel.getConstructorParameters().add(importDeclarationMetaModel.isStaticPropertyMetaModel);
        importDeclarationMetaModel.getConstructorParameters().add(importDeclarationMetaModel.isAsteriskPropertyMetaModel);
        assertStmtMetaModel.getConstructorParameters().add(assertStmtMetaModel.checkPropertyMetaModel);
        assertStmtMetaModel.getConstructorParameters().add(assertStmtMetaModel.messagePropertyMetaModel);
        blockStmtMetaModel.getConstructorParameters().add(blockStmtMetaModel.statementsPropertyMetaModel);
        breakStmtMetaModel.getConstructorParameters().add(breakStmtMetaModel.labelPropertyMetaModel);
        catchClauseMetaModel.getConstructorParameters().add(catchClauseMetaModel.parameterPropertyMetaModel);
        catchClauseMetaModel.getConstructorParameters().add(catchClauseMetaModel.bodyPropertyMetaModel);
        continueStmtMetaModel.getConstructorParameters().add(continueStmtMetaModel.labelPropertyMetaModel);
        doStmtMetaModel.getConstructorParameters().add(doStmtMetaModel.bodyPropertyMetaModel);
        doStmtMetaModel.getConstructorParameters().add(doStmtMetaModel.conditionPropertyMetaModel);
        explicitConstructorInvocationStmtMetaModel.getConstructorParameters().add(explicitConstructorInvocationStmtMetaModel.typeArgumentsPropertyMetaModel);
        explicitConstructorInvocationStmtMetaModel.getConstructorParameters().add(explicitConstructorInvocationStmtMetaModel.isThisPropertyMetaModel);
        explicitConstructorInvocationStmtMetaModel.getConstructorParameters().add(explicitConstructorInvocationStmtMetaModel.expressionPropertyMetaModel);
        explicitConstructorInvocationStmtMetaModel.getConstructorParameters().add(explicitConstructorInvocationStmtMetaModel.argumentsPropertyMetaModel);
        expressionStmtMetaModel.getConstructorParameters().add(expressionStmtMetaModel.expressionPropertyMetaModel);
        forEachStmtMetaModel.getConstructorParameters().add(forEachStmtMetaModel.variablePropertyMetaModel);
        forEachStmtMetaModel.getConstructorParameters().add(forEachStmtMetaModel.iterablePropertyMetaModel);
        forEachStmtMetaModel.getConstructorParameters().add(forEachStmtMetaModel.bodyPropertyMetaModel);
        forStmtMetaModel.getConstructorParameters().add(forStmtMetaModel.initializationPropertyMetaModel);
        forStmtMetaModel.getConstructorParameters().add(forStmtMetaModel.comparePropertyMetaModel);
        forStmtMetaModel.getConstructorParameters().add(forStmtMetaModel.updatePropertyMetaModel);
        forStmtMetaModel.getConstructorParameters().add(forStmtMetaModel.bodyPropertyMetaModel);
        ifStmtMetaModel.getConstructorParameters().add(ifStmtMetaModel.conditionPropertyMetaModel);
        ifStmtMetaModel.getConstructorParameters().add(ifStmtMetaModel.thenStmtPropertyMetaModel);
        ifStmtMetaModel.getConstructorParameters().add(ifStmtMetaModel.elseStmtPropertyMetaModel);
        labeledStmtMetaModel.getConstructorParameters().add(labeledStmtMetaModel.labelPropertyMetaModel);
        labeledStmtMetaModel.getConstructorParameters().add(labeledStmtMetaModel.statementPropertyMetaModel);
        returnStmtMetaModel.getConstructorParameters().add(returnStmtMetaModel.expressionPropertyMetaModel);
        switchEntryStmtMetaModel.getConstructorParameters().add(switchEntryStmtMetaModel.labelPropertyMetaModel);
        switchEntryStmtMetaModel.getConstructorParameters().add(switchEntryStmtMetaModel.statementsPropertyMetaModel);
        switchStmtMetaModel.getConstructorParameters().add(switchStmtMetaModel.selectorPropertyMetaModel);
        switchStmtMetaModel.getConstructorParameters().add(switchStmtMetaModel.entriesPropertyMetaModel);
        synchronizedStmtMetaModel.getConstructorParameters().add(synchronizedStmtMetaModel.expressionPropertyMetaModel);
        synchronizedStmtMetaModel.getConstructorParameters().add(synchronizedStmtMetaModel.bodyPropertyMetaModel);
        throwStmtMetaModel.getConstructorParameters().add(throwStmtMetaModel.expressionPropertyMetaModel);
        tryStmtMetaModel.getConstructorParameters().add(tryStmtMetaModel.resourcesPropertyMetaModel);
        tryStmtMetaModel.getConstructorParameters().add(tryStmtMetaModel.tryBlockPropertyMetaModel);
        tryStmtMetaModel.getConstructorParameters().add(tryStmtMetaModel.catchClausesPropertyMetaModel);
        tryStmtMetaModel.getConstructorParameters().add(tryStmtMetaModel.finallyBlockPropertyMetaModel);
        localClassDeclarationStmtMetaModel.getConstructorParameters().add(localClassDeclarationStmtMetaModel.classDeclarationPropertyMetaModel);
        whileStmtMetaModel.getConstructorParameters().add(whileStmtMetaModel.conditionPropertyMetaModel);
        whileStmtMetaModel.getConstructorParameters().add(whileStmtMetaModel.bodyPropertyMetaModel);
        arrayTypeMetaModel.getConstructorParameters().add(arrayTypeMetaModel.componentTypePropertyMetaModel);
        arrayTypeMetaModel.getConstructorParameters().add(arrayTypeMetaModel.originPropertyMetaModel);
        arrayTypeMetaModel.getConstructorParameters().add(typeMetaModel.annotationsPropertyMetaModel);
        classOrInterfaceTypeMetaModel.getConstructorParameters().add(classOrInterfaceTypeMetaModel.scopePropertyMetaModel);
        classOrInterfaceTypeMetaModel.getConstructorParameters().add(classOrInterfaceTypeMetaModel.namePropertyMetaModel);
        classOrInterfaceTypeMetaModel.getConstructorParameters().add(classOrInterfaceTypeMetaModel.typeArgumentsPropertyMetaModel);
        classOrInterfaceTypeMetaModel.getConstructorParameters().add(typeMetaModel.annotationsPropertyMetaModel);
        intersectionTypeMetaModel.getConstructorParameters().add(intersectionTypeMetaModel.elementsPropertyMetaModel);
        primitiveTypeMetaModel.getConstructorParameters().add(primitiveTypeMetaModel.typePropertyMetaModel);
        primitiveTypeMetaModel.getConstructorParameters().add(typeMetaModel.annotationsPropertyMetaModel);
        typeParameterMetaModel.getConstructorParameters().add(typeParameterMetaModel.namePropertyMetaModel);
        typeParameterMetaModel.getConstructorParameters().add(typeParameterMetaModel.typeBoundPropertyMetaModel);
        typeParameterMetaModel.getConstructorParameters().add(typeMetaModel.annotationsPropertyMetaModel);
        unionTypeMetaModel.getConstructorParameters().add(unionTypeMetaModel.elementsPropertyMetaModel);
        wildcardTypeMetaModel.getConstructorParameters().add(wildcardTypeMetaModel.extendedTypePropertyMetaModel);
        wildcardTypeMetaModel.getConstructorParameters().add(wildcardTypeMetaModel.superTypePropertyMetaModel);
        wildcardTypeMetaModel.getConstructorParameters().add(typeMetaModel.annotationsPropertyMetaModel);
        moduleRequiresDirectiveMetaModel.getConstructorParameters().add(moduleRequiresDirectiveMetaModel.modifiersPropertyMetaModel);
        moduleRequiresDirectiveMetaModel.getConstructorParameters().add(moduleRequiresDirectiveMetaModel.namePropertyMetaModel);
        moduleExportsDirectiveMetaModel.getConstructorParameters().add(moduleExportsDirectiveMetaModel.namePropertyMetaModel);
        moduleExportsDirectiveMetaModel.getConstructorParameters().add(moduleExportsDirectiveMetaModel.moduleNamesPropertyMetaModel);
        moduleProvidesDirectiveMetaModel.getConstructorParameters().add(moduleProvidesDirectiveMetaModel.namePropertyMetaModel);
        moduleProvidesDirectiveMetaModel.getConstructorParameters().add(moduleProvidesDirectiveMetaModel.withPropertyMetaModel);
        moduleUsesDirectiveMetaModel.getConstructorParameters().add(moduleUsesDirectiveMetaModel.namePropertyMetaModel);
        moduleOpensDirectiveMetaModel.getConstructorParameters().add(moduleOpensDirectiveMetaModel.namePropertyMetaModel);
        moduleOpensDirectiveMetaModel.getConstructorParameters().add(moduleOpensDirectiveMetaModel.moduleNamesPropertyMetaModel);
    }

    public static List<BaseNodeMetaModel> getNodeMetaModels() {
        return nodeMetaModels;
    }

    private static void initializeNodeMetaModels() {
        nodeMetaModels.add(annotationDeclarationMetaModel);
        nodeMetaModels.add(annotationExprMetaModel);
        nodeMetaModels.add(annotationMemberDeclarationMetaModel);
        nodeMetaModels.add(arrayAccessExprMetaModel);
        nodeMetaModels.add(arrayCreationExprMetaModel);
        nodeMetaModels.add(arrayCreationLevelMetaModel);
        nodeMetaModels.add(arrayInitializerExprMetaModel);
        nodeMetaModels.add(arrayTypeMetaModel);
        nodeMetaModels.add(assertStmtMetaModel);
        nodeMetaModels.add(assignExprMetaModel);
        nodeMetaModels.add(binaryExprMetaModel);
        nodeMetaModels.add(blockCommentMetaModel);
        nodeMetaModels.add(blockStmtMetaModel);
        nodeMetaModels.add(bodyDeclarationMetaModel);
        nodeMetaModels.add(booleanLiteralExprMetaModel);
        nodeMetaModels.add(breakStmtMetaModel);
        nodeMetaModels.add(callableDeclarationMetaModel);
        nodeMetaModels.add(castExprMetaModel);
        nodeMetaModels.add(catchClauseMetaModel);
        nodeMetaModels.add(charLiteralExprMetaModel);
        nodeMetaModels.add(classExprMetaModel);
        nodeMetaModels.add(classOrInterfaceDeclarationMetaModel);
        nodeMetaModels.add(classOrInterfaceTypeMetaModel);
        nodeMetaModels.add(commentMetaModel);
        nodeMetaModels.add(compilationUnitMetaModel);
        nodeMetaModels.add(conditionalExprMetaModel);
        nodeMetaModels.add(constructorDeclarationMetaModel);
        nodeMetaModels.add(continueStmtMetaModel);
        nodeMetaModels.add(doStmtMetaModel);
        nodeMetaModels.add(doubleLiteralExprMetaModel);
        nodeMetaModels.add(emptyStmtMetaModel);
        nodeMetaModels.add(enclosedExprMetaModel);
        nodeMetaModels.add(enumConstantDeclarationMetaModel);
        nodeMetaModels.add(enumDeclarationMetaModel);
        nodeMetaModels.add(explicitConstructorInvocationStmtMetaModel);
        nodeMetaModels.add(expressionMetaModel);
        nodeMetaModels.add(expressionStmtMetaModel);
        nodeMetaModels.add(fieldAccessExprMetaModel);
        nodeMetaModels.add(fieldDeclarationMetaModel);
        nodeMetaModels.add(forEachStmtMetaModel);
        nodeMetaModels.add(forStmtMetaModel);
        nodeMetaModels.add(ifStmtMetaModel);
        nodeMetaModels.add(importDeclarationMetaModel);
        nodeMetaModels.add(initializerDeclarationMetaModel);
        nodeMetaModels.add(instanceOfExprMetaModel);
        nodeMetaModels.add(integerLiteralExprMetaModel);
        nodeMetaModels.add(intersectionTypeMetaModel);
        nodeMetaModels.add(javadocCommentMetaModel);
        nodeMetaModels.add(labeledStmtMetaModel);
        nodeMetaModels.add(lambdaExprMetaModel);
        nodeMetaModels.add(lineCommentMetaModel);
        nodeMetaModels.add(literalExprMetaModel);
        nodeMetaModels.add(literalStringValueExprMetaModel);
        nodeMetaModels.add(localClassDeclarationStmtMetaModel);
        nodeMetaModels.add(longLiteralExprMetaModel);
        nodeMetaModels.add(markerAnnotationExprMetaModel);
        nodeMetaModels.add(memberValuePairMetaModel);
        nodeMetaModels.add(methodCallExprMetaModel);
        nodeMetaModels.add(methodDeclarationMetaModel);
        nodeMetaModels.add(methodReferenceExprMetaModel);
        nodeMetaModels.add(modifierMetaModel);
        nodeMetaModels.add(moduleDeclarationMetaModel);
        nodeMetaModels.add(moduleDirectiveMetaModel);
        nodeMetaModels.add(moduleExportsDirectiveMetaModel);
        nodeMetaModels.add(moduleOpensDirectiveMetaModel);
        nodeMetaModels.add(moduleProvidesDirectiveMetaModel);
        nodeMetaModels.add(moduleRequiresDirectiveMetaModel);
        nodeMetaModels.add(moduleUsesDirectiveMetaModel);
        nodeMetaModels.add(nameExprMetaModel);
        nodeMetaModels.add(nameMetaModel);
        nodeMetaModels.add(nodeMetaModel);
        nodeMetaModels.add(normalAnnotationExprMetaModel);
        nodeMetaModels.add(nullLiteralExprMetaModel);
        nodeMetaModels.add(objectCreationExprMetaModel);
        nodeMetaModels.add(packageDeclarationMetaModel);
        nodeMetaModels.add(parameterMetaModel);
        nodeMetaModels.add(primitiveTypeMetaModel);
        nodeMetaModels.add(receiverParameterMetaModel);
        nodeMetaModels.add(referenceTypeMetaModel);
        nodeMetaModels.add(returnStmtMetaModel);
        nodeMetaModels.add(simpleNameMetaModel);
        nodeMetaModels.add(singleMemberAnnotationExprMetaModel);
        nodeMetaModels.add(statementMetaModel);
        nodeMetaModels.add(stringLiteralExprMetaModel);
        nodeMetaModels.add(superExprMetaModel);
        nodeMetaModels.add(switchEntryStmtMetaModel);
        nodeMetaModels.add(switchStmtMetaModel);
        nodeMetaModels.add(synchronizedStmtMetaModel);
        nodeMetaModels.add(thisExprMetaModel);
        nodeMetaModels.add(throwStmtMetaModel);
        nodeMetaModels.add(tryStmtMetaModel);
        nodeMetaModels.add(typeDeclarationMetaModel);
        nodeMetaModels.add(typeExprMetaModel);
        nodeMetaModels.add(typeMetaModel);
        nodeMetaModels.add(typeParameterMetaModel);
        nodeMetaModels.add(unaryExprMetaModel);
        nodeMetaModels.add(unionTypeMetaModel);
        nodeMetaModels.add(unknownTypeMetaModel);
        nodeMetaModels.add(unparsableStmtMetaModel);
        nodeMetaModels.add(varTypeMetaModel);
        nodeMetaModels.add(variableDeclarationExprMetaModel);
        nodeMetaModels.add(variableDeclaratorMetaModel);
        nodeMetaModels.add(voidTypeMetaModel);
        nodeMetaModels.add(whileStmtMetaModel);
        nodeMetaModels.add(wildcardTypeMetaModel);
    }

    private static void initializePropertyMetaModels() {
        nodeMetaModel.commentPropertyMetaModel = new PropertyMetaModel(nodeMetaModel, "comment", com.github.javaparser.ast.comments.Comment.class, Optional.of(commentMetaModel), true, false, false, false);
        nodeMetaModel.getDeclaredPropertyMetaModels().add(nodeMetaModel.commentPropertyMetaModel);
        bodyDeclarationMetaModel.annotationsPropertyMetaModel = new PropertyMetaModel(bodyDeclarationMetaModel, "annotations", com.github.javaparser.ast.expr.AnnotationExpr.class, Optional.of(annotationExprMetaModel), false, false, true, false);
        bodyDeclarationMetaModel.getDeclaredPropertyMetaModels().add(bodyDeclarationMetaModel.annotationsPropertyMetaModel);
        callableDeclarationMetaModel.modifiersPropertyMetaModel = new PropertyMetaModel(callableDeclarationMetaModel, "modifiers", com.github.javaparser.ast.Modifier.class, Optional.of(modifierMetaModel), false, false, true, false);
        callableDeclarationMetaModel.getDeclaredPropertyMetaModels().add(callableDeclarationMetaModel.modifiersPropertyMetaModel);
        callableDeclarationMetaModel.namePropertyMetaModel = new PropertyMetaModel(callableDeclarationMetaModel, "name", com.github.javaparser.ast.expr.SimpleName.class, Optional.of(simpleNameMetaModel), false, false, false, false);
        callableDeclarationMetaModel.getDeclaredPropertyMetaModels().add(callableDeclarationMetaModel.namePropertyMetaModel);
        callableDeclarationMetaModel.parametersPropertyMetaModel = new PropertyMetaModel(callableDeclarationMetaModel, "parameters", com.github.javaparser.ast.body.Parameter.class, Optional.of(parameterMetaModel), false, false, true, false);
        callableDeclarationMetaModel.getDeclaredPropertyMetaModels().add(callableDeclarationMetaModel.parametersPropertyMetaModel);
        callableDeclarationMetaModel.receiverParameterPropertyMetaModel = new PropertyMetaModel(callableDeclarationMetaModel, "receiverParameter", com.github.javaparser.ast.body.ReceiverParameter.class, Optional.of(receiverParameterMetaModel), true, false, false, false);
        callableDeclarationMetaModel.getDeclaredPropertyMetaModels().add(callableDeclarationMetaModel.receiverParameterPropertyMetaModel);
        callableDeclarationMetaModel.thrownExceptionsPropertyMetaModel = new PropertyMetaModel(callableDeclarationMetaModel, "thrownExceptions", com.github.javaparser.ast.type.ReferenceType.class, Optional.of(referenceTypeMetaModel), false, false, true, false);
        callableDeclarationMetaModel.getDeclaredPropertyMetaModels().add(callableDeclarationMetaModel.thrownExceptionsPropertyMetaModel);
        callableDeclarationMetaModel.typeParametersPropertyMetaModel = new PropertyMetaModel(callableDeclarationMetaModel, "typeParameters", com.github.javaparser.ast.type.TypeParameter.class, Optional.of(typeParameterMetaModel), false, false, true, false);
        callableDeclarationMetaModel.getDeclaredPropertyMetaModels().add(callableDeclarationMetaModel.typeParametersPropertyMetaModel);
        typeMetaModel.annotationsPropertyMetaModel = new PropertyMetaModel(typeMetaModel, "annotations", com.github.javaparser.ast.expr.AnnotationExpr.class, Optional.of(annotationExprMetaModel), false, false, true, false);
        typeMetaModel.getDeclaredPropertyMetaModels().add(typeMetaModel.annotationsPropertyMetaModel);
        annotationExprMetaModel.namePropertyMetaModel = new PropertyMetaModel(annotationExprMetaModel, "name", com.github.javaparser.ast.expr.Name.class, Optional.of(nameMetaModel), false, false, false, false);
        annotationExprMetaModel.getDeclaredPropertyMetaModels().add(annotationExprMetaModel.namePropertyMetaModel);
        typeDeclarationMetaModel.membersPropertyMetaModel = new PropertyMetaModel(typeDeclarationMetaModel, "members", com.github.javaparser.ast.body.BodyDeclaration.class, Optional.of(bodyDeclarationMetaModel), false, false, true, true);
        typeDeclarationMetaModel.getDeclaredPropertyMetaModels().add(typeDeclarationMetaModel.membersPropertyMetaModel);
        typeDeclarationMetaModel.modifiersPropertyMetaModel = new PropertyMetaModel(typeDeclarationMetaModel, "modifiers", com.github.javaparser.ast.Modifier.class, Optional.of(modifierMetaModel), false, false, true, false);
        typeDeclarationMetaModel.getDeclaredPropertyMetaModels().add(typeDeclarationMetaModel.modifiersPropertyMetaModel);
        typeDeclarationMetaModel.namePropertyMetaModel = new PropertyMetaModel(typeDeclarationMetaModel, "name", com.github.javaparser.ast.expr.SimpleName.class, Optional.of(simpleNameMetaModel), false, false, false, false);
        typeDeclarationMetaModel.getDeclaredPropertyMetaModels().add(typeDeclarationMetaModel.namePropertyMetaModel);
        literalStringValueExprMetaModel.valuePropertyMetaModel = new PropertyMetaModel(literalStringValueExprMetaModel, "value", java.lang.String.class, Optional.empty(), false, false, false, false);
        literalStringValueExprMetaModel.getDeclaredPropertyMetaModels().add(literalStringValueExprMetaModel.valuePropertyMetaModel);
        moduleDeclarationMetaModel.annotationsPropertyMetaModel = new PropertyMetaModel(moduleDeclarationMetaModel, "annotations", com.github.javaparser.ast.expr.AnnotationExpr.class, Optional.of(annotationExprMetaModel), false, false, true, false);
        moduleDeclarationMetaModel.getDeclaredPropertyMetaModels().add(moduleDeclarationMetaModel.annotationsPropertyMetaModel);
        moduleDeclarationMetaModel.directivesPropertyMetaModel = new PropertyMetaModel(moduleDeclarationMetaModel, "directives", com.github.javaparser.ast.modules.ModuleDirective.class, Optional.of(moduleDirectiveMetaModel), false, false, true, false);
        moduleDeclarationMetaModel.getDeclaredPropertyMetaModels().add(moduleDeclarationMetaModel.directivesPropertyMetaModel);
        moduleDeclarationMetaModel.isOpenPropertyMetaModel = new PropertyMetaModel(moduleDeclarationMetaModel, "isOpen", boolean.class, Optional.empty(), false, false, false, false);
        moduleDeclarationMetaModel.getDeclaredPropertyMetaModels().add(moduleDeclarationMetaModel.isOpenPropertyMetaModel);
        moduleDeclarationMetaModel.namePropertyMetaModel = new PropertyMetaModel(moduleDeclarationMetaModel, "name", com.github.javaparser.ast.expr.Name.class, Optional.of(nameMetaModel), false, false, false, false);
        moduleDeclarationMetaModel.getDeclaredPropertyMetaModels().add(moduleDeclarationMetaModel.namePropertyMetaModel);
        arrayCreationLevelMetaModel.annotationsPropertyMetaModel = new PropertyMetaModel(arrayCreationLevelMetaModel, "annotations", com.github.javaparser.ast.expr.AnnotationExpr.class, Optional.of(annotationExprMetaModel), false, false, true, false);
        arrayCreationLevelMetaModel.getDeclaredPropertyMetaModels().add(arrayCreationLevelMetaModel.annotationsPropertyMetaModel);
        arrayCreationLevelMetaModel.dimensionPropertyMetaModel = new PropertyMetaModel(arrayCreationLevelMetaModel, "dimension", com.github.javaparser.ast.expr.Expression.class, Optional.of(expressionMetaModel), true, false, false, false);
        arrayCreationLevelMetaModel.getDeclaredPropertyMetaModels().add(arrayCreationLevelMetaModel.dimensionPropertyMetaModel);
        compilationUnitMetaModel.importsPropertyMetaModel = new PropertyMetaModel(compilationUnitMetaModel, "imports", com.github.javaparser.ast.ImportDeclaration.class, Optional.of(importDeclarationMetaModel), false, false, true, false);
        compilationUnitMetaModel.getDeclaredPropertyMetaModels().add(compilationUnitMetaModel.importsPropertyMetaModel);
        compilationUnitMetaModel.modulePropertyMetaModel = new PropertyMetaModel(compilationUnitMetaModel, "module", com.github.javaparser.ast.modules.ModuleDeclaration.class, Optional.of(moduleDeclarationMetaModel), true, false, false, false);
        compilationUnitMetaModel.getDeclaredPropertyMetaModels().add(compilationUnitMetaModel.modulePropertyMetaModel);
        compilationUnitMetaModel.packageDeclarationPropertyMetaModel = new PropertyMetaModel(compilationUnitMetaModel, "packageDeclaration", com.github.javaparser.ast.PackageDeclaration.class, Optional.of(packageDeclarationMetaModel), true, false, false, false);
        compilationUnitMetaModel.getDeclaredPropertyMetaModels().add(compilationUnitMetaModel.packageDeclarationPropertyMetaModel);
        compilationUnitMetaModel.typesPropertyMetaModel = new PropertyMetaModel(compilationUnitMetaModel, "types", com.github.javaparser.ast.body.TypeDeclaration.class, Optional.of(typeDeclarationMetaModel), false, false, true, true);
        compilationUnitMetaModel.getDeclaredPropertyMetaModels().add(compilationUnitMetaModel.typesPropertyMetaModel);
        packageDeclarationMetaModel.annotationsPropertyMetaModel = new PropertyMetaModel(packageDeclarationMetaModel, "annotations", com.github.javaparser.ast.expr.AnnotationExpr.class, Optional.of(annotationExprMetaModel), false, false, true, false);
        packageDeclarationMetaModel.getDeclaredPropertyMetaModels().add(packageDeclarationMetaModel.annotationsPropertyMetaModel);
        packageDeclarationMetaModel.namePropertyMetaModel = new PropertyMetaModel(packageDeclarationMetaModel, "name", com.github.javaparser.ast.expr.Name.class, Optional.of(nameMetaModel), false, false, false, false);
        packageDeclarationMetaModel.getDeclaredPropertyMetaModels().add(packageDeclarationMetaModel.namePropertyMetaModel);
        modifierMetaModel.keywordPropertyMetaModel = new PropertyMetaModel(modifierMetaModel, "keyword", com.github.javaparser.ast.Modifier.Keyword.class, Optional.empty(), false, false, false, false);
        modifierMetaModel.getDeclaredPropertyMetaModels().add(modifierMetaModel.keywordPropertyMetaModel);
        annotationMemberDeclarationMetaModel.defaultValuePropertyMetaModel = new PropertyMetaModel(annotationMemberDeclarationMetaModel, "defaultValue", com.github.javaparser.ast.expr.Expression.class, Optional.of(expressionMetaModel), true, false, false, false);
        annotationMemberDeclarationMetaModel.getDeclaredPropertyMetaModels().add(annotationMemberDeclarationMetaModel.defaultValuePropertyMetaModel);
        annotationMemberDeclarationMetaModel.modifiersPropertyMetaModel = new PropertyMetaModel(annotationMemberDeclarationMetaModel, "modifiers", com.github.javaparser.ast.Modifier.class, Optional.of(modifierMetaModel), false, false, true, false);
        annotationMemberDeclarationMetaModel.getDeclaredPropertyMetaModels().add(annotationMemberDeclarationMetaModel.modifiersPropertyMetaModel);
        annotationMemberDeclarationMetaModel.namePropertyMetaModel = new PropertyMetaModel(annotationMemberDeclarationMetaModel, "name", com.github.javaparser.ast.expr.SimpleName.class, Optional.of(simpleNameMetaModel), false, false, false, false);
        annotationMemberDeclarationMetaModel.getDeclaredPropertyMetaModels().add(annotationMemberDeclarationMetaModel.namePropertyMetaModel);
        annotationMemberDeclarationMetaModel.typePropertyMetaModel = new PropertyMetaModel(annotationMemberDeclarationMetaModel, "type", com.github.javaparser.ast.type.Type.class, Optional.of(typeMetaModel), false, false, false, false);
        annotationMemberDeclarationMetaModel.getDeclaredPropertyMetaModels().add(annotationMemberDeclarationMetaModel.typePropertyMetaModel);
        classOrInterfaceDeclarationMetaModel.extendedTypesPropertyMetaModel = new PropertyMetaModel(classOrInterfaceDeclarationMetaModel, "extendedTypes", com.github.javaparser.ast.type.ClassOrInterfaceType.class, Optional.of(classOrInterfaceTypeMetaModel), false, false, true, false);
        classOrInterfaceDeclarationMetaModel.getDeclaredPropertyMetaModels().add(classOrInterfaceDeclarationMetaModel.extendedTypesPropertyMetaModel);
        classOrInterfaceDeclarationMetaModel.implementedTypesPropertyMetaModel = new PropertyMetaModel(classOrInterfaceDeclarationMetaModel, "implementedTypes", com.github.javaparser.ast.type.ClassOrInterfaceType.class, Optional.of(classOrInterfaceTypeMetaModel), false, false, true, false);
        classOrInterfaceDeclarationMetaModel.getDeclaredPropertyMetaModels().add(classOrInterfaceDeclarationMetaModel.implementedTypesPropertyMetaModel);
        classOrInterfaceDeclarationMetaModel.isInterfacePropertyMetaModel = new PropertyMetaModel(classOrInterfaceDeclarationMetaModel, "isInterface", boolean.class, Optional.empty(), false, false, false, false);
        classOrInterfaceDeclarationMetaModel.getDeclaredPropertyMetaModels().add(classOrInterfaceDeclarationMetaModel.isInterfacePropertyMetaModel);
        classOrInterfaceDeclarationMetaModel.typeParametersPropertyMetaModel = new PropertyMetaModel(classOrInterfaceDeclarationMetaModel, "typeParameters", com.github.javaparser.ast.type.TypeParameter.class, Optional.of(typeParameterMetaModel), false, false, true, false);
        classOrInterfaceDeclarationMetaModel.getDeclaredPropertyMetaModels().add(classOrInterfaceDeclarationMetaModel.typeParametersPropertyMetaModel);
        constructorDeclarationMetaModel.bodyPropertyMetaModel = new PropertyMetaModel(constructorDeclarationMetaModel, "body", com.github.javaparser.ast.stmt.BlockStmt.class, Optional.of(blockStmtMetaModel), false, false, false, false);
        constructorDeclarationMetaModel.getDeclaredPropertyMetaModels().add(constructorDeclarationMetaModel.bodyPropertyMetaModel);
        enumConstantDeclarationMetaModel.argumentsPropertyMetaModel = new PropertyMetaModel(enumConstantDeclarationMetaModel, "arguments", com.github.javaparser.ast.expr.Expression.class, Optional.of(expressionMetaModel), false, false, true, false);
        enumConstantDeclarationMetaModel.getDeclaredPropertyMetaModels().add(enumConstantDeclarationMetaModel.argumentsPropertyMetaModel);
        enumConstantDeclarationMetaModel.classBodyPropertyMetaModel = new PropertyMetaModel(enumConstantDeclarationMetaModel, "classBody", com.github.javaparser.ast.body.BodyDeclaration.class, Optional.of(bodyDeclarationMetaModel), false, false, true, true);
        enumConstantDeclarationMetaModel.getDeclaredPropertyMetaModels().add(enumConstantDeclarationMetaModel.classBodyPropertyMetaModel);
        enumConstantDeclarationMetaModel.namePropertyMetaModel = new PropertyMetaModel(enumConstantDeclarationMetaModel, "name", com.github.javaparser.ast.expr.SimpleName.class, Optional.of(simpleNameMetaModel), false, false, false, false);
        enumConstantDeclarationMetaModel.getDeclaredPropertyMetaModels().add(enumConstantDeclarationMetaModel.namePropertyMetaModel);
        enumDeclarationMetaModel.entriesPropertyMetaModel = new PropertyMetaModel(enumDeclarationMetaModel, "entries", com.github.javaparser.ast.body.EnumConstantDeclaration.class, Optional.of(enumConstantDeclarationMetaModel), false, false, true, false);
        enumDeclarationMetaModel.getDeclaredPropertyMetaModels().add(enumDeclarationMetaModel.entriesPropertyMetaModel);
        enumDeclarationMetaModel.implementedTypesPropertyMetaModel = new PropertyMetaModel(enumDeclarationMetaModel, "implementedTypes", com.github.javaparser.ast.type.ClassOrInterfaceType.class, Optional.of(classOrInterfaceTypeMetaModel), false, false, true, false);
        enumDeclarationMetaModel.getDeclaredPropertyMetaModels().add(enumDeclarationMetaModel.implementedTypesPropertyMetaModel);
        fieldDeclarationMetaModel.modifiersPropertyMetaModel = new PropertyMetaModel(fieldDeclarationMetaModel, "modifiers", com.github.javaparser.ast.Modifier.class, Optional.of(modifierMetaModel), false, false, true, false);
        fieldDeclarationMetaModel.getDeclaredPropertyMetaModels().add(fieldDeclarationMetaModel.modifiersPropertyMetaModel);
        fieldDeclarationMetaModel.variablesPropertyMetaModel = new PropertyMetaModel(fieldDeclarationMetaModel, "variables", com.github.javaparser.ast.body.VariableDeclarator.class, Optional.of(variableDeclaratorMetaModel), false, true, true, false);
        fieldDeclarationMetaModel.getDeclaredPropertyMetaModels().add(fieldDeclarationMetaModel.variablesPropertyMetaModel);
        fieldDeclarationMetaModel.maximumCommonTypePropertyMetaModel = new PropertyMetaModel(fieldDeclarationMetaModel, "maximumCommonType", com.github.javaparser.ast.type.Type.class, Optional.of(typeMetaModel), true, false, false, false);
        fieldDeclarationMetaModel.getDerivedPropertyMetaModels().add(fieldDeclarationMetaModel.maximumCommonTypePropertyMetaModel);
        initializerDeclarationMetaModel.bodyPropertyMetaModel = new PropertyMetaModel(initializerDeclarationMetaModel, "body", com.github.javaparser.ast.stmt.BlockStmt.class, Optional.of(blockStmtMetaModel), false, false, false, false);
        initializerDeclarationMetaModel.getDeclaredPropertyMetaModels().add(initializerDeclarationMetaModel.bodyPropertyMetaModel);
        initializerDeclarationMetaModel.isStaticPropertyMetaModel = new PropertyMetaModel(initializerDeclarationMetaModel, "isStatic", boolean.class, Optional.empty(), false, false, false, false);
        initializerDeclarationMetaModel.getDeclaredPropertyMetaModels().add(initializerDeclarationMetaModel.isStaticPropertyMetaModel);
        methodDeclarationMetaModel.bodyPropertyMetaModel = new PropertyMetaModel(methodDeclarationMetaModel, "body", com.github.javaparser.ast.stmt.BlockStmt.class, Optional.of(blockStmtMetaModel), true, false, false, false);
        methodDeclarationMetaModel.getDeclaredPropertyMetaModels().add(methodDeclarationMetaModel.bodyPropertyMetaModel);
        methodDeclarationMetaModel.typePropertyMetaModel = new PropertyMetaModel(methodDeclarationMetaModel, "type", com.github.javaparser.ast.type.Type.class, Optional.of(typeMetaModel), false, false, false, false);
        methodDeclarationMetaModel.getDeclaredPropertyMetaModels().add(methodDeclarationMetaModel.typePropertyMetaModel);
        parameterMetaModel.annotationsPropertyMetaModel = new PropertyMetaModel(parameterMetaModel, "annotations", com.github.javaparser.ast.expr.AnnotationExpr.class, Optional.of(annotationExprMetaModel), false, false, true, false);
        parameterMetaModel.getDeclaredPropertyMetaModels().add(parameterMetaModel.annotationsPropertyMetaModel);
        parameterMetaModel.isVarArgsPropertyMetaModel = new PropertyMetaModel(parameterMetaModel, "isVarArgs", boolean.class, Optional.empty(), false, false, false, false);
        parameterMetaModel.getDeclaredPropertyMetaModels().add(parameterMetaModel.isVarArgsPropertyMetaModel);
        parameterMetaModel.modifiersPropertyMetaModel = new PropertyMetaModel(parameterMetaModel, "modifiers", com.github.javaparser.ast.Modifier.class, Optional.of(modifierMetaModel), false, false, true, false);
        parameterMetaModel.getDeclaredPropertyMetaModels().add(parameterMetaModel.modifiersPropertyMetaModel);
        parameterMetaModel.namePropertyMetaModel = new PropertyMetaModel(parameterMetaModel, "name", com.github.javaparser.ast.expr.SimpleName.class, Optional.of(simpleNameMetaModel), false, false, false, false);
        parameterMetaModel.getDeclaredPropertyMetaModels().add(parameterMetaModel.namePropertyMetaModel);
        parameterMetaModel.typePropertyMetaModel = new PropertyMetaModel(parameterMetaModel, "type", com.github.javaparser.ast.type.Type.class, Optional.of(typeMetaModel), false, false, false, false);
        parameterMetaModel.getDeclaredPropertyMetaModels().add(parameterMetaModel.typePropertyMetaModel);
        parameterMetaModel.varArgsAnnotationsPropertyMetaModel = new PropertyMetaModel(parameterMetaModel, "varArgsAnnotations", com.github.javaparser.ast.expr.AnnotationExpr.class, Optional.of(annotationExprMetaModel), false, false, true, false);
        parameterMetaModel.getDeclaredPropertyMetaModels().add(parameterMetaModel.varArgsAnnotationsPropertyMetaModel);
        receiverParameterMetaModel.annotationsPropertyMetaModel = new PropertyMetaModel(receiverParameterMetaModel, "annotations", com.github.javaparser.ast.expr.AnnotationExpr.class, Optional.of(annotationExprMetaModel), false, false, true, false);
        receiverParameterMetaModel.getDeclaredPropertyMetaModels().add(receiverParameterMetaModel.annotationsPropertyMetaModel);
        receiverParameterMetaModel.namePropertyMetaModel = new PropertyMetaModel(receiverParameterMetaModel, "name", com.github.javaparser.ast.expr.Name.class, Optional.of(nameMetaModel), false, false, false, false);
        receiverParameterMetaModel.getDeclaredPropertyMetaModels().add(receiverParameterMetaModel.namePropertyMetaModel);
        receiverParameterMetaModel.typePropertyMetaModel = new PropertyMetaModel(receiverParameterMetaModel, "type", com.github.javaparser.ast.type.Type.class, Optional.of(typeMetaModel), false, false, false, false);
        receiverParameterMetaModel.getDeclaredPropertyMetaModels().add(receiverParameterMetaModel.typePropertyMetaModel);
        variableDeclaratorMetaModel.initializerPropertyMetaModel = new PropertyMetaModel(variableDeclaratorMetaModel, "initializer", com.github.javaparser.ast.expr.Expression.class, Optional.of(expressionMetaModel), true, true, false, false);
        variableDeclaratorMetaModel.getDeclaredPropertyMetaModels().add(variableDeclaratorMetaModel.initializerPropertyMetaModel);
        variableDeclaratorMetaModel.namePropertyMetaModel = new PropertyMetaModel(variableDeclaratorMetaModel, "name", com.github.javaparser.ast.expr.SimpleName.class, Optional.of(simpleNameMetaModel), false, false, false, false);
        variableDeclaratorMetaModel.getDeclaredPropertyMetaModels().add(variableDeclaratorMetaModel.namePropertyMetaModel);
        variableDeclaratorMetaModel.typePropertyMetaModel = new PropertyMetaModel(variableDeclaratorMetaModel, "type", com.github.javaparser.ast.type.Type.class, Optional.of(typeMetaModel), false, false, false, false);
        variableDeclaratorMetaModel.getDeclaredPropertyMetaModels().add(variableDeclaratorMetaModel.typePropertyMetaModel);
        commentMetaModel.contentPropertyMetaModel = new PropertyMetaModel(commentMetaModel, "content", java.lang.String.class, Optional.empty(), false, false, false, false);
        commentMetaModel.getDeclaredPropertyMetaModels().add(commentMetaModel.contentPropertyMetaModel);
        arrayAccessExprMetaModel.indexPropertyMetaModel = new PropertyMetaModel(arrayAccessExprMetaModel, "index", com.github.javaparser.ast.expr.Expression.class, Optional.of(expressionMetaModel), false, false, false, false);
        arrayAccessExprMetaModel.getDeclaredPropertyMetaModels().add(arrayAccessExprMetaModel.indexPropertyMetaModel);
        arrayAccessExprMetaModel.namePropertyMetaModel = new PropertyMetaModel(arrayAccessExprMetaModel, "name", com.github.javaparser.ast.expr.Expression.class, Optional.of(expressionMetaModel), false, false, false, false);
        arrayAccessExprMetaModel.getDeclaredPropertyMetaModels().add(arrayAccessExprMetaModel.namePropertyMetaModel);
        arrayCreationExprMetaModel.elementTypePropertyMetaModel = new PropertyMetaModel(arrayCreationExprMetaModel, "elementType", com.github.javaparser.ast.type.Type.class, Optional.of(typeMetaModel), false, false, false, false);
        arrayCreationExprMetaModel.getDeclaredPropertyMetaModels().add(arrayCreationExprMetaModel.elementTypePropertyMetaModel);
        arrayCreationExprMetaModel.initializerPropertyMetaModel = new PropertyMetaModel(arrayCreationExprMetaModel, "initializer", com.github.javaparser.ast.expr.ArrayInitializerExpr.class, Optional.of(arrayInitializerExprMetaModel), true, false, false, false);
        arrayCreationExprMetaModel.getDeclaredPropertyMetaModels().add(arrayCreationExprMetaModel.initializerPropertyMetaModel);
        arrayCreationExprMetaModel.levelsPropertyMetaModel = new PropertyMetaModel(arrayCreationExprMetaModel, "levels", com.github.javaparser.ast.ArrayCreationLevel.class, Optional.of(arrayCreationLevelMetaModel), false, true, true, false);
        arrayCreationExprMetaModel.getDeclaredPropertyMetaModels().add(arrayCreationExprMetaModel.levelsPropertyMetaModel);
        arrayInitializerExprMetaModel.valuesPropertyMetaModel = new PropertyMetaModel(arrayInitializerExprMetaModel, "values", com.github.javaparser.ast.expr.Expression.class, Optional.of(expressionMetaModel), false, false, true, false);
        arrayInitializerExprMetaModel.getDeclaredPropertyMetaModels().add(arrayInitializerExprMetaModel.valuesPropertyMetaModel);
        assignExprMetaModel.operatorPropertyMetaModel = new PropertyMetaModel(assignExprMetaModel, "operator", com.github.javaparser.ast.expr.AssignExpr.Operator.class, Optional.empty(), false, false, false, false);
        assignExprMetaModel.getDeclaredPropertyMetaModels().add(assignExprMetaModel.operatorPropertyMetaModel);
        assignExprMetaModel.targetPropertyMetaModel = new PropertyMetaModel(assignExprMetaModel, "target", com.github.javaparser.ast.expr.Expression.class, Optional.of(expressionMetaModel), false, false, false, false);
        assignExprMetaModel.getDeclaredPropertyMetaModels().add(assignExprMetaModel.targetPropertyMetaModel);
        assignExprMetaModel.valuePropertyMetaModel = new PropertyMetaModel(assignExprMetaModel, "value", com.github.javaparser.ast.expr.Expression.class, Optional.of(expressionMetaModel), false, false, false, false);
        assignExprMetaModel.getDeclaredPropertyMetaModels().add(assignExprMetaModel.valuePropertyMetaModel);
        binaryExprMetaModel.leftPropertyMetaModel = new PropertyMetaModel(binaryExprMetaModel, "left", com.github.javaparser.ast.expr.Expression.class, Optional.of(expressionMetaModel), false, false, false, false);
        binaryExprMetaModel.getDeclaredPropertyMetaModels().add(binaryExprMetaModel.leftPropertyMetaModel);
        binaryExprMetaModel.operatorPropertyMetaModel = new PropertyMetaModel(binaryExprMetaModel, "operator", com.github.javaparser.ast.expr.BinaryExpr.Operator.class, Optional.empty(), false, false, false, false);
        binaryExprMetaModel.getDeclaredPropertyMetaModels().add(binaryExprMetaModel.operatorPropertyMetaModel);
        binaryExprMetaModel.rightPropertyMetaModel = new PropertyMetaModel(binaryExprMetaModel, "right", com.github.javaparser.ast.expr.Expression.class, Optional.of(expressionMetaModel), false, false, false, false);
        binaryExprMetaModel.getDeclaredPropertyMetaModels().add(binaryExprMetaModel.rightPropertyMetaModel);
        booleanLiteralExprMetaModel.valuePropertyMetaModel = new PropertyMetaModel(booleanLiteralExprMetaModel, "value", boolean.class, Optional.empty(), false, false, false, false);
        booleanLiteralExprMetaModel.getDeclaredPropertyMetaModels().add(booleanLiteralExprMetaModel.valuePropertyMetaModel);
        castExprMetaModel.expressionPropertyMetaModel = new PropertyMetaModel(castExprMetaModel, "expression", com.github.javaparser.ast.expr.Expression.class, Optional.of(expressionMetaModel), false, false, false, false);
        castExprMetaModel.getDeclaredPropertyMetaModels().add(castExprMetaModel.expressionPropertyMetaModel);
        castExprMetaModel.typePropertyMetaModel = new PropertyMetaModel(castExprMetaModel, "type", com.github.javaparser.ast.type.Type.class, Optional.of(typeMetaModel), false, false, false, false);
        castExprMetaModel.getDeclaredPropertyMetaModels().add(castExprMetaModel.typePropertyMetaModel);
        classExprMetaModel.typePropertyMetaModel = new PropertyMetaModel(classExprMetaModel, "type", com.github.javaparser.ast.type.Type.class, Optional.of(typeMetaModel), false, false, false, false);
        classExprMetaModel.getDeclaredPropertyMetaModels().add(classExprMetaModel.typePropertyMetaModel);
        conditionalExprMetaModel.conditionPropertyMetaModel = new PropertyMetaModel(conditionalExprMetaModel, "condition", com.github.javaparser.ast.expr.Expression.class, Optional.of(expressionMetaModel), false, false, false, false);
        conditionalExprMetaModel.getDeclaredPropertyMetaModels().add(conditionalExprMetaModel.conditionPropertyMetaModel);
        conditionalExprMetaModel.elseExprPropertyMetaModel = new PropertyMetaModel(conditionalExprMetaModel, "elseExpr", com.github.javaparser.ast.expr.Expression.class, Optional.of(expressionMetaModel), false, false, false, false);
        conditionalExprMetaModel.getDeclaredPropertyMetaModels().add(conditionalExprMetaModel.elseExprPropertyMetaModel);
        conditionalExprMetaModel.thenExprPropertyMetaModel = new PropertyMetaModel(conditionalExprMetaModel, "thenExpr", com.github.javaparser.ast.expr.Expression.class, Optional.of(expressionMetaModel), false, false, false, false);
        conditionalExprMetaModel.getDeclaredPropertyMetaModels().add(conditionalExprMetaModel.thenExprPropertyMetaModel);
        enclosedExprMetaModel.innerPropertyMetaModel = new PropertyMetaModel(enclosedExprMetaModel, "inner", com.github.javaparser.ast.expr.Expression.class, Optional.of(expressionMetaModel), false, false, false, false);
        enclosedExprMetaModel.getDeclaredPropertyMetaModels().add(enclosedExprMetaModel.innerPropertyMetaModel);
        fieldAccessExprMetaModel.namePropertyMetaModel = new PropertyMetaModel(fieldAccessExprMetaModel, "name", com.github.javaparser.ast.expr.SimpleName.class, Optional.of(simpleNameMetaModel), false, false, false, false);
        fieldAccessExprMetaModel.getDeclaredPropertyMetaModels().add(fieldAccessExprMetaModel.namePropertyMetaModel);
        fieldAccessExprMetaModel.scopePropertyMetaModel = new PropertyMetaModel(fieldAccessExprMetaModel, "scope", com.github.javaparser.ast.expr.Expression.class, Optional.of(expressionMetaModel), false, false, false, false);
        fieldAccessExprMetaModel.getDeclaredPropertyMetaModels().add(fieldAccessExprMetaModel.scopePropertyMetaModel);
        fieldAccessExprMetaModel.typeArgumentsPropertyMetaModel = new PropertyMetaModel(fieldAccessExprMetaModel, "typeArguments", com.github.javaparser.ast.type.Type.class, Optional.of(typeMetaModel), true, false, true, false);
        fieldAccessExprMetaModel.getDeclaredPropertyMetaModels().add(fieldAccessExprMetaModel.typeArgumentsPropertyMetaModel);
        fieldAccessExprMetaModel.usingDiamondOperatorPropertyMetaModel = new PropertyMetaModel(fieldAccessExprMetaModel, "usingDiamondOperator", boolean.class, Optional.empty(), false, false, false, false);
        fieldAccessExprMetaModel.getDerivedPropertyMetaModels().add(fieldAccessExprMetaModel.usingDiamondOperatorPropertyMetaModel);
        instanceOfExprMetaModel.expressionPropertyMetaModel = new PropertyMetaModel(instanceOfExprMetaModel, "expression", com.github.javaparser.ast.expr.Expression.class, Optional.of(expressionMetaModel), false, false, false, false);
        instanceOfExprMetaModel.getDeclaredPropertyMetaModels().add(instanceOfExprMetaModel.expressionPropertyMetaModel);
        instanceOfExprMetaModel.typePropertyMetaModel = new PropertyMetaModel(instanceOfExprMetaModel, "type", com.github.javaparser.ast.type.ReferenceType.class, Optional.of(referenceTypeMetaModel), false, false, false, false);
        instanceOfExprMetaModel.getDeclaredPropertyMetaModels().add(instanceOfExprMetaModel.typePropertyMetaModel);
        lambdaExprMetaModel.bodyPropertyMetaModel = new PropertyMetaModel(lambdaExprMetaModel, "body", com.github.javaparser.ast.stmt.Statement.class, Optional.of(statementMetaModel), false, false, false, false);
        lambdaExprMetaModel.getDeclaredPropertyMetaModels().add(lambdaExprMetaModel.bodyPropertyMetaModel);
        lambdaExprMetaModel.isEnclosingParametersPropertyMetaModel = new PropertyMetaModel(lambdaExprMetaModel, "isEnclosingParameters", boolean.class, Optional.empty(), false, false, false, false);
        lambdaExprMetaModel.getDeclaredPropertyMetaModels().add(lambdaExprMetaModel.isEnclosingParametersPropertyMetaModel);
        lambdaExprMetaModel.parametersPropertyMetaModel = new PropertyMetaModel(lambdaExprMetaModel, "parameters", com.github.javaparser.ast.body.Parameter.class, Optional.of(parameterMetaModel), false, false, true, false);
        lambdaExprMetaModel.getDeclaredPropertyMetaModels().add(lambdaExprMetaModel.parametersPropertyMetaModel);
        lambdaExprMetaModel.expressionBodyPropertyMetaModel = new PropertyMetaModel(lambdaExprMetaModel, "expressionBody", com.github.javaparser.ast.expr.Expression.class, Optional.of(expressionMetaModel), true, false, false, false);
        lambdaExprMetaModel.getDerivedPropertyMetaModels().add(lambdaExprMetaModel.expressionBodyPropertyMetaModel);
        memberValuePairMetaModel.namePropertyMetaModel = new PropertyMetaModel(memberValuePairMetaModel, "name", com.github.javaparser.ast.expr.SimpleName.class, Optional.of(simpleNameMetaModel), false, false, false, false);
        memberValuePairMetaModel.getDeclaredPropertyMetaModels().add(memberValuePairMetaModel.namePropertyMetaModel);
        memberValuePairMetaModel.valuePropertyMetaModel = new PropertyMetaModel(memberValuePairMetaModel, "value", com.github.javaparser.ast.expr.Expression.class, Optional.of(expressionMetaModel), false, false, false, false);
        memberValuePairMetaModel.getDeclaredPropertyMetaModels().add(memberValuePairMetaModel.valuePropertyMetaModel);
        methodCallExprMetaModel.argumentsPropertyMetaModel = new PropertyMetaModel(methodCallExprMetaModel, "arguments", com.github.javaparser.ast.expr.Expression.class, Optional.of(expressionMetaModel), false, false, true, false);
        methodCallExprMetaModel.getDeclaredPropertyMetaModels().add(methodCallExprMetaModel.argumentsPropertyMetaModel);
        methodCallExprMetaModel.namePropertyMetaModel = new PropertyMetaModel(methodCallExprMetaModel, "name", com.github.javaparser.ast.expr.SimpleName.class, Optional.of(simpleNameMetaModel), false, false, false, false);
        methodCallExprMetaModel.getDeclaredPropertyMetaModels().add(methodCallExprMetaModel.namePropertyMetaModel);
        methodCallExprMetaModel.scopePropertyMetaModel = new PropertyMetaModel(methodCallExprMetaModel, "scope", com.github.javaparser.ast.expr.Expression.class, Optional.of(expressionMetaModel), true, false, false, false);
        methodCallExprMetaModel.getDeclaredPropertyMetaModels().add(methodCallExprMetaModel.scopePropertyMetaModel);
        methodCallExprMetaModel.typeArgumentsPropertyMetaModel = new PropertyMetaModel(methodCallExprMetaModel, "typeArguments", com.github.javaparser.ast.type.Type.class, Optional.of(typeMetaModel), true, false, true, false);
        methodCallExprMetaModel.getDeclaredPropertyMetaModels().add(methodCallExprMetaModel.typeArgumentsPropertyMetaModel);
        methodCallExprMetaModel.usingDiamondOperatorPropertyMetaModel = new PropertyMetaModel(methodCallExprMetaModel, "usingDiamondOperator", boolean.class, Optional.empty(), false, false, false, false);
        methodCallExprMetaModel.getDerivedPropertyMetaModels().add(methodCallExprMetaModel.usingDiamondOperatorPropertyMetaModel);
        methodReferenceExprMetaModel.identifierPropertyMetaModel = new PropertyMetaModel(methodReferenceExprMetaModel, "identifier", java.lang.String.class, Optional.empty(), false, true, false, false);
        methodReferenceExprMetaModel.getDeclaredPropertyMetaModels().add(methodReferenceExprMetaModel.identifierPropertyMetaModel);
        methodReferenceExprMetaModel.scopePropertyMetaModel = new PropertyMetaModel(methodReferenceExprMetaModel, "scope", com.github.javaparser.ast.expr.Expression.class, Optional.of(expressionMetaModel), false, false, false, false);
        methodReferenceExprMetaModel.getDeclaredPropertyMetaModels().add(methodReferenceExprMetaModel.scopePropertyMetaModel);
        methodReferenceExprMetaModel.typeArgumentsPropertyMetaModel = new PropertyMetaModel(methodReferenceExprMetaModel, "typeArguments", com.github.javaparser.ast.type.Type.class, Optional.of(typeMetaModel), true, false, true, false);
        methodReferenceExprMetaModel.getDeclaredPropertyMetaModels().add(methodReferenceExprMetaModel.typeArgumentsPropertyMetaModel);
        methodReferenceExprMetaModel.usingDiamondOperatorPropertyMetaModel = new PropertyMetaModel(methodReferenceExprMetaModel, "usingDiamondOperator", boolean.class, Optional.empty(), false, false, false, false);
        methodReferenceExprMetaModel.getDerivedPropertyMetaModels().add(methodReferenceExprMetaModel.usingDiamondOperatorPropertyMetaModel);
        nameExprMetaModel.namePropertyMetaModel = new PropertyMetaModel(nameExprMetaModel, "name", com.github.javaparser.ast.expr.SimpleName.class, Optional.of(simpleNameMetaModel), false, false, false, false);
        nameExprMetaModel.getDeclaredPropertyMetaModels().add(nameExprMetaModel.namePropertyMetaModel);
<<<<<<< HEAD
        nameMetaModel.identifierPropertyMetaModel = new PropertyMetaModel(nameMetaModel, "identifier", java.lang.String.class, Optional.empty(), false, true, false, false, false);
=======
        nameMetaModel.annotationsPropertyMetaModel = new PropertyMetaModel(nameMetaModel, "annotations", com.github.javaparser.ast.expr.AnnotationExpr.class, Optional.of(annotationExprMetaModel), false, false, true, false);
        nameMetaModel.getDeclaredPropertyMetaModels().add(nameMetaModel.annotationsPropertyMetaModel);
        nameMetaModel.identifierPropertyMetaModel = new PropertyMetaModel(nameMetaModel, "identifier", java.lang.String.class, Optional.empty(), false, true, false, false);
>>>>>>> 6494c9ff
        nameMetaModel.getDeclaredPropertyMetaModels().add(nameMetaModel.identifierPropertyMetaModel);
        nameMetaModel.qualifierPropertyMetaModel = new PropertyMetaModel(nameMetaModel, "qualifier", com.github.javaparser.ast.expr.Name.class, Optional.of(nameMetaModel), true, false, false, false);
        nameMetaModel.getDeclaredPropertyMetaModels().add(nameMetaModel.qualifierPropertyMetaModel);
        normalAnnotationExprMetaModel.pairsPropertyMetaModel = new PropertyMetaModel(normalAnnotationExprMetaModel, "pairs", com.github.javaparser.ast.expr.MemberValuePair.class, Optional.of(memberValuePairMetaModel), false, false, true, false);
        normalAnnotationExprMetaModel.getDeclaredPropertyMetaModels().add(normalAnnotationExprMetaModel.pairsPropertyMetaModel);
        objectCreationExprMetaModel.anonymousClassBodyPropertyMetaModel = new PropertyMetaModel(objectCreationExprMetaModel, "anonymousClassBody", com.github.javaparser.ast.body.BodyDeclaration.class, Optional.of(bodyDeclarationMetaModel), true, false, true, true);
        objectCreationExprMetaModel.getDeclaredPropertyMetaModels().add(objectCreationExprMetaModel.anonymousClassBodyPropertyMetaModel);
        objectCreationExprMetaModel.argumentsPropertyMetaModel = new PropertyMetaModel(objectCreationExprMetaModel, "arguments", com.github.javaparser.ast.expr.Expression.class, Optional.of(expressionMetaModel), false, false, true, false);
        objectCreationExprMetaModel.getDeclaredPropertyMetaModels().add(objectCreationExprMetaModel.argumentsPropertyMetaModel);
        objectCreationExprMetaModel.scopePropertyMetaModel = new PropertyMetaModel(objectCreationExprMetaModel, "scope", com.github.javaparser.ast.expr.Expression.class, Optional.of(expressionMetaModel), true, false, false, false);
        objectCreationExprMetaModel.getDeclaredPropertyMetaModels().add(objectCreationExprMetaModel.scopePropertyMetaModel);
        objectCreationExprMetaModel.typePropertyMetaModel = new PropertyMetaModel(objectCreationExprMetaModel, "type", com.github.javaparser.ast.type.ClassOrInterfaceType.class, Optional.of(classOrInterfaceTypeMetaModel), false, false, false, false);
        objectCreationExprMetaModel.getDeclaredPropertyMetaModels().add(objectCreationExprMetaModel.typePropertyMetaModel);
        objectCreationExprMetaModel.typeArgumentsPropertyMetaModel = new PropertyMetaModel(objectCreationExprMetaModel, "typeArguments", com.github.javaparser.ast.type.Type.class, Optional.of(typeMetaModel), true, false, true, false);
        objectCreationExprMetaModel.getDeclaredPropertyMetaModels().add(objectCreationExprMetaModel.typeArgumentsPropertyMetaModel);
        objectCreationExprMetaModel.usingDiamondOperatorPropertyMetaModel = new PropertyMetaModel(objectCreationExprMetaModel, "usingDiamondOperator", boolean.class, Optional.empty(), false, false, false, false);
        objectCreationExprMetaModel.getDerivedPropertyMetaModels().add(objectCreationExprMetaModel.usingDiamondOperatorPropertyMetaModel);
        simpleNameMetaModel.identifierPropertyMetaModel = new PropertyMetaModel(simpleNameMetaModel, "identifier", java.lang.String.class, Optional.empty(), false, true, false, false);
        simpleNameMetaModel.getDeclaredPropertyMetaModels().add(simpleNameMetaModel.identifierPropertyMetaModel);
        singleMemberAnnotationExprMetaModel.memberValuePropertyMetaModel = new PropertyMetaModel(singleMemberAnnotationExprMetaModel, "memberValue", com.github.javaparser.ast.expr.Expression.class, Optional.of(expressionMetaModel), false, false, false, false);
        singleMemberAnnotationExprMetaModel.getDeclaredPropertyMetaModels().add(singleMemberAnnotationExprMetaModel.memberValuePropertyMetaModel);
        superExprMetaModel.classExprPropertyMetaModel = new PropertyMetaModel(superExprMetaModel, "classExpr", com.github.javaparser.ast.expr.Expression.class, Optional.of(expressionMetaModel), true, false, false, false);
        superExprMetaModel.getDeclaredPropertyMetaModels().add(superExprMetaModel.classExprPropertyMetaModel);
        thisExprMetaModel.classExprPropertyMetaModel = new PropertyMetaModel(thisExprMetaModel, "classExpr", com.github.javaparser.ast.expr.Expression.class, Optional.of(expressionMetaModel), true, false, false, false);
        thisExprMetaModel.getDeclaredPropertyMetaModels().add(thisExprMetaModel.classExprPropertyMetaModel);
        typeExprMetaModel.typePropertyMetaModel = new PropertyMetaModel(typeExprMetaModel, "type", com.github.javaparser.ast.type.Type.class, Optional.of(typeMetaModel), false, false, false, false);
        typeExprMetaModel.getDeclaredPropertyMetaModels().add(typeExprMetaModel.typePropertyMetaModel);
        unaryExprMetaModel.expressionPropertyMetaModel = new PropertyMetaModel(unaryExprMetaModel, "expression", com.github.javaparser.ast.expr.Expression.class, Optional.of(expressionMetaModel), false, false, false, false);
        unaryExprMetaModel.getDeclaredPropertyMetaModels().add(unaryExprMetaModel.expressionPropertyMetaModel);
        unaryExprMetaModel.operatorPropertyMetaModel = new PropertyMetaModel(unaryExprMetaModel, "operator", com.github.javaparser.ast.expr.UnaryExpr.Operator.class, Optional.empty(), false, false, false, false);
        unaryExprMetaModel.getDeclaredPropertyMetaModels().add(unaryExprMetaModel.operatorPropertyMetaModel);
        unaryExprMetaModel.postfixPropertyMetaModel = new PropertyMetaModel(unaryExprMetaModel, "postfix", boolean.class, Optional.empty(), false, false, false, false);
        unaryExprMetaModel.getDerivedPropertyMetaModels().add(unaryExprMetaModel.postfixPropertyMetaModel);
        unaryExprMetaModel.prefixPropertyMetaModel = new PropertyMetaModel(unaryExprMetaModel, "prefix", boolean.class, Optional.empty(), false, false, false, false);
        unaryExprMetaModel.getDerivedPropertyMetaModels().add(unaryExprMetaModel.prefixPropertyMetaModel);
        variableDeclarationExprMetaModel.annotationsPropertyMetaModel = new PropertyMetaModel(variableDeclarationExprMetaModel, "annotations", com.github.javaparser.ast.expr.AnnotationExpr.class, Optional.of(annotationExprMetaModel), false, false, true, false);
        variableDeclarationExprMetaModel.getDeclaredPropertyMetaModels().add(variableDeclarationExprMetaModel.annotationsPropertyMetaModel);
        variableDeclarationExprMetaModel.modifiersPropertyMetaModel = new PropertyMetaModel(variableDeclarationExprMetaModel, "modifiers", com.github.javaparser.ast.Modifier.class, Optional.of(modifierMetaModel), false, false, true, false);
        variableDeclarationExprMetaModel.getDeclaredPropertyMetaModels().add(variableDeclarationExprMetaModel.modifiersPropertyMetaModel);
        variableDeclarationExprMetaModel.variablesPropertyMetaModel = new PropertyMetaModel(variableDeclarationExprMetaModel, "variables", com.github.javaparser.ast.body.VariableDeclarator.class, Optional.of(variableDeclaratorMetaModel), false, true, true, false);
        variableDeclarationExprMetaModel.getDeclaredPropertyMetaModels().add(variableDeclarationExprMetaModel.variablesPropertyMetaModel);
        variableDeclarationExprMetaModel.maximumCommonTypePropertyMetaModel = new PropertyMetaModel(variableDeclarationExprMetaModel, "maximumCommonType", com.github.javaparser.ast.type.Type.class, Optional.of(typeMetaModel), true, false, false, false);
        variableDeclarationExprMetaModel.getDerivedPropertyMetaModels().add(variableDeclarationExprMetaModel.maximumCommonTypePropertyMetaModel);
        importDeclarationMetaModel.isAsteriskPropertyMetaModel = new PropertyMetaModel(importDeclarationMetaModel, "isAsterisk", boolean.class, Optional.empty(), false, false, false, false);
        importDeclarationMetaModel.getDeclaredPropertyMetaModels().add(importDeclarationMetaModel.isAsteriskPropertyMetaModel);
        importDeclarationMetaModel.isStaticPropertyMetaModel = new PropertyMetaModel(importDeclarationMetaModel, "isStatic", boolean.class, Optional.empty(), false, false, false, false);
        importDeclarationMetaModel.getDeclaredPropertyMetaModels().add(importDeclarationMetaModel.isStaticPropertyMetaModel);
        importDeclarationMetaModel.namePropertyMetaModel = new PropertyMetaModel(importDeclarationMetaModel, "name", com.github.javaparser.ast.expr.Name.class, Optional.of(nameMetaModel), false, false, false, false);
        importDeclarationMetaModel.getDeclaredPropertyMetaModels().add(importDeclarationMetaModel.namePropertyMetaModel);
        assertStmtMetaModel.checkPropertyMetaModel = new PropertyMetaModel(assertStmtMetaModel, "check", com.github.javaparser.ast.expr.Expression.class, Optional.of(expressionMetaModel), false, false, false, false);
        assertStmtMetaModel.getDeclaredPropertyMetaModels().add(assertStmtMetaModel.checkPropertyMetaModel);
        assertStmtMetaModel.messagePropertyMetaModel = new PropertyMetaModel(assertStmtMetaModel, "message", com.github.javaparser.ast.expr.Expression.class, Optional.of(expressionMetaModel), true, false, false, false);
        assertStmtMetaModel.getDeclaredPropertyMetaModels().add(assertStmtMetaModel.messagePropertyMetaModel);
        blockStmtMetaModel.statementsPropertyMetaModel = new PropertyMetaModel(blockStmtMetaModel, "statements", com.github.javaparser.ast.stmt.Statement.class, Optional.of(statementMetaModel), false, false, true, false);
        blockStmtMetaModel.getDeclaredPropertyMetaModels().add(blockStmtMetaModel.statementsPropertyMetaModel);
        breakStmtMetaModel.labelPropertyMetaModel = new PropertyMetaModel(breakStmtMetaModel, "label", com.github.javaparser.ast.expr.SimpleName.class, Optional.of(simpleNameMetaModel), true, false, false, false);
        breakStmtMetaModel.getDeclaredPropertyMetaModels().add(breakStmtMetaModel.labelPropertyMetaModel);
        catchClauseMetaModel.bodyPropertyMetaModel = new PropertyMetaModel(catchClauseMetaModel, "body", com.github.javaparser.ast.stmt.BlockStmt.class, Optional.of(blockStmtMetaModel), false, false, false, false);
        catchClauseMetaModel.getDeclaredPropertyMetaModels().add(catchClauseMetaModel.bodyPropertyMetaModel);
        catchClauseMetaModel.parameterPropertyMetaModel = new PropertyMetaModel(catchClauseMetaModel, "parameter", com.github.javaparser.ast.body.Parameter.class, Optional.of(parameterMetaModel), false, false, false, false);
        catchClauseMetaModel.getDeclaredPropertyMetaModels().add(catchClauseMetaModel.parameterPropertyMetaModel);
        continueStmtMetaModel.labelPropertyMetaModel = new PropertyMetaModel(continueStmtMetaModel, "label", com.github.javaparser.ast.expr.SimpleName.class, Optional.of(simpleNameMetaModel), true, false, false, false);
        continueStmtMetaModel.getDeclaredPropertyMetaModels().add(continueStmtMetaModel.labelPropertyMetaModel);
        doStmtMetaModel.bodyPropertyMetaModel = new PropertyMetaModel(doStmtMetaModel, "body", com.github.javaparser.ast.stmt.Statement.class, Optional.of(statementMetaModel), false, false, false, false);
        doStmtMetaModel.getDeclaredPropertyMetaModels().add(doStmtMetaModel.bodyPropertyMetaModel);
        doStmtMetaModel.conditionPropertyMetaModel = new PropertyMetaModel(doStmtMetaModel, "condition", com.github.javaparser.ast.expr.Expression.class, Optional.of(expressionMetaModel), false, false, false, false);
        doStmtMetaModel.getDeclaredPropertyMetaModels().add(doStmtMetaModel.conditionPropertyMetaModel);
        explicitConstructorInvocationStmtMetaModel.argumentsPropertyMetaModel = new PropertyMetaModel(explicitConstructorInvocationStmtMetaModel, "arguments", com.github.javaparser.ast.expr.Expression.class, Optional.of(expressionMetaModel), false, false, true, false);
        explicitConstructorInvocationStmtMetaModel.getDeclaredPropertyMetaModels().add(explicitConstructorInvocationStmtMetaModel.argumentsPropertyMetaModel);
        explicitConstructorInvocationStmtMetaModel.expressionPropertyMetaModel = new PropertyMetaModel(explicitConstructorInvocationStmtMetaModel, "expression", com.github.javaparser.ast.expr.Expression.class, Optional.of(expressionMetaModel), true, false, false, false);
        explicitConstructorInvocationStmtMetaModel.getDeclaredPropertyMetaModels().add(explicitConstructorInvocationStmtMetaModel.expressionPropertyMetaModel);
        explicitConstructorInvocationStmtMetaModel.isThisPropertyMetaModel = new PropertyMetaModel(explicitConstructorInvocationStmtMetaModel, "isThis", boolean.class, Optional.empty(), false, false, false, false);
        explicitConstructorInvocationStmtMetaModel.getDeclaredPropertyMetaModels().add(explicitConstructorInvocationStmtMetaModel.isThisPropertyMetaModel);
        explicitConstructorInvocationStmtMetaModel.typeArgumentsPropertyMetaModel = new PropertyMetaModel(explicitConstructorInvocationStmtMetaModel, "typeArguments", com.github.javaparser.ast.type.Type.class, Optional.of(typeMetaModel), true, false, true, false);
        explicitConstructorInvocationStmtMetaModel.getDeclaredPropertyMetaModels().add(explicitConstructorInvocationStmtMetaModel.typeArgumentsPropertyMetaModel);
        explicitConstructorInvocationStmtMetaModel.usingDiamondOperatorPropertyMetaModel = new PropertyMetaModel(explicitConstructorInvocationStmtMetaModel, "usingDiamondOperator", boolean.class, Optional.empty(), false, false, false, false);
        explicitConstructorInvocationStmtMetaModel.getDerivedPropertyMetaModels().add(explicitConstructorInvocationStmtMetaModel.usingDiamondOperatorPropertyMetaModel);
        expressionStmtMetaModel.expressionPropertyMetaModel = new PropertyMetaModel(expressionStmtMetaModel, "expression", com.github.javaparser.ast.expr.Expression.class, Optional.of(expressionMetaModel), false, false, false, false);
        expressionStmtMetaModel.getDeclaredPropertyMetaModels().add(expressionStmtMetaModel.expressionPropertyMetaModel);
        forEachStmtMetaModel.bodyPropertyMetaModel = new PropertyMetaModel(forEachStmtMetaModel, "body", com.github.javaparser.ast.stmt.Statement.class, Optional.of(statementMetaModel), false, false, false, false);
        forEachStmtMetaModel.getDeclaredPropertyMetaModels().add(forEachStmtMetaModel.bodyPropertyMetaModel);
        forEachStmtMetaModel.iterablePropertyMetaModel = new PropertyMetaModel(forEachStmtMetaModel, "iterable", com.github.javaparser.ast.expr.Expression.class, Optional.of(expressionMetaModel), false, false, false, false);
        forEachStmtMetaModel.getDeclaredPropertyMetaModels().add(forEachStmtMetaModel.iterablePropertyMetaModel);
        forEachStmtMetaModel.variablePropertyMetaModel = new PropertyMetaModel(forEachStmtMetaModel, "variable", com.github.javaparser.ast.expr.VariableDeclarationExpr.class, Optional.of(variableDeclarationExprMetaModel), false, false, false, false);
        forEachStmtMetaModel.getDeclaredPropertyMetaModels().add(forEachStmtMetaModel.variablePropertyMetaModel);
        forStmtMetaModel.bodyPropertyMetaModel = new PropertyMetaModel(forStmtMetaModel, "body", com.github.javaparser.ast.stmt.Statement.class, Optional.of(statementMetaModel), false, false, false, false);
        forStmtMetaModel.getDeclaredPropertyMetaModels().add(forStmtMetaModel.bodyPropertyMetaModel);
        forStmtMetaModel.comparePropertyMetaModel = new PropertyMetaModel(forStmtMetaModel, "compare", com.github.javaparser.ast.expr.Expression.class, Optional.of(expressionMetaModel), true, false, false, false);
        forStmtMetaModel.getDeclaredPropertyMetaModels().add(forStmtMetaModel.comparePropertyMetaModel);
        forStmtMetaModel.initializationPropertyMetaModel = new PropertyMetaModel(forStmtMetaModel, "initialization", com.github.javaparser.ast.expr.Expression.class, Optional.of(expressionMetaModel), false, false, true, false);
        forStmtMetaModel.getDeclaredPropertyMetaModels().add(forStmtMetaModel.initializationPropertyMetaModel);
        forStmtMetaModel.updatePropertyMetaModel = new PropertyMetaModel(forStmtMetaModel, "update", com.github.javaparser.ast.expr.Expression.class, Optional.of(expressionMetaModel), false, false, true, false);
        forStmtMetaModel.getDeclaredPropertyMetaModels().add(forStmtMetaModel.updatePropertyMetaModel);
        ifStmtMetaModel.conditionPropertyMetaModel = new PropertyMetaModel(ifStmtMetaModel, "condition", com.github.javaparser.ast.expr.Expression.class, Optional.of(expressionMetaModel), false, false, false, false);
        ifStmtMetaModel.getDeclaredPropertyMetaModels().add(ifStmtMetaModel.conditionPropertyMetaModel);
        ifStmtMetaModel.elseStmtPropertyMetaModel = new PropertyMetaModel(ifStmtMetaModel, "elseStmt", com.github.javaparser.ast.stmt.Statement.class, Optional.of(statementMetaModel), true, false, false, false);
        ifStmtMetaModel.getDeclaredPropertyMetaModels().add(ifStmtMetaModel.elseStmtPropertyMetaModel);
        ifStmtMetaModel.thenStmtPropertyMetaModel = new PropertyMetaModel(ifStmtMetaModel, "thenStmt", com.github.javaparser.ast.stmt.Statement.class, Optional.of(statementMetaModel), false, false, false, false);
        ifStmtMetaModel.getDeclaredPropertyMetaModels().add(ifStmtMetaModel.thenStmtPropertyMetaModel);
        ifStmtMetaModel.cascadingIfStmtPropertyMetaModel = new PropertyMetaModel(ifStmtMetaModel, "cascadingIfStmt", boolean.class, Optional.empty(), false, false, false, false);
        ifStmtMetaModel.getDerivedPropertyMetaModels().add(ifStmtMetaModel.cascadingIfStmtPropertyMetaModel);
        ifStmtMetaModel.elseBlockPropertyMetaModel = new PropertyMetaModel(ifStmtMetaModel, "elseBlock", boolean.class, Optional.empty(), false, false, false, false);
        ifStmtMetaModel.getDerivedPropertyMetaModels().add(ifStmtMetaModel.elseBlockPropertyMetaModel);
        ifStmtMetaModel.elseBranchPropertyMetaModel = new PropertyMetaModel(ifStmtMetaModel, "elseBranch", boolean.class, Optional.empty(), false, false, false, false);
        ifStmtMetaModel.getDerivedPropertyMetaModels().add(ifStmtMetaModel.elseBranchPropertyMetaModel);
        ifStmtMetaModel.thenBlockPropertyMetaModel = new PropertyMetaModel(ifStmtMetaModel, "thenBlock", boolean.class, Optional.empty(), false, false, false, false);
        ifStmtMetaModel.getDerivedPropertyMetaModels().add(ifStmtMetaModel.thenBlockPropertyMetaModel);
        labeledStmtMetaModel.labelPropertyMetaModel = new PropertyMetaModel(labeledStmtMetaModel, "label", com.github.javaparser.ast.expr.SimpleName.class, Optional.of(simpleNameMetaModel), false, false, false, false);
        labeledStmtMetaModel.getDeclaredPropertyMetaModels().add(labeledStmtMetaModel.labelPropertyMetaModel);
        labeledStmtMetaModel.statementPropertyMetaModel = new PropertyMetaModel(labeledStmtMetaModel, "statement", com.github.javaparser.ast.stmt.Statement.class, Optional.of(statementMetaModel), false, false, false, false);
        labeledStmtMetaModel.getDeclaredPropertyMetaModels().add(labeledStmtMetaModel.statementPropertyMetaModel);
        returnStmtMetaModel.expressionPropertyMetaModel = new PropertyMetaModel(returnStmtMetaModel, "expression", com.github.javaparser.ast.expr.Expression.class, Optional.of(expressionMetaModel), true, false, false, false);
        returnStmtMetaModel.getDeclaredPropertyMetaModels().add(returnStmtMetaModel.expressionPropertyMetaModel);
        switchEntryStmtMetaModel.labelPropertyMetaModel = new PropertyMetaModel(switchEntryStmtMetaModel, "label", com.github.javaparser.ast.expr.Expression.class, Optional.of(expressionMetaModel), true, false, false, false);
        switchEntryStmtMetaModel.getDeclaredPropertyMetaModels().add(switchEntryStmtMetaModel.labelPropertyMetaModel);
        switchEntryStmtMetaModel.statementsPropertyMetaModel = new PropertyMetaModel(switchEntryStmtMetaModel, "statements", com.github.javaparser.ast.stmt.Statement.class, Optional.of(statementMetaModel), false, false, true, false);
        switchEntryStmtMetaModel.getDeclaredPropertyMetaModels().add(switchEntryStmtMetaModel.statementsPropertyMetaModel);
        switchStmtMetaModel.entriesPropertyMetaModel = new PropertyMetaModel(switchStmtMetaModel, "entries", com.github.javaparser.ast.stmt.SwitchEntryStmt.class, Optional.of(switchEntryStmtMetaModel), false, false, true, false);
        switchStmtMetaModel.getDeclaredPropertyMetaModels().add(switchStmtMetaModel.entriesPropertyMetaModel);
        switchStmtMetaModel.selectorPropertyMetaModel = new PropertyMetaModel(switchStmtMetaModel, "selector", com.github.javaparser.ast.expr.Expression.class, Optional.of(expressionMetaModel), false, false, false, false);
        switchStmtMetaModel.getDeclaredPropertyMetaModels().add(switchStmtMetaModel.selectorPropertyMetaModel);
        synchronizedStmtMetaModel.bodyPropertyMetaModel = new PropertyMetaModel(synchronizedStmtMetaModel, "body", com.github.javaparser.ast.stmt.BlockStmt.class, Optional.of(blockStmtMetaModel), false, false, false, false);
        synchronizedStmtMetaModel.getDeclaredPropertyMetaModels().add(synchronizedStmtMetaModel.bodyPropertyMetaModel);
        synchronizedStmtMetaModel.expressionPropertyMetaModel = new PropertyMetaModel(synchronizedStmtMetaModel, "expression", com.github.javaparser.ast.expr.Expression.class, Optional.of(expressionMetaModel), false, false, false, false);
        synchronizedStmtMetaModel.getDeclaredPropertyMetaModels().add(synchronizedStmtMetaModel.expressionPropertyMetaModel);
        throwStmtMetaModel.expressionPropertyMetaModel = new PropertyMetaModel(throwStmtMetaModel, "expression", com.github.javaparser.ast.expr.Expression.class, Optional.of(expressionMetaModel), false, false, false, false);
        throwStmtMetaModel.getDeclaredPropertyMetaModels().add(throwStmtMetaModel.expressionPropertyMetaModel);
        tryStmtMetaModel.catchClausesPropertyMetaModel = new PropertyMetaModel(tryStmtMetaModel, "catchClauses", com.github.javaparser.ast.stmt.CatchClause.class, Optional.of(catchClauseMetaModel), false, false, true, false);
        tryStmtMetaModel.getDeclaredPropertyMetaModels().add(tryStmtMetaModel.catchClausesPropertyMetaModel);
        tryStmtMetaModel.finallyBlockPropertyMetaModel = new PropertyMetaModel(tryStmtMetaModel, "finallyBlock", com.github.javaparser.ast.stmt.BlockStmt.class, Optional.of(blockStmtMetaModel), true, false, false, false);
        tryStmtMetaModel.getDeclaredPropertyMetaModels().add(tryStmtMetaModel.finallyBlockPropertyMetaModel);
        tryStmtMetaModel.resourcesPropertyMetaModel = new PropertyMetaModel(tryStmtMetaModel, "resources", com.github.javaparser.ast.expr.Expression.class, Optional.of(expressionMetaModel), false, false, true, false);
        tryStmtMetaModel.getDeclaredPropertyMetaModels().add(tryStmtMetaModel.resourcesPropertyMetaModel);
        tryStmtMetaModel.tryBlockPropertyMetaModel = new PropertyMetaModel(tryStmtMetaModel, "tryBlock", com.github.javaparser.ast.stmt.BlockStmt.class, Optional.of(blockStmtMetaModel), false, false, false, false);
        tryStmtMetaModel.getDeclaredPropertyMetaModels().add(tryStmtMetaModel.tryBlockPropertyMetaModel);
        localClassDeclarationStmtMetaModel.classDeclarationPropertyMetaModel = new PropertyMetaModel(localClassDeclarationStmtMetaModel, "classDeclaration", com.github.javaparser.ast.body.ClassOrInterfaceDeclaration.class, Optional.of(classOrInterfaceDeclarationMetaModel), false, false, false, false);
        localClassDeclarationStmtMetaModel.getDeclaredPropertyMetaModels().add(localClassDeclarationStmtMetaModel.classDeclarationPropertyMetaModel);
        whileStmtMetaModel.bodyPropertyMetaModel = new PropertyMetaModel(whileStmtMetaModel, "body", com.github.javaparser.ast.stmt.Statement.class, Optional.of(statementMetaModel), false, false, false, false);
        whileStmtMetaModel.getDeclaredPropertyMetaModels().add(whileStmtMetaModel.bodyPropertyMetaModel);
        whileStmtMetaModel.conditionPropertyMetaModel = new PropertyMetaModel(whileStmtMetaModel, "condition", com.github.javaparser.ast.expr.Expression.class, Optional.of(expressionMetaModel), false, false, false, false);
        whileStmtMetaModel.getDeclaredPropertyMetaModels().add(whileStmtMetaModel.conditionPropertyMetaModel);
        arrayTypeMetaModel.componentTypePropertyMetaModel = new PropertyMetaModel(arrayTypeMetaModel, "componentType", com.github.javaparser.ast.type.Type.class, Optional.of(typeMetaModel), false, false, false, false);
        arrayTypeMetaModel.getDeclaredPropertyMetaModels().add(arrayTypeMetaModel.componentTypePropertyMetaModel);
        arrayTypeMetaModel.originPropertyMetaModel = new PropertyMetaModel(arrayTypeMetaModel, "origin", com.github.javaparser.ast.type.ArrayType.Origin.class, Optional.empty(), false, false, false, false);
        arrayTypeMetaModel.getDeclaredPropertyMetaModels().add(arrayTypeMetaModel.originPropertyMetaModel);
        classOrInterfaceTypeMetaModel.namePropertyMetaModel = new PropertyMetaModel(classOrInterfaceTypeMetaModel, "name", com.github.javaparser.ast.expr.SimpleName.class, Optional.of(simpleNameMetaModel), false, false, false, false);
        classOrInterfaceTypeMetaModel.getDeclaredPropertyMetaModels().add(classOrInterfaceTypeMetaModel.namePropertyMetaModel);
        classOrInterfaceTypeMetaModel.scopePropertyMetaModel = new PropertyMetaModel(classOrInterfaceTypeMetaModel, "scope", com.github.javaparser.ast.type.ClassOrInterfaceType.class, Optional.of(classOrInterfaceTypeMetaModel), true, false, false, false);
        classOrInterfaceTypeMetaModel.getDeclaredPropertyMetaModels().add(classOrInterfaceTypeMetaModel.scopePropertyMetaModel);
        classOrInterfaceTypeMetaModel.typeArgumentsPropertyMetaModel = new PropertyMetaModel(classOrInterfaceTypeMetaModel, "typeArguments", com.github.javaparser.ast.type.Type.class, Optional.of(typeMetaModel), true, false, true, false);
        classOrInterfaceTypeMetaModel.getDeclaredPropertyMetaModels().add(classOrInterfaceTypeMetaModel.typeArgumentsPropertyMetaModel);
        classOrInterfaceTypeMetaModel.usingDiamondOperatorPropertyMetaModel = new PropertyMetaModel(classOrInterfaceTypeMetaModel, "usingDiamondOperator", boolean.class, Optional.empty(), false, false, false, false);
        classOrInterfaceTypeMetaModel.getDerivedPropertyMetaModels().add(classOrInterfaceTypeMetaModel.usingDiamondOperatorPropertyMetaModel);
        intersectionTypeMetaModel.elementsPropertyMetaModel = new PropertyMetaModel(intersectionTypeMetaModel, "elements", com.github.javaparser.ast.type.ReferenceType.class, Optional.of(referenceTypeMetaModel), false, true, true, false);
        intersectionTypeMetaModel.getDeclaredPropertyMetaModels().add(intersectionTypeMetaModel.elementsPropertyMetaModel);
        primitiveTypeMetaModel.typePropertyMetaModel = new PropertyMetaModel(primitiveTypeMetaModel, "type", com.github.javaparser.ast.type.PrimitiveType.Primitive.class, Optional.empty(), false, false, false, false);
        primitiveTypeMetaModel.getDeclaredPropertyMetaModels().add(primitiveTypeMetaModel.typePropertyMetaModel);
        typeParameterMetaModel.namePropertyMetaModel = new PropertyMetaModel(typeParameterMetaModel, "name", com.github.javaparser.ast.expr.SimpleName.class, Optional.of(simpleNameMetaModel), false, false, false, false);
        typeParameterMetaModel.getDeclaredPropertyMetaModels().add(typeParameterMetaModel.namePropertyMetaModel);
        typeParameterMetaModel.typeBoundPropertyMetaModel = new PropertyMetaModel(typeParameterMetaModel, "typeBound", com.github.javaparser.ast.type.ClassOrInterfaceType.class, Optional.of(classOrInterfaceTypeMetaModel), false, false, true, false);
        typeParameterMetaModel.getDeclaredPropertyMetaModels().add(typeParameterMetaModel.typeBoundPropertyMetaModel);
        unionTypeMetaModel.elementsPropertyMetaModel = new PropertyMetaModel(unionTypeMetaModel, "elements", com.github.javaparser.ast.type.ReferenceType.class, Optional.of(referenceTypeMetaModel), false, true, true, false);
        unionTypeMetaModel.getDeclaredPropertyMetaModels().add(unionTypeMetaModel.elementsPropertyMetaModel);
        wildcardTypeMetaModel.extendedTypePropertyMetaModel = new PropertyMetaModel(wildcardTypeMetaModel, "extendedType", com.github.javaparser.ast.type.ReferenceType.class, Optional.of(referenceTypeMetaModel), true, false, false, false);
        wildcardTypeMetaModel.getDeclaredPropertyMetaModels().add(wildcardTypeMetaModel.extendedTypePropertyMetaModel);
        wildcardTypeMetaModel.superTypePropertyMetaModel = new PropertyMetaModel(wildcardTypeMetaModel, "superType", com.github.javaparser.ast.type.ReferenceType.class, Optional.of(referenceTypeMetaModel), true, false, false, false);
        wildcardTypeMetaModel.getDeclaredPropertyMetaModels().add(wildcardTypeMetaModel.superTypePropertyMetaModel);
        moduleRequiresDirectiveMetaModel.modifiersPropertyMetaModel = new PropertyMetaModel(moduleRequiresDirectiveMetaModel, "modifiers", com.github.javaparser.ast.Modifier.class, Optional.of(modifierMetaModel), false, false, true, false);
        moduleRequiresDirectiveMetaModel.getDeclaredPropertyMetaModels().add(moduleRequiresDirectiveMetaModel.modifiersPropertyMetaModel);
        moduleRequiresDirectiveMetaModel.namePropertyMetaModel = new PropertyMetaModel(moduleRequiresDirectiveMetaModel, "name", com.github.javaparser.ast.expr.Name.class, Optional.of(nameMetaModel), false, false, false, false);
        moduleRequiresDirectiveMetaModel.getDeclaredPropertyMetaModels().add(moduleRequiresDirectiveMetaModel.namePropertyMetaModel);
        moduleExportsDirectiveMetaModel.moduleNamesPropertyMetaModel = new PropertyMetaModel(moduleExportsDirectiveMetaModel, "moduleNames", com.github.javaparser.ast.expr.Name.class, Optional.of(nameMetaModel), false, false, true, false);
        moduleExportsDirectiveMetaModel.getDeclaredPropertyMetaModels().add(moduleExportsDirectiveMetaModel.moduleNamesPropertyMetaModel);
        moduleExportsDirectiveMetaModel.namePropertyMetaModel = new PropertyMetaModel(moduleExportsDirectiveMetaModel, "name", com.github.javaparser.ast.expr.Name.class, Optional.of(nameMetaModel), false, false, false, false);
        moduleExportsDirectiveMetaModel.getDeclaredPropertyMetaModels().add(moduleExportsDirectiveMetaModel.namePropertyMetaModel);
        moduleProvidesDirectiveMetaModel.namePropertyMetaModel = new PropertyMetaModel(moduleProvidesDirectiveMetaModel, "name", com.github.javaparser.ast.expr.Name.class, Optional.of(nameMetaModel), false, false, false, false);
        moduleProvidesDirectiveMetaModel.getDeclaredPropertyMetaModels().add(moduleProvidesDirectiveMetaModel.namePropertyMetaModel);
        moduleProvidesDirectiveMetaModel.withPropertyMetaModel = new PropertyMetaModel(moduleProvidesDirectiveMetaModel, "with", com.github.javaparser.ast.expr.Name.class, Optional.of(nameMetaModel), false, false, true, false);
        moduleProvidesDirectiveMetaModel.getDeclaredPropertyMetaModels().add(moduleProvidesDirectiveMetaModel.withPropertyMetaModel);
        moduleUsesDirectiveMetaModel.namePropertyMetaModel = new PropertyMetaModel(moduleUsesDirectiveMetaModel, "name", com.github.javaparser.ast.expr.Name.class, Optional.of(nameMetaModel), false, false, false, false);
        moduleUsesDirectiveMetaModel.getDeclaredPropertyMetaModels().add(moduleUsesDirectiveMetaModel.namePropertyMetaModel);
        moduleOpensDirectiveMetaModel.moduleNamesPropertyMetaModel = new PropertyMetaModel(moduleOpensDirectiveMetaModel, "moduleNames", com.github.javaparser.ast.expr.Name.class, Optional.of(nameMetaModel), false, false, true, false);
        moduleOpensDirectiveMetaModel.getDeclaredPropertyMetaModels().add(moduleOpensDirectiveMetaModel.moduleNamesPropertyMetaModel);
        moduleOpensDirectiveMetaModel.namePropertyMetaModel = new PropertyMetaModel(moduleOpensDirectiveMetaModel, "name", com.github.javaparser.ast.expr.Name.class, Optional.of(nameMetaModel), false, false, false, false);
        moduleOpensDirectiveMetaModel.getDeclaredPropertyMetaModels().add(moduleOpensDirectiveMetaModel.namePropertyMetaModel);
    }

    public static Optional<BaseNodeMetaModel> getNodeMetaModel(Class<?> c) {
        for (BaseNodeMetaModel nodeMetaModel : nodeMetaModels) {
            if (nodeMetaModel.getTypeName().equals(c.getSimpleName())) {
                return Optional.of(nodeMetaModel);
            }
        }
        return Optional.empty();
    }

    public static final NodeMetaModel nodeMetaModel = new NodeMetaModel(Optional.empty());

    public static final BodyDeclarationMetaModel bodyDeclarationMetaModel = new BodyDeclarationMetaModel(Optional.of(nodeMetaModel));

    public static final CallableDeclarationMetaModel callableDeclarationMetaModel = new CallableDeclarationMetaModel(Optional.of(bodyDeclarationMetaModel));

    public static final StatementMetaModel statementMetaModel = new StatementMetaModel(Optional.of(nodeMetaModel));

    public static final ExpressionMetaModel expressionMetaModel = new ExpressionMetaModel(Optional.of(nodeMetaModel));

    public static final TypeMetaModel typeMetaModel = new TypeMetaModel(Optional.of(nodeMetaModel));

    public static final AnnotationExprMetaModel annotationExprMetaModel = new AnnotationExprMetaModel(Optional.of(expressionMetaModel));

    public static final TypeDeclarationMetaModel typeDeclarationMetaModel = new TypeDeclarationMetaModel(Optional.of(bodyDeclarationMetaModel));

    public static final ReferenceTypeMetaModel referenceTypeMetaModel = new ReferenceTypeMetaModel(Optional.of(typeMetaModel));

    public static final LiteralExprMetaModel literalExprMetaModel = new LiteralExprMetaModel(Optional.of(expressionMetaModel));

    public static final LiteralStringValueExprMetaModel literalStringValueExprMetaModel = new LiteralStringValueExprMetaModel(Optional.of(literalExprMetaModel));

    public static final StringLiteralExprMetaModel stringLiteralExprMetaModel = new StringLiteralExprMetaModel(Optional.of(literalStringValueExprMetaModel));

    public static final ModuleDeclarationMetaModel moduleDeclarationMetaModel = new ModuleDeclarationMetaModel(Optional.of(nodeMetaModel));

    public static final ModuleDirectiveMetaModel moduleDirectiveMetaModel = new ModuleDirectiveMetaModel(Optional.of(nodeMetaModel));

    public static final ArrayCreationLevelMetaModel arrayCreationLevelMetaModel = new ArrayCreationLevelMetaModel(Optional.of(nodeMetaModel));

    public static final CompilationUnitMetaModel compilationUnitMetaModel = new CompilationUnitMetaModel(Optional.of(nodeMetaModel));

    public static final PackageDeclarationMetaModel packageDeclarationMetaModel = new PackageDeclarationMetaModel(Optional.of(nodeMetaModel));

    public static final ModifierMetaModel modifierMetaModel = new ModifierMetaModel(Optional.of(nodeMetaModel));

    public static final AnnotationDeclarationMetaModel annotationDeclarationMetaModel = new AnnotationDeclarationMetaModel(Optional.of(typeDeclarationMetaModel));

    public static final AnnotationMemberDeclarationMetaModel annotationMemberDeclarationMetaModel = new AnnotationMemberDeclarationMetaModel(Optional.of(bodyDeclarationMetaModel));

    public static final ClassOrInterfaceDeclarationMetaModel classOrInterfaceDeclarationMetaModel = new ClassOrInterfaceDeclarationMetaModel(Optional.of(typeDeclarationMetaModel));

    public static final ConstructorDeclarationMetaModel constructorDeclarationMetaModel = new ConstructorDeclarationMetaModel(Optional.of(callableDeclarationMetaModel));

    public static final EnumConstantDeclarationMetaModel enumConstantDeclarationMetaModel = new EnumConstantDeclarationMetaModel(Optional.of(bodyDeclarationMetaModel));

    public static final EnumDeclarationMetaModel enumDeclarationMetaModel = new EnumDeclarationMetaModel(Optional.of(typeDeclarationMetaModel));

    public static final FieldDeclarationMetaModel fieldDeclarationMetaModel = new FieldDeclarationMetaModel(Optional.of(bodyDeclarationMetaModel));

    public static final InitializerDeclarationMetaModel initializerDeclarationMetaModel = new InitializerDeclarationMetaModel(Optional.of(bodyDeclarationMetaModel));

    public static final MethodDeclarationMetaModel methodDeclarationMetaModel = new MethodDeclarationMetaModel(Optional.of(callableDeclarationMetaModel));

    public static final ParameterMetaModel parameterMetaModel = new ParameterMetaModel(Optional.of(nodeMetaModel));

    public static final ReceiverParameterMetaModel receiverParameterMetaModel = new ReceiverParameterMetaModel(Optional.of(nodeMetaModel));

    public static final VariableDeclaratorMetaModel variableDeclaratorMetaModel = new VariableDeclaratorMetaModel(Optional.of(nodeMetaModel));

    public static final CommentMetaModel commentMetaModel = new CommentMetaModel(Optional.of(nodeMetaModel));

    public static final BlockCommentMetaModel blockCommentMetaModel = new BlockCommentMetaModel(Optional.of(commentMetaModel));

    public static final JavadocCommentMetaModel javadocCommentMetaModel = new JavadocCommentMetaModel(Optional.of(commentMetaModel));

    public static final LineCommentMetaModel lineCommentMetaModel = new LineCommentMetaModel(Optional.of(commentMetaModel));

    public static final ArrayAccessExprMetaModel arrayAccessExprMetaModel = new ArrayAccessExprMetaModel(Optional.of(expressionMetaModel));

    public static final ArrayCreationExprMetaModel arrayCreationExprMetaModel = new ArrayCreationExprMetaModel(Optional.of(expressionMetaModel));

    public static final ArrayInitializerExprMetaModel arrayInitializerExprMetaModel = new ArrayInitializerExprMetaModel(Optional.of(expressionMetaModel));

    public static final AssignExprMetaModel assignExprMetaModel = new AssignExprMetaModel(Optional.of(expressionMetaModel));

    public static final BinaryExprMetaModel binaryExprMetaModel = new BinaryExprMetaModel(Optional.of(expressionMetaModel));

    public static final BooleanLiteralExprMetaModel booleanLiteralExprMetaModel = new BooleanLiteralExprMetaModel(Optional.of(literalExprMetaModel));

    public static final CastExprMetaModel castExprMetaModel = new CastExprMetaModel(Optional.of(expressionMetaModel));

    public static final CharLiteralExprMetaModel charLiteralExprMetaModel = new CharLiteralExprMetaModel(Optional.of(literalStringValueExprMetaModel));

    public static final ClassExprMetaModel classExprMetaModel = new ClassExprMetaModel(Optional.of(expressionMetaModel));

    public static final ConditionalExprMetaModel conditionalExprMetaModel = new ConditionalExprMetaModel(Optional.of(expressionMetaModel));

    public static final DoubleLiteralExprMetaModel doubleLiteralExprMetaModel = new DoubleLiteralExprMetaModel(Optional.of(literalStringValueExprMetaModel));

    public static final EnclosedExprMetaModel enclosedExprMetaModel = new EnclosedExprMetaModel(Optional.of(expressionMetaModel));

    public static final FieldAccessExprMetaModel fieldAccessExprMetaModel = new FieldAccessExprMetaModel(Optional.of(expressionMetaModel));

    public static final InstanceOfExprMetaModel instanceOfExprMetaModel = new InstanceOfExprMetaModel(Optional.of(expressionMetaModel));

    public static final IntegerLiteralExprMetaModel integerLiteralExprMetaModel = new IntegerLiteralExprMetaModel(Optional.of(literalStringValueExprMetaModel));

    public static final LambdaExprMetaModel lambdaExprMetaModel = new LambdaExprMetaModel(Optional.of(expressionMetaModel));

    public static final LongLiteralExprMetaModel longLiteralExprMetaModel = new LongLiteralExprMetaModel(Optional.of(literalStringValueExprMetaModel));

    public static final MarkerAnnotationExprMetaModel markerAnnotationExprMetaModel = new MarkerAnnotationExprMetaModel(Optional.of(annotationExprMetaModel));

    public static final MemberValuePairMetaModel memberValuePairMetaModel = new MemberValuePairMetaModel(Optional.of(nodeMetaModel));

    public static final MethodCallExprMetaModel methodCallExprMetaModel = new MethodCallExprMetaModel(Optional.of(expressionMetaModel));

    public static final MethodReferenceExprMetaModel methodReferenceExprMetaModel = new MethodReferenceExprMetaModel(Optional.of(expressionMetaModel));

    public static final NameExprMetaModel nameExprMetaModel = new NameExprMetaModel(Optional.of(expressionMetaModel));

    public static final NameMetaModel nameMetaModel = new NameMetaModel(Optional.of(nodeMetaModel));

    public static final NormalAnnotationExprMetaModel normalAnnotationExprMetaModel = new NormalAnnotationExprMetaModel(Optional.of(annotationExprMetaModel));

    public static final NullLiteralExprMetaModel nullLiteralExprMetaModel = new NullLiteralExprMetaModel(Optional.of(literalExprMetaModel));

    public static final ObjectCreationExprMetaModel objectCreationExprMetaModel = new ObjectCreationExprMetaModel(Optional.of(expressionMetaModel));

    public static final SimpleNameMetaModel simpleNameMetaModel = new SimpleNameMetaModel(Optional.of(nodeMetaModel));

    public static final SingleMemberAnnotationExprMetaModel singleMemberAnnotationExprMetaModel = new SingleMemberAnnotationExprMetaModel(Optional.of(annotationExprMetaModel));

    public static final SuperExprMetaModel superExprMetaModel = new SuperExprMetaModel(Optional.of(expressionMetaModel));

    public static final ThisExprMetaModel thisExprMetaModel = new ThisExprMetaModel(Optional.of(expressionMetaModel));

    public static final TypeExprMetaModel typeExprMetaModel = new TypeExprMetaModel(Optional.of(expressionMetaModel));

    public static final UnaryExprMetaModel unaryExprMetaModel = new UnaryExprMetaModel(Optional.of(expressionMetaModel));

    public static final VariableDeclarationExprMetaModel variableDeclarationExprMetaModel = new VariableDeclarationExprMetaModel(Optional.of(expressionMetaModel));

    public static final ImportDeclarationMetaModel importDeclarationMetaModel = new ImportDeclarationMetaModel(Optional.of(nodeMetaModel));

    public static final AssertStmtMetaModel assertStmtMetaModel = new AssertStmtMetaModel(Optional.of(statementMetaModel));

    public static final BlockStmtMetaModel blockStmtMetaModel = new BlockStmtMetaModel(Optional.of(statementMetaModel));

    public static final BreakStmtMetaModel breakStmtMetaModel = new BreakStmtMetaModel(Optional.of(statementMetaModel));

    public static final CatchClauseMetaModel catchClauseMetaModel = new CatchClauseMetaModel(Optional.of(nodeMetaModel));

    public static final ContinueStmtMetaModel continueStmtMetaModel = new ContinueStmtMetaModel(Optional.of(statementMetaModel));

    public static final DoStmtMetaModel doStmtMetaModel = new DoStmtMetaModel(Optional.of(statementMetaModel));

    public static final EmptyStmtMetaModel emptyStmtMetaModel = new EmptyStmtMetaModel(Optional.of(statementMetaModel));

    public static final ExplicitConstructorInvocationStmtMetaModel explicitConstructorInvocationStmtMetaModel = new ExplicitConstructorInvocationStmtMetaModel(Optional.of(statementMetaModel));

    public static final ExpressionStmtMetaModel expressionStmtMetaModel = new ExpressionStmtMetaModel(Optional.of(statementMetaModel));

    public static final ForEachStmtMetaModel forEachStmtMetaModel = new ForEachStmtMetaModel(Optional.of(statementMetaModel));

    public static final ForStmtMetaModel forStmtMetaModel = new ForStmtMetaModel(Optional.of(statementMetaModel));

    public static final IfStmtMetaModel ifStmtMetaModel = new IfStmtMetaModel(Optional.of(statementMetaModel));

    public static final LabeledStmtMetaModel labeledStmtMetaModel = new LabeledStmtMetaModel(Optional.of(statementMetaModel));

    public static final ReturnStmtMetaModel returnStmtMetaModel = new ReturnStmtMetaModel(Optional.of(statementMetaModel));

    public static final SwitchEntryStmtMetaModel switchEntryStmtMetaModel = new SwitchEntryStmtMetaModel(Optional.of(statementMetaModel));

    public static final SwitchStmtMetaModel switchStmtMetaModel = new SwitchStmtMetaModel(Optional.of(statementMetaModel));

    public static final SynchronizedStmtMetaModel synchronizedStmtMetaModel = new SynchronizedStmtMetaModel(Optional.of(statementMetaModel));

    public static final ThrowStmtMetaModel throwStmtMetaModel = new ThrowStmtMetaModel(Optional.of(statementMetaModel));

    public static final TryStmtMetaModel tryStmtMetaModel = new TryStmtMetaModel(Optional.of(statementMetaModel));

    public static final LocalClassDeclarationStmtMetaModel localClassDeclarationStmtMetaModel = new LocalClassDeclarationStmtMetaModel(Optional.of(statementMetaModel));

    public static final WhileStmtMetaModel whileStmtMetaModel = new WhileStmtMetaModel(Optional.of(statementMetaModel));

    public static final UnparsableStmtMetaModel unparsableStmtMetaModel = new UnparsableStmtMetaModel(Optional.of(statementMetaModel));

    public static final ArrayTypeMetaModel arrayTypeMetaModel = new ArrayTypeMetaModel(Optional.of(referenceTypeMetaModel));

    public static final ClassOrInterfaceTypeMetaModel classOrInterfaceTypeMetaModel = new ClassOrInterfaceTypeMetaModel(Optional.of(referenceTypeMetaModel));

    public static final IntersectionTypeMetaModel intersectionTypeMetaModel = new IntersectionTypeMetaModel(Optional.of(typeMetaModel));

    public static final PrimitiveTypeMetaModel primitiveTypeMetaModel = new PrimitiveTypeMetaModel(Optional.of(typeMetaModel));

    public static final TypeParameterMetaModel typeParameterMetaModel = new TypeParameterMetaModel(Optional.of(referenceTypeMetaModel));

    public static final UnionTypeMetaModel unionTypeMetaModel = new UnionTypeMetaModel(Optional.of(typeMetaModel));

    public static final UnknownTypeMetaModel unknownTypeMetaModel = new UnknownTypeMetaModel(Optional.of(typeMetaModel));

    public static final VoidTypeMetaModel voidTypeMetaModel = new VoidTypeMetaModel(Optional.of(typeMetaModel));

    public static final WildcardTypeMetaModel wildcardTypeMetaModel = new WildcardTypeMetaModel(Optional.of(typeMetaModel));

    public static final VarTypeMetaModel varTypeMetaModel = new VarTypeMetaModel(Optional.of(typeMetaModel));

    public static final ModuleRequiresDirectiveMetaModel moduleRequiresDirectiveMetaModel = new ModuleRequiresDirectiveMetaModel(Optional.of(moduleDirectiveMetaModel));

    public static final ModuleExportsDirectiveMetaModel moduleExportsDirectiveMetaModel = new ModuleExportsDirectiveMetaModel(Optional.of(moduleDirectiveMetaModel));

    public static final ModuleProvidesDirectiveMetaModel moduleProvidesDirectiveMetaModel = new ModuleProvidesDirectiveMetaModel(Optional.of(moduleDirectiveMetaModel));

    public static final ModuleUsesDirectiveMetaModel moduleUsesDirectiveMetaModel = new ModuleUsesDirectiveMetaModel(Optional.of(moduleDirectiveMetaModel));

    public static final ModuleOpensDirectiveMetaModel moduleOpensDirectiveMetaModel = new ModuleOpensDirectiveMetaModel(Optional.of(moduleDirectiveMetaModel));

    static {
        initializeNodeMetaModels();
        initializePropertyMetaModels();
        initializeConstructorParameters();
    }
}<|MERGE_RESOLUTION|>--- conflicted
+++ resolved
@@ -4,9 +4,6 @@
 import java.util.List;
 import java.util.Optional;
 
-/**
- * The model contains meta-data about all nodes in the AST.
- */
 public final class JavaParserMetaModel {
 
     private JavaParserMetaModel() {
@@ -564,13 +561,7 @@
         methodReferenceExprMetaModel.getDerivedPropertyMetaModels().add(methodReferenceExprMetaModel.usingDiamondOperatorPropertyMetaModel);
         nameExprMetaModel.namePropertyMetaModel = new PropertyMetaModel(nameExprMetaModel, "name", com.github.javaparser.ast.expr.SimpleName.class, Optional.of(simpleNameMetaModel), false, false, false, false);
         nameExprMetaModel.getDeclaredPropertyMetaModels().add(nameExprMetaModel.namePropertyMetaModel);
-<<<<<<< HEAD
-        nameMetaModel.identifierPropertyMetaModel = new PropertyMetaModel(nameMetaModel, "identifier", java.lang.String.class, Optional.empty(), false, true, false, false, false);
-=======
-        nameMetaModel.annotationsPropertyMetaModel = new PropertyMetaModel(nameMetaModel, "annotations", com.github.javaparser.ast.expr.AnnotationExpr.class, Optional.of(annotationExprMetaModel), false, false, true, false);
-        nameMetaModel.getDeclaredPropertyMetaModels().add(nameMetaModel.annotationsPropertyMetaModel);
         nameMetaModel.identifierPropertyMetaModel = new PropertyMetaModel(nameMetaModel, "identifier", java.lang.String.class, Optional.empty(), false, true, false, false);
->>>>>>> 6494c9ff
         nameMetaModel.getDeclaredPropertyMetaModels().add(nameMetaModel.identifierPropertyMetaModel);
         nameMetaModel.qualifierPropertyMetaModel = new PropertyMetaModel(nameMetaModel, "qualifier", com.github.javaparser.ast.expr.Name.class, Optional.of(nameMetaModel), true, false, false, false);
         nameMetaModel.getDeclaredPropertyMetaModels().add(nameMetaModel.qualifierPropertyMetaModel);
