/*
 * Copyright (C) 2007-2010 Júlio Vilmar Gesser.
 * Copyright (C) 2011, 2013-2016 The JavaParser Team.
 *
 * This file is part of JavaParser.
 * 
 * JavaParser can be used either under the terms of
 * a) the GNU Lesser General Public License as published by
 *     the Free Software Foundation, either version 3 of the License, or
 *     (at your option) any later version.
 * b) the terms of the Apache License 
 *
 * You should have received a copy of both licenses in LICENCE.LGPL and
 * LICENCE.APACHE. Please refer to those files for details.
 *
 * JavaParser is distributed in the hope that it will be useful,
 * but WITHOUT ANY WARRANTY; without even the implied warranty of
 * MERCHANTABILITY or FITNESS FOR A PARTICULAR PURPOSE.  See the
 * GNU Lesser General Public License for more details.
 */
 
package com.github.javaparser;

import java.io.*;

import com.github.javaparser.ast.CompilationUnit;
import com.github.javaparser.ast.ImportDeclaration;
import com.github.javaparser.ast.body.BodyDeclaration;
import com.github.javaparser.ast.expr.AnnotationExpr;
import com.github.javaparser.ast.expr.Expression;
import com.github.javaparser.ast.stmt.BlockStmt;
import com.github.javaparser.ast.stmt.Statement;

import java.nio.charset.Charset;
import java.util.List;

import static com.github.javaparser.utils.Utils.readerToString;

/**
 * Parse Java source code and creates Abstract Syntax Tree classes.
 *
 * @author Júlio Vilmar Gesser
 */
public final class JavaParser {
    private static final CommentsInserter commentsInserter = new CommentsInserter();
    private static final Charset UTF8 = Charset.forName("utf-8");
    
    private ASTParser astParser = null;
    private Provider provider = null;

    /**
     * Instantiate the parser. Note that parsing can also be done with the static methods on this class.
     * Creating an instance will reduce setup time between parsing files.
     */
    public JavaParser() {
        // No specific constructors for this class.
    }

    public JavaParser setSource(Provider provider) {
        this.provider=provider;
        if(astParser==null) {
            astParser = new ASTParser(provider);
        }else{
            astParser.ReInit(provider);
        }
        return this;
    }

    public JavaParser setSource(Reader reader) {
        return setSource(new StreamProvider(reader));
    }

    public JavaParser setSource(InputStream input) throws IOException {
        return setSource(new StreamProvider(input));
    }

    public JavaParser setSource(InputStream input, Charset encoding) throws IOException {
        return setSource(new StreamProvider(input, encoding.name()));
    }

    public JavaParser setSource(File file) throws IOException {
        return setSource(new FileInputStream(file));
    }

    public JavaParser setSource(File file, Charset encoding) throws IOException {
        return setSource(new FileInputStream(file), encoding);
    }

    public JavaParser setSource(String source) {
        return setSource(new StringReader(source));
    }

    /**
     * Return the list of tokens that have been encountered while parsing code
     * using this parser.
     *
     * @return a list of tokens
     */
    public List<Token> getTokens() {
        checkSourceSet();
        return astParser.getTokens();
    }

    private void checkSourceSet() {
        if (astParser == null || provider == null) {
            throw new IllegalStateException("Please setSource() before doing any parsing.");
        }
    }

    /**
     * Parses the Java code and returns a {@link CompilationUnit} that
     * represents it.
     *
     * @return CompilationUnit representing the Java source code
     * @throws ParseException
     *             if the source code has parser errors
     */
    public CompilationUnit parse() throws ParseException {
        try {
            checkSourceSet();
            return astParser.CompilationUnit();
        } finally {
            closeProvider();
        }
    }

    private void closeProvider() {
        try {
            checkSourceSet();
            provider.close();
        } catch (IOException e) {
            // Since we're done parsing and have our result, we don't care about any errors.
        }
    }

    /**
     * Parses the Java block and returns a {@link BlockStmt} that represents it.
     *
     * @return BlockStmt representing the Java block
     * @throws ParseException
     *             if the source code has parser errors
     */
    public BlockStmt parseBlock() throws ParseException {
        try{
            checkSourceSet();
            return astParser.Block();
        } finally {
            closeProvider();
        }
    }

    /**
     * Parses the Java block and returns a {@link List} of {@link Statement}s
     * that represents it.
     *
     * @return Statement representing the Java statement
     * @throws ParseException
     *             if the source code has parser errors
     */
    public List<Statement> parseStatements() throws ParseException {
        try {
            checkSourceSet();
            return astParser.Statements();
        } finally {
            closeProvider();
        }
    }

    /**
     * Parses the Java statement and returns a {@link Statement} that represents
     * it.
     *
     * @return Statement representing the Java statement
     * @throws ParseException
     *             if the source code has parser errors
     */
    public Statement parseStatement() throws ParseException {
        try {
            checkSourceSet();
            return astParser.Statement();
        } finally {
            closeProvider();
        }
    }

    /**
     * Parses the Java import and returns a {@link ImportDeclaration} that
     * represents it.
     *
     * @return ImportDeclaration representing the Java import declaration
     * @throws ParseException
     *             if the source code has parser errors
     */
    public ImportDeclaration parseImport() throws ParseException {
        try {
            checkSourceSet();
            return astParser.ImportDeclaration();
        } finally {
            closeProvider();
        }
    }

    /**
     * Parses the Java expression and returns a {@link Expression} that
     * represents it.
     *
     * @return Expression representing the Java expression
     * @throws ParseException
     *             if the source code has parser errors
     */
    public Expression parseExpression() throws ParseException {
        try {
            checkSourceSet();
            return astParser.Expression();
        } finally {
            closeProvider();
        }
    }

    /**
     * Parses the Java annotation and returns a {@link AnnotationExpr} that
     * represents it.
     *
     * @return AnnotationExpr representing the Java annotation
     * @throws ParseException
     *             if the source code has parser errors
     */
    public AnnotationExpr parseAnnotation() throws ParseException {
        try {
            checkSourceSet();
            return astParser.Annotation();
        } finally {
            closeProvider();
        }
    }

    /**
     * Parses the Java body declaration(e.g fields or methods) and returns a
     * {@link BodyDeclaration} that represents it.
     *
     * @return BodyDeclaration representing the Java body
     * @throws ParseException
     *             if the source code has parser errors
     */
    public BodyDeclaration<?> parseBodyDeclaration() throws ParseException {
        try {
            checkSourceSet();
            return astParser.AnnotationBodyDeclaration();
        } finally {
            closeProvider();
        }
    }

    /**
     * Parses a Java class body declaration(e.g fields or methods) and returns a
     * {@link BodyDeclaration} that represents it.
     *
     * @return BodyDeclaration representing the Java class body
     * @throws ParseException
     *             if the source code has parser errors
     */
    public BodyDeclaration<?> parseClassBodyDeclaration() throws ParseException {
        try {
            checkSourceSet();
            return astParser.ClassOrInterfaceBodyDeclaration(false);
        } finally {
            closeProvider();
        }
    }

    /**
     * Parses a Java interface body declaration(e.g fields or methods) and returns a
     * {@link BodyDeclaration} that represents it.
     *
     * @return BodyDeclaration representing the Java interface body
     * @throws ParseException
     *             if the source code has parser errors
     */
    public BodyDeclaration<?> parseInterfaceBodyDeclaration() throws ParseException {
        try {
            checkSourceSet();
            return astParser.ClassOrInterfaceBodyDeclaration(true);
        } finally {
            closeProvider();
        }
    }
    
    public static boolean getDoNotConsiderAnnotationsAsNodeStartForCodeAttribution() {
        return commentsInserter.getDoNotConsiderAnnotationsAsNodeStartForCodeAttribution();
    }

    public static void setDoNotConsiderAnnotationsAsNodeStartForCodeAttribution(boolean newValue) {
        commentsInserter.setDoNotConsiderAnnotationsAsNodeStartForCodeAttribution(newValue);
    }

    public static boolean getDoNotAssignCommentsPreceedingEmptyLines() {
        return commentsInserter.getDoNotAssignCommentsPreceedingEmptyLines();
    }

    public static void setDoNotAssignCommentsPreceedingEmptyLines(boolean newValue) {
        commentsInserter.setDoNotAssignCommentsPreceedingEmptyLines(newValue);
    }

    public static CompilationUnit parse(final InputStream in,
                                        final Charset encoding) throws ParseException {
        return parse(in,encoding,true);
    }

    /**
     * Parses the Java code contained in the {@link InputStream} and returns a
     * {@link CompilationUnit} that represents it.
     *
     * @param in
     *            {@link InputStream} containing Java source code
     * @param encoding
     *            encoding of the source code
     * @return CompilationUnit representing the Java source code
     * @throws ParseException
     *             if the source code has parser errors
     */
    public static CompilationUnit parse(final InputStream in,
                                        Charset encoding,
                                        boolean considerComments) throws ParseException {
        try {
            try (InputStreamReader inputStreamReader = new InputStreamReader(in, encoding)) {
                return parse(inputStreamReader, considerComments);
            }
        } catch (IOException ioe) {
            throw new ParseException(ioe.getMessage());
        }
    }

    /**
     * Parses the Java code contained in the {@link InputStream} and returns a
     * {@link CompilationUnit} that represents it.<br>
     * Note: Uses UTF-8 encoding
     * 
     * @param in
     *            {@link InputStream} containing Java source code
     * @return CompilationUnit representing the Java source code
     * @throws ParseException
     *             if the source code has parser errors
     */
    public static CompilationUnit parse(final InputStream in)
            throws ParseException {
        return parse(in, UTF8, true);
    }

    public static CompilationUnit parse(final File file, final Charset encoding)
            throws ParseException, IOException {
        return parse(file,encoding,true);
    }

    /**
     * Parses the Java code contained in a {@link File} and returns a
     * {@link CompilationUnit} that represents it.
     *
     * @param file
     *            {@link File} containing Java source code
     * @param encoding
     *            encoding of the source code
     * @return CompilationUnit representing the Java source code
     * @throws ParseException
     *             if the source code has parser errors
     */
    public static CompilationUnit parse(final File file, final Charset encoding, boolean considerComments)
            throws ParseException {
        try {
            try (FileInputStream in = new FileInputStream(file)) {
                return parse(in, encoding, considerComments);
            }
        } catch (IOException ioe) {
            throw new ParseException(ioe.getMessage());
        }
    }

    /**
     * Parses the Java code contained in a {@link File} and returns a
     * {@link CompilationUnit} that represents it.<br>
     * Note: Uses UTF-8 encoding
     * 
     *
     * @param file
     *            {@link File} containing Java source code
     * @return CompilationUnit representing the Java source code
     * @throws ParseException
     *             if the source code has parser errors
     * @throws IOException
     */
    public static CompilationUnit parse(final File file) throws ParseException,
            IOException {
        return parse(file, UTF8, true);
    }

    public static CompilationUnit parse(final Reader reader)
            throws ParseException {
        return parse(reader, true);
    }
    
    public static CompilationUnit parse(final Reader reader, boolean considerComments)
            throws ParseException {
        try {
<<<<<<< HEAD
            String comments = SourcesHelper.readerToString(reader);
            CompilationUnit cu = new JavaParser().setSource(comments).parse();
=======
            String comments = readerToString(reader);
            CompilationUnit cu = new InstanceJavaParser(comments).parse();
>>>>>>> 547da782
            if (considerComments){
                commentsInserter.insertComments(cu, comments);
            }
            return cu;
        } catch (IOException ioe){
            throw new ParseException(ioe.getMessage());
        }
    }

    /**
     * Parses the Java code contained in code and returns a
     * {@link CompilationUnit} that represents it.
     *
     * @param code Java source code
     * @param considerComments parse or ignore comments
     * @return CompilationUnit representing the Java source code
     * @throws ParseException if the source code has parser errors
     */
    public static CompilationUnit parse(String code, boolean considerComments) throws ParseException {
        return parse(new StringReader(code), considerComments);
    }

    /**
     * Parses the Java code contained in code and returns a
     * {@link CompilationUnit} that represents it.
     *
     * @param code Java source code
     * @return CompilationUnit representing the Java source code
     * @throws ParseException if the source code has parser errors
     */
    public static CompilationUnit parse(String code) throws ParseException {
        return parse(code, true);
    }

    /**
     * Parses the Java block contained in a {@link String} and returns a
     * {@link BlockStmt} that represents it.
     *
     * @param blockStatement
     *            {@link String} containing Java block code
     * @return BlockStmt representing the Java block
     * @throws ParseException
     *             if the source code has parser errors
     */
    public static BlockStmt parseBlock(final String blockStatement)
            throws ParseException {
        return new JavaParser().setSource(blockStatement).parseBlock();
    }

    /**
     * Parses the Java statement contained in a {@link String} and returns a
     * {@link Statement} that represents it.
     *
     * @param statement
     *            {@link String} containing Java statement code
     * @return Statement representing the Java statement
     * @throws ParseException
     *             if the source code has parser errors
     */
    public static Statement parseStatement(final String statement) throws ParseException {
        return new JavaParser().setSource(statement).parseStatement();
    }

    /**
     * Parses the Java statements contained in a {@link String} and returns a
     * list of {@link Statement} that represents it.
     *
     * @param statements
     *            {@link String} containing Java statements
     * @return list of Statement representing the Java statement
     * @throws ParseException
     *             if the source code has parser errors
     */
    public static List<Statement> parseStatements(final String statements) throws ParseException {
        return new JavaParser().setSource(statements).parseStatements();
    }

    /**
     * Parses the Java import contained in a {@link String} and returns a
     * {@link ImportDeclaration} that represents it.
     *
     * @param importDeclaration
     *            {@link String} containing Java import code
     * @return ImportDeclaration representing the Java import declaration
     * @throws ParseException
     *             if the source code has parser errors
     */
    public static ImportDeclaration parseImport(final String importDeclaration) throws ParseException {
        return new JavaParser().setSource(importDeclaration).parseImport();
    }

    /**
     * Parses the Java expression contained in a {@link String} and returns a
     * {@link Expression} that represents it.
     *
     * @param expression
     *            {@link String} containing Java expression
     * @return Expression representing the Java expression
     * @throws ParseException
     *             if the source code has parser errors
     */
    public static Expression parseExpression(final String expression) throws ParseException {
        return new JavaParser().setSource(expression).parseExpression();
    }

    /**
     * Parses the Java annotation contained in a {@link String} and returns a
     * {@link AnnotationExpr} that represents it.
     *
     * @param annotation
     *            {@link String} containing Java annotation
     * @return AnnotationExpr representing the Java annotation
     * @throws ParseException
     *             if the source code has parser errors
     */
    public static AnnotationExpr parseAnnotation(final String annotation) throws ParseException {
        return new JavaParser().setSource(annotation).parseAnnotation();
    }

    /**
     * Parses the Java body declaration(e.g fields or methods) contained in a
     * {@link String} and returns a {@link BodyDeclaration} that represents it.
     *
     * @param body
     *            {@link String} containing Java body declaration
     * @return BodyDeclaration representing the Java annotation
     * @throws ParseException
     *             if the source code has parser errors
     */
    public static BodyDeclaration<?> parseBodyDeclaration(final String body) throws ParseException {
        return new JavaParser().setSource(body).parseBodyDeclaration();
    }

    /**
     * Parses a Java class body declaration(e.g fields or methods) and returns a
     * {@link BodyDeclaration} that represents it.
     *
     * @param body the body of a class
     * @return BodyDeclaration representing the Java class body
     * @throws ParseException
     *             if the source code has parser errors
     */
    public static BodyDeclaration<?> parseClassBodyDeclaration(String body) throws ParseException {
        return new JavaParser().setSource(body).parseClassBodyDeclaration();
    }

    /**
     * Parses a Java interface body declaration(e.g fields or methods) and returns a
     * {@link BodyDeclaration} that represents it.
     *
     * @param body the body of an interface
     * @return BodyDeclaration representing the Java interface body
     * @throws ParseException
     *             if the source code has parser errors
     */
    public static BodyDeclaration parseInterfaceBodyDeclaration(String body) throws ParseException {
        return new JavaParser().setSource(body).parseInterfaceBodyDeclaration();
    }
}<|MERGE_RESOLUTION|>--- conflicted
+++ resolved
@@ -400,13 +400,8 @@
     public static CompilationUnit parse(final Reader reader, boolean considerComments)
             throws ParseException {
         try {
-<<<<<<< HEAD
-            String comments = SourcesHelper.readerToString(reader);
+            String comments = readerToString(reader);
             CompilationUnit cu = new JavaParser().setSource(comments).parse();
-=======
-            String comments = readerToString(reader);
-            CompilationUnit cu = new InstanceJavaParser(comments).parse();
->>>>>>> 547da782
             if (considerComments){
                 commentsInserter.insertComments(cu, comments);
             }
