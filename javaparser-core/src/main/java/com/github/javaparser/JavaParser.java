/*
 * Copyright (C) 2007-2010 Júlio Vilmar Gesser.
 * Copyright (C) 2011, 2013-2016 The JavaParser Team.
 *
 * This file is part of JavaParser.
 * 
 * JavaParser can be used either under the terms of
 * a) the GNU Lesser General Public License as published by
 *     the Free Software Foundation, either version 3 of the License, or
 *     (at your option) any later version.
 * b) the terms of the Apache License 
 *
 * You should have received a copy of both licenses in LICENCE.LGPL and
 * LICENCE.APACHE. Please refer to those files for details.
 *
 * JavaParser is distributed in the hope that it will be useful,
 * but WITHOUT ANY WARRANTY; without even the implied warranty of
 * MERCHANTABILITY or FITNESS FOR A PARTICULAR PURPOSE.  See the
 * GNU Lesser General Public License for more details.
 */

package com.github.javaparser;

import com.github.javaparser.ast.CompilationUnit;
import com.github.javaparser.ast.imports.ImportDeclaration;
import com.github.javaparser.ast.body.BodyDeclaration;
import com.github.javaparser.ast.comments.CommentsCollection;
import com.github.javaparser.ast.expr.AnnotationExpr;
import com.github.javaparser.ast.expr.Expression;
import com.github.javaparser.ast.stmt.BlockStmt;
import com.github.javaparser.ast.stmt.Statement;

import java.io.*;
import java.nio.charset.Charset;
import java.nio.file.Path;
import java.util.Optional;

import static com.github.javaparser.ParseStart.*;
import static com.github.javaparser.Providers.UTF8;
import static com.github.javaparser.Providers.provider;

/**
 * Parse Java source code and creates Abstract Syntax Trees.
 *
 * @author Júlio Vilmar Gesser
 */
public final class JavaParser {
	private final CommentsInserter commentsInserter;

	private ASTParser astParser = null;

	/**
	 * Instantiate the parser with default configuration. Note that parsing can also be done with the static methods on this class.
	 * Creating an instance will reduce setup time between parsing files.
	 */
	public JavaParser() {
		this(new ParserConfiguration());
	}

	/**
	 * Instantiate the parser. Note that parsing can also be done with the static methods on this class.
	 * Creating an instance will reduce setup time between parsing files.
	 */
	public JavaParser(ParserConfiguration configuration) {
		commentsInserter = new CommentsInserter(configuration);
	}

	private ASTParser getParserForProvider(Provider provider) {
		if (astParser == null) {
			astParser = new ASTParser(provider);
		} else {
			astParser.ReInit(provider);
		}
		return astParser;
	}

	/**
	 * Parses source code.
	 * It takes the source code from a Provider.
	 * The start indicates what can be found in the source code (compilation unit, block, import...)
	 *
     * @param start    refer to the constants in ParseStart to see what can be parsed.
     * @param provider refer to Providers to see how you can read source.
     * @param <N>      the subclass of Node that is the result of parsing in the start.
     * @return the parse result, a collection of encountered problems, and some extra data.
     */
	public <N extends Node> ParseResult<N> parse(ParseStart<N> start, Provider provider) {
		try {
<<<<<<< HEAD
            final ASTParser parser = getParserForProvider(provider);
			N resultNode = start.parse(parser);
            final CommentsCollection comments = astParser.getCommentsCollection();
            commentsInserter.insertComments(resultNode, comments.copy().getComments());
            
			return new ParseResult<>(Optional.of(resultNode), parser.problems, Optional.of(astParser.getTokens()), Optional.of(astParser.getCommentsCollection()));
		} catch (ParseException e) {
=======
			N resultNode = context.parse(parser);
			return new ParseResult<>(Optional.of(resultNode), parser.problems, Optional.of(astParser.getTokens()));
		} catch (Exception e) {
>>>>>>> ec65b460
			return new ParseResult<>(e);
		} finally {
			try {
				provider.close();
			} catch (IOException e) {
				// Since we're done parsing and have our result, we don't care about any errors.
			}
		}
	}

	/**
<<<<<<< HEAD
=======
	 * Parses a compilation unit and its comments.
	 * It takes the source code from a Provider.
	 *
	 * @param provider refer to Providers to see how you can read source
	 * @return the parse result and a collection of encountered problems.
	 */
	public ParseResult<CompilationUnit> parseFull(Provider provider) {
		try {
			final String sourceCode = providerToString(provider);
            final ASTParser parser = getParserForProvider(provider(sourceCode));
			final CompilationUnit resultNode = COMPILATION_UNIT.parse(parser);
			commentsInserter.insertComments(resultNode, sourceCode);

			return new ParseResult<>(Optional.of(resultNode), parser.problems, Optional.of(astParser.getTokens()));
		} catch (IOException e) {
			// The commentsInserter won't throw an IOException since it's reading from a String.
			throw new AssertionError("Unreachable code");
		} catch (Exception e) {
            return new ParseResult<>(e);
		} finally {
			try {
				provider.close();
			} catch (IOException e) {
				// Since we're done parsing and have our result, we don't care about any errors.
			}
		}
	}

	public static CompilationUnit parse(final InputStream in, final Charset encoding) {
		return parse(in, encoding, true);
	}

	/**
>>>>>>> ec65b460
	 * Parses the Java code contained in the {@link InputStream} and returns a
	 * {@link CompilationUnit} that represents it.
	 *
	 * @param in       {@link InputStream} containing Java source code
	 * @param encoding encoding of the source code
	 * @return CompilationUnit representing the Java source code
	 * @throws ParseProblemException if the source code has parser errors
	 */
	public static CompilationUnit parse(final InputStream in, Charset encoding) {
		return simplifiedParse(COMPILATION_UNIT, provider(in, encoding));
	}

	/**
	 * Parses the Java code contained in the {@link InputStream} and returns a
	 * {@link CompilationUnit} that represents it.<br>
	 * Note: Uses UTF-8 encoding
	 *
	 * @param in {@link InputStream} containing Java source code
	 * @return CompilationUnit representing the Java source code
	 * @throws ParseProblemException if the source code has parser errors
	 */
	public static CompilationUnit parse(final InputStream in) {
		return parse(in, UTF8);
	}

	/**
	 * Parses the Java code contained in a {@link File} and returns a
	 * {@link CompilationUnit} that represents it.
	 *
	 * @param file     {@link File} containing Java source code
	 * @param encoding encoding of the source code
	 * @return CompilationUnit representing the Java source code
	 * @throws ParseProblemException if the source code has parser errors
     * @throws FileNotFoundException the file was not found
	 */
	public static CompilationUnit parse(final File file, final Charset encoding) throws FileNotFoundException {
		return simplifiedParse(COMPILATION_UNIT, provider(file, encoding));
	}

	/**
	 * Parses the Java code contained in a {@link File} and returns a
	 * {@link CompilationUnit} that represents it.<br>
	 * Note: Uses UTF-8 encoding
	 *
	 * @param file {@link File} containing Java source code
	 * @return CompilationUnit representing the Java source code
	 * @throws ParseProblemException if the source code has parser errors
	 * @throws FileNotFoundException the file was not found
	 */
	public static CompilationUnit parse(final File file) throws FileNotFoundException {
		return simplifiedParse(COMPILATION_UNIT, provider(file));
	}

	/**
	 * Parses the Java code contained in a file and returns a
	 * {@link CompilationUnit} that represents it.
	 *
	 * @param path     path to a file containing Java source code
	 * @param encoding encoding of the source code
	 * @return CompilationUnit representing the Java source code
	 * @throws IOException the path could not be accessed
	 * @throws ParseProblemException if the source code has parser errors
	 */
	public static CompilationUnit parse(final Path path, final Charset encoding) throws IOException {
		return simplifiedParse(COMPILATION_UNIT, provider(path, encoding));
	}

	/**
	 * Parses the Java code contained in a file and returns a
	 * {@link CompilationUnit} that represents it.<br>
	 * Note: Uses UTF-8 encoding
	 *
	 * @param path     path to a file containing Java source code
	 * @return CompilationUnit representing the Java source code
	 * @throws ParseProblemException if the source code has parser errors
	 * @throws IOException the path could not be accessed
	 */
	public static CompilationUnit parse(final Path path) throws IOException {
		return simplifiedParse(COMPILATION_UNIT, provider(path));
	}

    /**
     * Parses Java code from a Reader and returns a
     * {@link CompilationUnit} that represents it.<br>
     *
     * @param reader the reader containing Java source code
     * @return CompilationUnit representing the Java source code
     * @throws ParseProblemException if the source code has parser errors
     */
	public static CompilationUnit parse(final Reader reader) {
		return simplifiedParse(COMPILATION_UNIT, provider(reader));
	}

	/**
	 * Parses the Java code contained in code and returns a
	 * {@link CompilationUnit} that represents it.
	 *
	 * @param code             Java source code
	 * @return CompilationUnit representing the Java source code
	 * @throws ParseProblemException if the source code has parser errors
	 */
	public static CompilationUnit parse(String code) {
		return simplifiedParse(COMPILATION_UNIT, provider(code));
	}

	/**
	 * Parses the Java block contained in a {@link String} and returns a
	 * {@link BlockStmt} that represents it.
	 *
	 * @param blockStatement {@link String} containing Java block code
	 * @return BlockStmt representing the Java block
	 * @throws ParseProblemException if the source code has parser errors
	 */
	public static BlockStmt parseBlock(final String blockStatement) {
		return simplifiedParse(BLOCK, provider(blockStatement));
	}

	/**
	 * Parses the Java statement contained in a {@link String} and returns a
	 * {@link Statement} that represents it.
	 *
	 * @param statement {@link String} containing Java statement code
	 * @return Statement representing the Java statement
	 * @throws ParseProblemException if the source code has parser errors
	 */
	public static Statement parseStatement(final String statement) {
		return simplifiedParse(STATEMENT, provider(statement));
	}

	private static <T extends Node> T simplifiedParse(ParseStart<T> context, Provider provider) {
		ParseResult<T> result = new JavaParser(new ParserConfiguration()).parse(context, provider);
		if (result.isSuccessful()) {
			return result.getResult().get();
		}
		throw new ParseProblemException(result.getProblems());
	}

	/**
	 * Parses the Java import contained in a {@link String} and returns a
	 * {@link ImportDeclaration} that represents it.
	 *
	 * @param importDeclaration {@link String} containing Java import code
	 * @return ImportDeclaration representing the Java import declaration
	 * @throws ParseProblemException if the source code has parser errors
	 */
	public static ImportDeclaration parseImport(final String importDeclaration) {
		return simplifiedParse(IMPORT_DECLARATION, provider(importDeclaration));
	}

	/**
	 * Parses the Java expression contained in a {@link String} and returns a
	 * {@link Expression} that represents it.
	 *
	 * @param expression {@link String} containing Java expression
	 * @return Expression representing the Java expression
	 * @throws ParseProblemException if the source code has parser errors
	 */
	public static Expression parseExpression(final String expression) {
		return simplifiedParse(EXPRESSION, provider(expression));
	}

	/**
	 * Parses the Java annotation contained in a {@link String} and returns a
	 * {@link AnnotationExpr} that represents it.
	 *
	 * @param annotation {@link String} containing Java annotation
	 * @return AnnotationExpr representing the Java annotation
	 * @throws ParseProblemException if the source code has parser errors
	 */
	public static AnnotationExpr parseAnnotation(final String annotation) {
		return simplifiedParse(ANNOTATION, provider(annotation));
	}

	/**
	 * Parses the Java annotation body declaration(e.g fields or methods) contained in a
	 * {@link String} and returns a {@link BodyDeclaration} that represents it.
	 *
	 * @param body {@link String} containing Java body declaration
	 * @return BodyDeclaration representing the Java annotation
	 * @throws ParseProblemException if the source code has parser errors
	 */
	public static BodyDeclaration<?> parseAnnotationBodyDeclaration(final String body) {
		return simplifiedParse(ANNOTATION_BODY, provider(body));
	}

	/**
	 * Parses a Java class body declaration(e.g fields or methods) and returns a
	 * {@link BodyDeclaration} that represents it.
	 *
	 * @param body the body of a class
	 * @return BodyDeclaration representing the Java class body
	 * @throws ParseProblemException if the source code has parser errors
	 */
	public static BodyDeclaration<?> parseClassBodyDeclaration(String body) {
		return simplifiedParse(CLASS_BODY, provider(body));
	}

	/**
	 * Parses a Java interface body declaration(e.g fields or methods) and returns a
	 * {@link BodyDeclaration} that represents it.
	 *
	 * @param body the body of an interface
	 * @return BodyDeclaration representing the Java interface body
	 * @throws ParseProblemException if the source code has parser errors
	 */
	public static BodyDeclaration parseInterfaceBodyDeclaration(String body) {
		return simplifiedParse(INTERFACE_BODY, provider(body));
	}
}<|MERGE_RESOLUTION|>--- conflicted
+++ resolved
@@ -86,7 +86,6 @@
      */
 	public <N extends Node> ParseResult<N> parse(ParseStart<N> start, Provider provider) {
 		try {
-<<<<<<< HEAD
             final ASTParser parser = getParserForProvider(provider);
 			N resultNode = start.parse(parser);
             final CommentsCollection comments = astParser.getCommentsCollection();
@@ -94,11 +93,6 @@
             
 			return new ParseResult<>(Optional.of(resultNode), parser.problems, Optional.of(astParser.getTokens()), Optional.of(astParser.getCommentsCollection()));
 		} catch (ParseException e) {
-=======
-			N resultNode = context.parse(parser);
-			return new ParseResult<>(Optional.of(resultNode), parser.problems, Optional.of(astParser.getTokens()));
-		} catch (Exception e) {
->>>>>>> ec65b460
 			return new ParseResult<>(e);
 		} finally {
 			try {
@@ -110,42 +104,6 @@
 	}
 
 	/**
-<<<<<<< HEAD
-=======
-	 * Parses a compilation unit and its comments.
-	 * It takes the source code from a Provider.
-	 *
-	 * @param provider refer to Providers to see how you can read source
-	 * @return the parse result and a collection of encountered problems.
-	 */
-	public ParseResult<CompilationUnit> parseFull(Provider provider) {
-		try {
-			final String sourceCode = providerToString(provider);
-            final ASTParser parser = getParserForProvider(provider(sourceCode));
-			final CompilationUnit resultNode = COMPILATION_UNIT.parse(parser);
-			commentsInserter.insertComments(resultNode, sourceCode);
-
-			return new ParseResult<>(Optional.of(resultNode), parser.problems, Optional.of(astParser.getTokens()));
-		} catch (IOException e) {
-			// The commentsInserter won't throw an IOException since it's reading from a String.
-			throw new AssertionError("Unreachable code");
-		} catch (Exception e) {
-            return new ParseResult<>(e);
-		} finally {
-			try {
-				provider.close();
-			} catch (IOException e) {
-				// Since we're done parsing and have our result, we don't care about any errors.
-			}
-		}
-	}
-
-	public static CompilationUnit parse(final InputStream in, final Charset encoding) {
-		return parse(in, encoding, true);
-	}
-
-	/**
->>>>>>> ec65b460
 	 * Parses the Java code contained in the {@link InputStream} and returns a
 	 * {@link CompilationUnit} that represents it.
 	 *
