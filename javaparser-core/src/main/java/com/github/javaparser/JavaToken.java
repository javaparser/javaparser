--- conflicted
+++ resolved
@@ -26,12 +26,7 @@
 
 import static com.github.javaparser.Position.pos;
 import static com.github.javaparser.utils.Utils.assertNotNull;
-<<<<<<< HEAD
-import static java.util.Optional.empty;
-import static java.util.Optional.of;
-=======
 import static java.util.Optional.*;
->>>>>>> aa2c6d92
 
 /**
  * A token from a parsed source file.
@@ -47,19 +42,11 @@
     private Optional<JavaToken> nextToken = empty();
 
     private JavaToken() {
-<<<<<<< HEAD
-        this(new Range(pos(-1, -1), pos(-1, -1)), 0, "INVALID", empty(), empty());
-    }
-
-    public JavaToken(int kind, String text) {
-        this(new Range(pos(-1, -1), pos(-1, -1)), kind, text, empty(), empty());
-=======
-        this(new Range(pos(-1,-1), pos(-1,-1)), 0, "INVALID", empty(), empty());
-    }
-
-    public JavaToken(int kind, String text) {
-        this(new Range(pos(-1,-1), pos(-1,-1)), kind, text, empty(), empty());
->>>>>>> aa2c6d92
+        this( new Range(pos(-1,-1), pos(-1,-1)), 0, "INVALID", empty(), empty());
+       }
+
+    public JavaToken(int kind, String text ) {
+        this(new Range(pos(-1, -1), pos(-1, -1)), kind, text, empty(),empty());
     }
 
     public JavaToken(Token token, List<JavaToken> tokens) {
@@ -195,60 +182,54 @@
         return anotherToken;
     }
 
+    public enum Category {
+        WHITESPACE_NO_EOL, EOL, COMMENT, IDENTIFIER, KEYWORD, LITERAL, SEPARATOR, OPERATOR;
+
+        public boolean isWhitespaceOrComment() {
+            return isWhitespace() || this == COMMENT;
+        }
+
+        public boolean isWhitespace() {
+            return this == WHITESPACE_NO_EOL || this == EOL;
+        }
+
+        public boolean isEndOfLine() {
+            return this == EOL;
+        }
+
+        public boolean isComment() {
+            return this == COMMENT;
+        }
+
+        public boolean isWhitespaceButNotEndOfLine() {
+            return this == WHITESPACE_NO_EOL;
+        }
+
+        public boolean isIdentifier() {
+            return this == IDENTIFIER;
+        }
+
+        public boolean isKeyword() {
+            return this == KEYWORD;
+        }
+
+        public boolean isLiteral() {
+            return this == LITERAL;
+        }
+
+        public boolean isSeparator() {
+            return this == SEPARATOR;
+        }
+
+        public boolean isOperator() {
+            return this == OPERATOR;
+        }
+    }
+
+    public JavaToken.Category getCategory() {
+        return TokenTypes.getCategory(kind);
+    }
     public TokenCursor createCursor() {
         return new TokenCursor(this);
     }
-
-    public enum Category {
-        WHITESPACE_NO_EOL, EOL, COMMENT, IDENTIFIER, KEYWORD, LITERAL, SEPARATOR, OPERATOR;
-
-        public boolean isWhitespaceOrComment() {
-            return isWhitespace() || this == COMMENT;
-        }
-
-        public boolean isWhitespace() {
-            return this == WHITESPACE_NO_EOL || this == EOL;
-        }
-
-        public boolean isEndOfLine() {
-            return this == EOL;
-        }
-
-        public boolean isComment() {
-            return this == COMMENT;
-        }
-
-        public boolean isWhitespaceButNotEndOfLine() {
-            return this == WHITESPACE_NO_EOL;
-        }
-
-        public boolean isIdentifier() {
-            return this == IDENTIFIER;
-        }
-
-<<<<<<< HEAD
-        public boolean isKeyword() {
-            return this == KEYWORD;
-        }
-
-        public boolean isLiteral() {
-            return this == LITERAL;
-        }
-
-        public boolean isSeparator() {
-            return this == SEPARATOR;
-        }
-
-        public boolean isOperator() {
-            return this == OPERATOR;
-        }
-    }
-
-    public JavaToken.Category getCategory() {
-        return TokenTypes.getCategory(kind);
-=======
-    public TokenCursor createCursor() {
-        return new TokenCursor(this);
->>>>>>> aa2c6d92
-    }
 }