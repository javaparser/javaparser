package com.github.javaparser;

import java.util.List;
import java.util.Optional;

import static java.util.Collections.singletonList;

import static com.github.javaparser.utils.Utils.EOL;

/**
 * Thrown when parsing problems occur during parsing with the static methods on JavaParser.
 */
public class ParseProblemException extends RuntimeException {
    /**
     * The problems that were encountered during parsing
     */
    private final List<Problem> problems;

    ParseProblemException(List<Problem> problems) {
        super(createMessage(problems));
        this.problems = problems;
    }

    ParseProblemException(Throwable throwable) {
        this(singletonList(new Problem(throwable.getMessage(), Optional.empty(), Optional.of(throwable))));
    }

    private static String createMessage(List<Problem> problems) {
        StringBuilder message = new StringBuilder();
<<<<<<< HEAD
        for (Problem problem : problems) {
            message.append(problem.toString()).append("\n");
=======
        for(Problem problem: problems){
            message.append(problem.toString()).append(EOL);
>>>>>>> eae61572
        }
        return message.toString();
    }

    public List<Problem> getProblems() {
        return problems;
    }
}<|MERGE_RESOLUTION|>--- conflicted
+++ resolved
@@ -27,13 +27,8 @@
 
     private static String createMessage(List<Problem> problems) {
         StringBuilder message = new StringBuilder();
-<<<<<<< HEAD
-        for (Problem problem : problems) {
-            message.append(problem.toString()).append("\n");
-=======
         for(Problem problem: problems){
             message.append(problem.toString()).append(EOL);
->>>>>>> eae61572
         }
         return message.toString();
     }
