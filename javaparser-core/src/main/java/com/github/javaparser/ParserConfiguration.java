/*
 * Copyright (C) 2007-2010 Júlio Vilmar Gesser.
 * Copyright (C) 2011, 2013-2024 The JavaParser Team.
 *
 * This file is part of JavaParser.
 *
 * JavaParser can be used either under the terms of
 * a) the GNU Lesser General Public License as published by
 *     the Free Software Foundation, either version 3 of the License, or
 *     (at your option) any later version.
 * b) the terms of the Apache License
 *
 * You should have received a copy of both licenses in LICENCE.LGPL and
 * LICENCE.APACHE. Please refer to those files for details.
 *
 * JavaParser is distributed in the hope that it will be useful,
 * but WITHOUT ANY WARRANTY; without even the implied warranty of
 * MERCHANTABILITY or FITNESS FOR A PARTICULAR PURPOSE.  See the
 * GNU Lesser General Public License for more details.
 */
package com.github.javaparser;

import static com.github.javaparser.ParserConfiguration.LanguageLevel.POPULAR;

import com.github.javaparser.UnicodeEscapeProcessingProvider.PositionMapping;
import com.github.javaparser.ast.CompilationUnit;
import com.github.javaparser.ast.Node;
import com.github.javaparser.ast.validator.ProblemReporter;
import com.github.javaparser.ast.validator.Validator;
import com.github.javaparser.ast.validator.language_level_validations.*;
import com.github.javaparser.ast.validator.postprocessors.*;
import com.github.javaparser.printer.lexicalpreservation.DefaultLexicalPreservingPrinter;
import com.github.javaparser.printer.lexicalpreservation.LexicalPreservingPrinter;
import com.github.javaparser.resolution.SymbolResolver;
import com.github.javaparser.utils.LineSeparator;
import java.nio.charset.Charset;
import java.util.ArrayList;
import java.util.Arrays;
import java.util.List;
import java.util.Optional;
import java.util.function.Supplier;

/**
 * The configuration that is used by the parser.
 * Note that this can be changed even when reusing the same JavaParser instance.
 * It will pick up the changes.
 */
public class ParserConfiguration {

    public enum LanguageLevel {

        /**
         * Java 1.0
         */
        JAVA_1_0(new Java1_0Validator(), null),
        /**
         * Java 1.1
         */
        JAVA_1_1(new Java1_1Validator(), null),
        /**
         * Java 1.2
         */
        JAVA_1_2(new Java1_2Validator(), null),
        /**
         * Java 1.3
         */
        JAVA_1_3(new Java1_3Validator(), null),
        /**
         * Java 1.4
         */
        JAVA_1_4(new Java1_4Validator(), null),
        /**
         * Java 5
         */
        JAVA_5(new Java5Validator(), null),
        /**
         * Java 6
         */
        JAVA_6(new Java6Validator(), null),
        /**
         * Java 7
         */
        JAVA_7(new Java7Validator(), null),
        /**
         * Java 8
         */
        JAVA_8(new Java8Validator(), null),
        /**
         * Java 9
         */
        JAVA_9(new Java9Validator(), null),
        /**
         * Java 10
         */
        JAVA_10(new Java10Validator(), new Java10PostProcessor()),
        /**
         * Java 10 -- including incubator/preview/second preview features.
         * Note that preview features, unless otherwise specified, follow the grammar and behaviour of the latest released JEP for that feature.
         */
        JAVA_10_PREVIEW(new Java10PreviewValidator(), new Java10PostProcessor()),
        /**
         * Java 11
         */
        JAVA_11(new Java11Validator(), new Java11PostProcessor()),
        /**
         * Java 11 -- including incubator/preview/second preview features.
         * Note that preview features, unless otherwise specified, follow the grammar and behaviour of the latest released JEP for that feature.
         */
        JAVA_11_PREVIEW(new Java11PreviewValidator(), new Java11PostProcessor()),
        /**
         * Java 12
         */
        JAVA_12(new Java12Validator(), new Java12PostProcessor()),
        /**
         * Java 12 -- including incubator/preview/second preview features.
         * Note that preview features, unless otherwise specified, follow the grammar and behaviour of the latest released JEP for that feature.
         * <ul>
         *     <li>Switch expressions are permitted, with a single label only and no yield.</li>
         * </ul>
         */
        JAVA_12_PREVIEW(new Java12PreviewValidator(), new Java12PostProcessor()),
        /**
         * Java 13
         */
        JAVA_13(new Java13Validator(), new Java13PostProcessor()),
        /**
         * Java 13 -- including incubator/preview/second preview features.
         * Note that preview features, unless otherwise specified, follow the grammar and behaviour of the latest released JEP for that feature.
         * <ul>
         *     <li>Switch expressions are permitted, with a single label only.</li>
         * </ul>
         */
        JAVA_13_PREVIEW(new Java13PreviewValidator(), new Java13PostProcessor()),
        /**
         * Java 14
         */
        JAVA_14(new Java14Validator(), new Java14PostProcessor()),
        /**
         * Java 14 -- including incubator/preview/second preview features.
         * Note that preview features, unless otherwise specified, follow the grammar and behaviour of the latest released JEP for that feature.
         */
        JAVA_14_PREVIEW(new Java14PreviewValidator(), new Java14PostProcessor()),
        /**
         * Java 15
         */
        JAVA_15(new Java15Validator(), new Java15PostProcessor()),
        /**
         * Java 15 -- including incubator/preview/second preview features.
         * Note that preview features, unless otherwise specified, follow the grammar and behaviour of the latest released JEP for that feature.
         */
        JAVA_15_PREVIEW(new Java15PreviewValidator(), new Java15PostProcessor()),
        /**
         * Java 16
         */
        JAVA_16(new Java16Validator(), new Java16PostProcessor()),
        /**
         * Java 16 -- including incubator/preview/second preview features.
         * Note that preview features, unless otherwise specified, follow the grammar and behaviour of the latest released JEP for that feature.
         */
        JAVA_16_PREVIEW(new Java16PreviewValidator(), new Java16PostProcessor()),
        /**
         * Java 17
         */
        JAVA_17(new Java17Validator(), new Java17PostProcessor()),
        /**
         * Java 17 -- including incubator/preview/second preview features.
         * Note that preview features, unless otherwise specified, follow the grammar and behaviour of the latest released JEP for that feature.
         */
        JAVA_17_PREVIEW(new Java17PreviewValidator(), new Java17PostProcessor()),
        /**
         * Java 18
         */
        JAVA_18(new Java18Validator(), new Java18PostProcessor()),
        /**
         * Java 19
         */
        JAVA_19(new Java19Validator(), new Java19PostProcessor()),
        /**
         * Java 20
         */
        JAVA_20(new Java20Validator(), new Java20PostProcessor()),
        /**
         * Java 21
         */
        JAVA_21(new Java21Validator(), new Java21PostProcessor()),
        /**
         * Java 22
         */
        JAVA_22(new Java22Validator(), new Java22PostProcessor()),
        /**
<<<<<<< HEAD
         * Java 25 (JEP 513: Flexible Constructor Bodies)
=======
         * Java 25 - supports JEP 512: Compact Source Files and Instance Main Methods.
         * Note: JEP 511 (Module Import Declarations) and JEP 513 (Flexible Constructor Bodies)
         * are not yet implemented.
>>>>>>> 069beaa8
         */
        JAVA_25(new Java25Validator(), new Java25PostProcessor());

        /**
         * Does no post processing or validation. Only for people wanting the fastest parsing.
         * Using the RAW language level can lead to parsing errors for features introduced in a specific version of Java
         * (see issue https://github.com/javaparser/javaparser/issues/4813).
         */
        public static LanguageLevel RAW = null;

        /**
         * The most used Java version.
         */
        public static LanguageLevel POPULAR = JAVA_11;

        /**
         * The latest Java version that is available.
         */
        public static LanguageLevel CURRENT = JAVA_18;

        /**
         * The newest Java features supported.
         */
        public static LanguageLevel BLEEDING_EDGE = JAVA_25;

        final Validator validator;

        final PostProcessors postProcessor;

        private static final LanguageLevel[] yieldSupport = new LanguageLevel[] {
            JAVA_13,
            JAVA_13_PREVIEW,
            JAVA_14,
            JAVA_14_PREVIEW,
            JAVA_15,
            JAVA_15_PREVIEW,
            JAVA_16,
            JAVA_16_PREVIEW,
            JAVA_17,
            JAVA_17_PREVIEW,
            JAVA_18,
            JAVA_19,
            JAVA_20,
            JAVA_21,
            JAVA_22,
            JAVA_25
        };

        LanguageLevel(Validator validator, PostProcessors postProcessor) {
            this.validator = validator;
            this.postProcessor = postProcessor;
        }

        public boolean isYieldSupported() {
            return Arrays.stream(yieldSupport).anyMatch(level -> level == this);
        }
    }

    // TODO: Add a configurable option e.g. setDesiredLineEnding(...) to replace/swap out existing line endings
    private boolean detectOriginalLineSeparator = true;

    private boolean storeTokens = true;

    private boolean attributeComments = true;

    private boolean doNotAssignCommentsPrecedingEmptyLines = true;

    private boolean ignoreAnnotationsWhenAttributingComments = false;

    private boolean lexicalPreservationEnabled = false;

    private boolean preprocessUnicodeEscapes = false;

    private SymbolResolver symbolResolver = null;

    private int tabSize = 1;

    private LanguageLevel languageLevel = POPULAR;

    private Charset characterEncoding = Providers.UTF8;

    private final List<Supplier<Processor>> processors = new ArrayList<>();

    private class UnicodeEscapeProcessor extends Processor {

        private UnicodeEscapeProcessingProvider _unicodeDecoder;

        @Override
        public Provider preProcess(Provider innerProvider) {
            if (isPreprocessUnicodeEscapes()) {
                _unicodeDecoder = new UnicodeEscapeProcessingProvider(innerProvider);
                return _unicodeDecoder;
            }
            return innerProvider;
        }

        @Override
        public void postProcess(ParseResult<? extends Node> result, ParserConfiguration configuration) {
            if (isPreprocessUnicodeEscapes()) {
                result.getResult().ifPresent(root -> {
                    PositionMapping mapping = _unicodeDecoder.getPositionMapping();
                    if (!mapping.isEmpty()) {
                        root.walk(node -> node.getRange().ifPresent(range -> node.setRange(mapping.transform(range))));
                    }
                });
            }
        }
    }

    private class LineEndingProcessor extends Processor {

        private LineEndingProcessingProvider _lineEndingProcessingProvider;

        @Override
        public Provider preProcess(Provider innerProvider) {
            if (isDetectOriginalLineSeparator()) {
                _lineEndingProcessingProvider = new LineEndingProcessingProvider(innerProvider);
                return _lineEndingProcessingProvider;
            }
            return innerProvider;
        }

        @Override
        public void postProcess(ParseResult<? extends Node> result, ParserConfiguration configuration) {
            if (isDetectOriginalLineSeparator()) {
                result.getResult().ifPresent(rootNode -> {
                    LineSeparator detectedLineSeparator = _lineEndingProcessingProvider.getDetectedLineEnding();
                    // Set the line ending on the root node
                    rootNode.setData(Node.LINE_SEPARATOR_KEY, detectedLineSeparator);
                    // // Set the line ending on all children of the root node -- FIXME: Should ignore """textblocks"""
                    // rootNode.findAll(Node.class)
                    // .forEach(node -> node.setData(Node.LINE_SEPARATOR_KEY, detectedLineSeparator));
                });
            }
        }
    }

    public ParserConfiguration() {
        processors.add(() -> ParserConfiguration.this.new UnicodeEscapeProcessor());
        processors.add(() -> ParserConfiguration.this.new LineEndingProcessor());
        processors.add(() -> new Processor() {

            @Override
            public void postProcess(ParseResult<? extends Node> result, ParserConfiguration configuration) {
                if (configuration.isAttributeComments()) {
                    result.ifSuccessful(resultNode -> result.getCommentsCollection()
                            .ifPresent(comments -> new CommentsInserter(configuration)
                                    .insertComments(resultNode, comments.copy().getComments())));
                }
            }
        });
        processors.add(() -> new Processor() {

            @Override
            public void postProcess(ParseResult<? extends Node> result, ParserConfiguration configuration) {
                LanguageLevel languageLevel = getLanguageLevel();
                if (languageLevel != null) {
                    if (languageLevel.postProcessor != null) {
                        languageLevel.postProcessor.postProcess(result, configuration);
                    }
                    if (languageLevel.validator != null) {
                        languageLevel.validator.accept(
                                result.getResult().get(), new ProblemReporter(newProblem -> result.getProblems()
                                        .add(newProblem)));
                    }
                }
            }
        });
        processors.add(() -> new Processor() {

            @Override
            public void postProcess(ParseResult<? extends Node> result, ParserConfiguration configuration) {
                configuration
                        .getSymbolResolver()
                        .ifPresent(symbolResolver -> result.ifSuccessful(resultNode -> {
                            if (resultNode instanceof CompilationUnit) {
                                resultNode.setData(Node.SYMBOL_RESOLVER_KEY, symbolResolver);
                            }
                        }));
            }
        });
        processors.add(() -> new Processor() {

            @Override
            public void postProcess(ParseResult<? extends Node> result, ParserConfiguration configuration) {
                if (configuration.isLexicalPreservationEnabled()) {
                    result.ifSuccessful(resultNode -> {
                        LexicalPreservingPrinter.setup(resultNode);
                        resultNode.setData(Node.PRINTER_KEY, new DefaultLexicalPreservingPrinter());
                    });
                }
            }
        });
    }

    public boolean isAttributeComments() {
        return attributeComments;
    }

    /**
     * Whether to run CommentsInserter, which will put the comments that were found in the source code into the comment
     * and javadoc fields of the nodes it thinks they refer to.
     */
    public ParserConfiguration setAttributeComments(boolean attributeComments) {
        this.attributeComments = attributeComments;
        return this;
    }

    public boolean isDoNotAssignCommentsPrecedingEmptyLines() {
        return doNotAssignCommentsPrecedingEmptyLines;
    }

    public ParserConfiguration setDoNotAssignCommentsPrecedingEmptyLines(
            boolean doNotAssignCommentsPrecedingEmptyLines) {
        this.doNotAssignCommentsPrecedingEmptyLines = doNotAssignCommentsPrecedingEmptyLines;
        return this;
    }

    public boolean isIgnoreAnnotationsWhenAttributingComments() {
        return ignoreAnnotationsWhenAttributingComments;
    }

    public ParserConfiguration setIgnoreAnnotationsWhenAttributingComments(
            boolean ignoreAnnotationsWhenAttributingComments) {
        this.ignoreAnnotationsWhenAttributingComments = ignoreAnnotationsWhenAttributingComments;
        return this;
    }

    public ParserConfiguration setStoreTokens(boolean storeTokens) {
        this.storeTokens = storeTokens;
        if (!storeTokens) {
            setAttributeComments(false);
        }
        return this;
    }

    public boolean isStoreTokens() {
        return storeTokens;
    }

    public int getTabSize() {
        return tabSize;
    }

    /**
     * When a TAB character is encountered during parsing, the column position will be increased by this value.
     * By default it is 1.
     */
    public ParserConfiguration setTabSize(int tabSize) {
        this.tabSize = tabSize;
        return this;
    }

    /**
     * Disabled by default.
     * When this is enabled, LexicalPreservingPrinter.print can be used to reproduce
     * the original formatting of the file.
     */
    public ParserConfiguration setLexicalPreservationEnabled(boolean lexicalPreservationEnabled) {
        this.lexicalPreservationEnabled = lexicalPreservationEnabled;
        return this;
    }

    public boolean isLexicalPreservationEnabled() {
        return lexicalPreservationEnabled;
    }

    /**
     * Retrieve the SymbolResolver to be used while parsing, if any.
     */
    public Optional<SymbolResolver> getSymbolResolver() {
        return Optional.ofNullable(symbolResolver);
    }

    /**
     * Set the SymbolResolver to be injected while parsing.
     */
    public ParserConfiguration setSymbolResolver(SymbolResolver symbolResolver) {
        this.symbolResolver = symbolResolver;
        return this;
    }

    public List<Supplier<Processor>> getProcessors() {
        return processors;
    }

    public ParserConfiguration setLanguageLevel(LanguageLevel languageLevel) {
        this.languageLevel = languageLevel;
        return this;
    }

    public LanguageLevel getLanguageLevel() {
        return languageLevel;
    }

    /**
     * When set to true, unicode escape handling is done by preprocessing the whole input,
     * meaning that all unicode escapes are turned into unicode characters before parsing.
     * That means the AST will never contain literal unicode escapes. However,
     * positions in the AST will point to the original input, which is exactly the same as without this option.
     * Without this option enabled, the unicode escapes will not be processed and are transfered intact to the AST.
     */
    public ParserConfiguration setPreprocessUnicodeEscapes(boolean preprocessUnicodeEscapes) {
        this.preprocessUnicodeEscapes = preprocessUnicodeEscapes;
        return this;
    }

    public boolean isPreprocessUnicodeEscapes() {
        return preprocessUnicodeEscapes;
    }

    public ParserConfiguration setDetectOriginalLineSeparator(boolean detectOriginalLineSeparator) {
        this.detectOriginalLineSeparator = detectOriginalLineSeparator;
        return this;
    }

    public boolean isDetectOriginalLineSeparator() {
        return detectOriginalLineSeparator;
    }

    public Charset getCharacterEncoding() {
        return characterEncoding;
    }

    /**
     * The character encoding used for reading input from files and streams. By default UTF8 is used.
     */
    public ParserConfiguration setCharacterEncoding(Charset characterEncoding) {
        this.characterEncoding = characterEncoding;
        return this;
    }
}<|MERGE_RESOLUTION|>--- conflicted
+++ resolved
@@ -188,13 +188,12 @@
          */
         JAVA_22(new Java22Validator(), new Java22PostProcessor()),
         /**
-<<<<<<< HEAD
-         * Java 25 (JEP 513: Flexible Constructor Bodies)
-=======
-         * Java 25 - supports JEP 512: Compact Source Files and Instance Main Methods.
-         * Note: JEP 511 (Module Import Declarations) and JEP 513 (Flexible Constructor Bodies)
-         * are not yet implemented.
->>>>>>> 069beaa8
+         * Java 25
+         * Implements:
+         * - JEP 512: Compact Source Files and Instance Main Methods
+         * - JEP 513: Flexible Constructor Bodies
+         *
+         * Note: JEP 511 (Module Import Declarations) is not yet implemented.
          */
         JAVA_25(new Java25Validator(), new Java25PostProcessor());
 
