--- conflicted
+++ resolved
@@ -219,7 +219,7 @@
         }
     }
 
-    /**
+     /**
      * Parses a Java class body declaration(e.g fields or methods) and returns a
      * {@link BodyDeclaration} that represents it.
      *
@@ -227,7 +227,7 @@
      * @throws ParseException
      *             if the source code has parser errors
      */
-    public BodyDeclaration parseClassBodyDeclaration() throws ParseException {
+    public BodyDeclaration<?> parseClassBodyDeclaration() throws ParseException {
         try {
             return astParser.ClassOrInterfaceBodyDeclaration(false);
         } finally {
@@ -243,12 +243,7 @@
      * @throws ParseException
      *             if the source code has parser errors
      */
-<<<<<<< HEAD
-    public BodyDeclaration<?> parseClassOrInterfaceBodyDeclaration(
-            boolean isInterface) throws ParseException {
-=======
-    public BodyDeclaration parseInterfaceBodyDeclaration() throws ParseException {
->>>>>>> 27e58254
+    public BodyDeclaration<?> parseInterfaceBodyDeclaration() throws ParseException {
         try {
             return astParser.ClassOrInterfaceBodyDeclaration(true);
         } finally {
