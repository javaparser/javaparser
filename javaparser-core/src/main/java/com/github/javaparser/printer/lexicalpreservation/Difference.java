/*
 * Copyright (C) 2007-2010 Júlio Vilmar Gesser.
 * Copyright (C) 2011, 2013-2020 The JavaParser Team.
 *
 * This file is part of JavaParser.
 *
 * JavaParser can be used either under the terms of
 * a) the GNU Lesser General Public License as published by
 *     the Free Software Foundation, either version 3 of the License, or
 *     (at your option) any later version.
 * b) the terms of the Apache License
 *
 * You should have received a copy of both licenses in LICENCE.LGPL and
 * LICENCE.APACHE. Please refer to those files for details.
 *
 * JavaParser is distributed in the hope that it will be useful,
 * but WITHOUT ANY WARRANTY; without even the implied warranty of
 * MERCHANTABILITY or FITNESS FOR A PARTICULAR PURPOSE.  See the
 * GNU Lesser General Public License for more details.
 */

package com.github.javaparser.printer.lexicalpreservation;

import static com.github.javaparser.GeneratedJavaParserConstants.LBRACE;
import static com.github.javaparser.GeneratedJavaParserConstants.RBRACE;
import static com.github.javaparser.GeneratedJavaParserConstants.SPACE;

import java.util.ArrayList;
import java.util.Comparator;
import java.util.EnumMap;
import java.util.HashMap;
import java.util.LinkedList;
import java.util.List;
import java.util.ListIterator;
import java.util.Map;
import java.util.Optional;

import com.github.javaparser.GeneratedJavaParserConstants;
import com.github.javaparser.JavaToken;
import com.github.javaparser.JavaToken.Kind;
import com.github.javaparser.TokenTypes;
import com.github.javaparser.ast.Node;
import com.github.javaparser.ast.NodeList;
import com.github.javaparser.ast.comments.Comment;
import com.github.javaparser.ast.nodeTypes.NodeWithTypeArguments;
import com.github.javaparser.ast.type.Type;
import com.github.javaparser.printer.concretesyntaxmodel.CsmElement;
import com.github.javaparser.printer.concretesyntaxmodel.CsmIndent;
import com.github.javaparser.printer.concretesyntaxmodel.CsmMix;
import com.github.javaparser.printer.concretesyntaxmodel.CsmToken;
import com.github.javaparser.printer.concretesyntaxmodel.CsmUnindent;
import com.github.javaparser.printer.lexicalpreservation.LexicalDifferenceCalculator.CsmChild;

<<<<<<< HEAD
import java.util.*;

import static com.github.javaparser.GeneratedJavaParserConstants.LBRACE;
import static com.github.javaparser.GeneratedJavaParserConstants.RBRACE;
import static com.github.javaparser.GeneratedJavaParserConstants.SEMICOLON;
import static com.github.javaparser.GeneratedJavaParserConstants.SPACE;

=======
>>>>>>> 0183d64a
/**
 * A {@code Difference} should give me a sequence of elements I should find (to indicate the context),
 * followed by a list of elements to remove or to add and follow by another sequence of elements.
 * I should later be able to apply such difference to a {@link NodeText}.
 */
public class Difference {

    public static final int STANDARD_INDENTATION_SIZE = 4;

    private final NodeText nodeText;
    private final Node node;

    private final List<DifferenceElement> differenceElements;
    private final List<TokenTextElement> indentation;

    private int currentTextElementIndex = 0;
    private int currentDifferenceElementIndex = 0;
    private boolean indentationHasBeenAdded = false;

    Difference(List<DifferenceElement> differenceElements, NodeText nodeText, Node node) {
        if (nodeText == null) {
            throw new NullPointerException("nodeText must not be null");
        }

        this.nodeText = nodeText;
        this.node = node;
        this.differenceElements = differenceElements;

        this.indentation = LexicalPreservingPrinter.findIndentation(node);
    }

    private List<TextElement> processIndentation(List<TokenTextElement> indentation, List<TextElement> prevElements) {
        List<TextElement> result = new LinkedList<>(indentation);
        boolean isAfterNewline = false;
        for (TextElement e : prevElements) {
            if (e.isNewline()) {
                result.clear();
                isAfterNewline = true;
            } else {
                if (isAfterNewline && e instanceof TokenTextElement && TokenTypes.isWhitespace(((TokenTextElement) e).getTokenKind())) {
                    result.add(e);
                } else {
                    isAfterNewline = false;
                }
            }
        }
        return result;
    }

    private List<TextElement> newIndentationBlock() {
        return newIndentationBlock(STANDARD_INDENTATION_SIZE);
    }

    private List<TextElement> newIndentationBlock(int size) {
        List<TextElement> res = new LinkedList<>();
        for (int i = 0; i < size; i++) {
            res.add(new TokenTextElement(SPACE));
        }
        return res;
    }

    private boolean isAfterLBrace(NodeText nodeText, int nodeTextIndex) {
        if (nodeTextIndex > 0 && nodeText.getTextElement(nodeTextIndex - 1).isToken(LBRACE)) {
            return true;
        }
        if (nodeTextIndex > 0 && nodeText.getTextElement(nodeTextIndex - 1).isWhitespaceButNotEndOfLine()) {
            return isAfterLBrace(nodeText, nodeTextIndex - 1);
        }
        return false;
    }

    private boolean isFirstNonWhitespaceElementOnLine(NodeText nodeText, int nodeTextIndex) {
        if (nodeTextIndex == 0) {
            return true;
        }

        int prevIndex = nodeTextIndex - 1;
        if (nodeTextIndex > 0 && nodeText.getTextElement(prevIndex).isNewline()) {
            return true;
        }
        if (nodeTextIndex > 0 && nodeText.getTextElement(prevIndex).isWhitespaceButNotEndOfLine()) {
            return isFirstNonWhitespaceElementOnLine(nodeText, prevIndex);
        }
        return false;
    }

    private boolean isLastNonWhitespaceElementOnLine(NodeText nodeText, int nodeTextIndex) {
        if (nodeTextIndex == 0) {
            return true;
        }

        int nextIndex = nodeTextIndex + 1;
        if (nextIndex < nodeText.numberOfElements() &&  nodeText.getTextElement(nextIndex).isNewline()) {
            return true;
        }
        if (nextIndex < nodeText.numberOfElements() && nodeText.getTextElement(nextIndex).isWhitespaceButNotEndOfLine()) {
            return isFirstNonWhitespaceElementOnLine(nodeText, nextIndex);
        }
        return false;
    }

//    private boolean isAfterNewline(NodeText nodeText, int nodeTextIndex) {
//        if (nodeTextIndex > 0 && nodeText.getTextElement(nodeTextIndex - 1).isNewline()) {
//            return true;
//        }
//        if (nodeTextIndex > 0 && nodeText.getTextElement(nodeTextIndex - 1).isSpaceOrTab()) {
//            return isAfterNewline(nodeText, nodeTextIndex - 1);
//        }
//        return false;
//    }

    /**
     * If we are at the beginning of a line, with just spaces or tabs before us we should force the space to be
     * the same as the indentation.
     */
    private int considerEnforcingIndentation(NodeText nodeText, int nodeTextIndex) {
        boolean hasOnlyWsBefore = true;
        for (int i = nodeTextIndex; i >= 0 && hasOnlyWsBefore && i < nodeText.numberOfElements(); i--) {
            if (nodeText.getTextElement(i).isNewline()) {
                break;
            }
            if (!nodeText.getTextElement(i).isWhitespaceButNotEndOfLine()) {
                hasOnlyWsBefore = false;
            }
        }
        int res = nodeTextIndex;
        if (hasOnlyWsBefore) {
            for (int i = nodeTextIndex; i >= 0 && i < nodeText.numberOfElements(); i--) {
                if (nodeText.getTextElement(i).isNewline()) {
                    break;
                }
                nodeText.removeElement(i);
                res = i;
            }
        }
        if (res < 0) {
            throw new IllegalStateException();
        }
        return res;
    }

    /**
     * Node that we have calculate the Difference we can apply to a concrete NodeText, modifying it according
     * to the difference (adding and removing the elements provided).
     */
    void apply() {
        extractReshuffledDiffElements(differenceElements);
        Map<Removed, RemovedGroup> removedGroups = combineRemovedElementsToRemovedGroups();

        do {
            boolean isLeftOverDiffElement = applyLeftOverDiffElements();
            boolean isLeftOverOriginalElement = applyLeftOverOriginalElements();

            if (!isLeftOverDiffElement && !isLeftOverOriginalElement) {
                DifferenceElement diffElement = currentDifferenceElement();

                if (diffElement instanceof Added) {
                    applyAddedDiffElement((Added) diffElement);
                } else {
                    TextElement originalElement = currentTextElement();
                    boolean originalElementIsChild = originalElement instanceof ChildTextElement;
                    boolean originalElementIsToken = originalElement instanceof TokenTextElement;

                    if (diffElement instanceof Kept) {
                        applyKeptDiffElement((Kept) diffElement, originalElement, originalElementIsChild, originalElementIsToken);
                    } else if (diffElement instanceof Removed) {
                        Removed removed = (Removed) diffElement;
                        applyRemovedDiffElement(removedGroups.get(removed), removed, originalElement, originalElementIsChild, originalElementIsToken);
                    } else {
                        throw new UnsupportedOperationException("" + diffElement + " vs " + originalElement);
                    }
                }
            }

            // Previous actions will have shifted the current indices, which will be checked here.
        } while (currentDifferenceElementIndex < differenceElements.size() || currentTextElementIndex < nodeText.numberOfElements());
//        } while (peekNextDifferenceElement().isPresent() || peekNextTextElement().isPresent()); // Buggy -- at this point the indices have already shifted, thus peeking at the "next" element is irrelevant
    }

    private Optional<DifferenceElement> peekCurrentDifferenceElement() {
        if (currentDifferenceElementIndex < 0 || currentDifferenceElementIndex >= differenceElements.size()) {
            return Optional.empty();
        }

        return Optional.of(differenceElements.get(currentDifferenceElementIndex));
    }

    private DifferenceElement currentDifferenceElement() {
        return peekCurrentDifferenceElement().orElseThrow(() -> new RuntimeException(""));
    }

    private boolean applyLeftOverOriginalElements() {
        boolean isLeftOverElement = false;
        // TODO: Meaningfully named conditions
        if (currentDifferenceElementIndex >= differenceElements.size() && currentTextElementIndex < nodeText.numberOfElements()) {
            TextElement originalElement = nodeText.getTextElement(currentTextElementIndex);

            if (originalElement.isWhiteSpaceOrComment()) {
                incrementCurrentTextElementIndex();
            } else {
                throw new UnsupportedOperationException("NodeText: " + nodeText + ". Difference: "
                        + this + " " + originalElement);
            }

            isLeftOverElement = true;
        }
        return isLeftOverElement;
    }

    private boolean applyLeftOverDiffElements() {
        boolean isLeftOverElement = false;
        // TODO: Meaningfully named conditions
        if (currentDifferenceElementIndex < differenceElements.size() && currentTextElementIndex >= nodeText.numberOfElements()) {
            if (currentDifferenceElement() instanceof Kept) {
                Kept kept = (Kept) currentDifferenceElement();

                if (kept.isWhiteSpaceOrComment() || kept.isIndent() || kept.isUnindent()) {
                    incrementCurrentDifferenceElementIndex();
                } else {
                    throw new IllegalStateException("Cannot keep element because we reached the end of nodetext: " + nodeText +
                            ". " +
                            "Difference: " + this);
                }
            } else if (currentDifferenceElement() instanceof Added) {
                Added addedElement = (Added) currentDifferenceElement();
                insertTextElementAndShiftIndex(currentTextElementIndex, addedElement.toTextElement());
                incrementCurrentDifferenceElementIndex();
            } else {
                throw new UnsupportedOperationException(currentDifferenceElement().getClass().getSimpleName());
            }

            isLeftOverElement = true;
        }

        return isLeftOverElement;
    }

    private void extractReshuffledDiffElements(List<DifferenceElement> diffElements) {
        for (int index = 0; index < diffElements.size(); index++) {
            DifferenceElement diffElement = diffElements.get(index);
            if (diffElement instanceof Reshuffled) {
                Reshuffled reshuffled = (Reshuffled) diffElement;

                // First, let's see how many tokens we need to attribute to the previous version of the of the CsmMix
                CsmMix elementsFromPreviousOrder = reshuffled.getPreviousOrder();
                CsmMix elementsFromNextOrder = reshuffled.getNextOrder();

                // This contains indexes from elementsFromNextOrder to indexes from elementsFromPreviousOrder
                Map<Integer, Integer> correspondanceBetweenNextOrderAndPreviousOrder = getCorrespondanceBetweenNextOrderAndPreviousOrder(elementsFromPreviousOrder, elementsFromNextOrder);

                // We now find out which Node Text elements corresponds to the elements in the original CSM
                boolean includeNewlineVariantsAsEqual = false;
                List<Integer> nodeTextIndexOfPreviousElements = findIndexOfCorrespondingNodeTextElement(elementsFromPreviousOrder.getElements(), nodeText, currentTextElementIndex, node, includeNewlineVariantsAsEqual);

                Map<Integer, Integer> nodeTextIndexToPreviousCSMIndex = new HashMap<>();
                for (int i = 0; i < nodeTextIndexOfPreviousElements.size(); i++) {
                    int value = nodeTextIndexOfPreviousElements.get(i);
                    if (value != -1) {
                        nodeTextIndexToPreviousCSMIndex.put(value, i);
                    }
                }

                int lastNodeTextIndex = nodeTextIndexOfPreviousElements.stream()
                        .max(Integer::compareTo)
                        .orElse(-1);

                // Elements to be added at the end
                List<CsmElement> elementsToBeAddedAtTheEnd = new LinkedList<>();
                List<CsmElement> nextOrderElements = elementsFromNextOrder.getElements();

                Map<Integer, List<CsmElement>> elementsToAddBeforeGivenOriginalCSMElement = new HashMap<>();
                for (int ni = 0; ni < nextOrderElements.size(); ni++) {
                    // If it has a mapping, then it is kept
                    if (!correspondanceBetweenNextOrderAndPreviousOrder.containsKey(ni)) {
                        // Ok, it is something new. Where to put it? Let's see what is the first following
                        // element that has a mapping
                        int originalCsmIndex = -1;
                        for (int nj = ni + 1; nj < nextOrderElements.size() && originalCsmIndex == -1; nj++) {
                            if (correspondanceBetweenNextOrderAndPreviousOrder.containsKey(nj)) {
                                originalCsmIndex = correspondanceBetweenNextOrderAndPreviousOrder.get(nj);
                                if (!elementsToAddBeforeGivenOriginalCSMElement.containsKey(originalCsmIndex)) {
                                    elementsToAddBeforeGivenOriginalCSMElement.put(originalCsmIndex, new LinkedList<>());
                                }
                                elementsToAddBeforeGivenOriginalCSMElement.get(originalCsmIndex).add(nextOrderElements.get(ni));
                            }
                        }
                        // it does not preceed anything, so it goes at the end
                        if (originalCsmIndex == -1) {
                            elementsToBeAddedAtTheEnd.add(nextOrderElements.get(ni));
                        }
                    }
                }

                // We go over the original node text elements, in the order they appear in the NodeText.
                // Considering an original node text element (ONE)
                // * we verify if it corresponds to a CSM element. If it does not we just move on, otherwise
                //   we find the correspond OCE (Original CSM Element)
                // * we first add new elements that are marked to be added before OCE
                // * if OCE is marked to be present also in the "after" CSM we add a kept element,
                //   otherwise we add a removed element

                // Remove the whole Reshuffled element
                diffElements.remove(index);

                int diffElIterator = index;
                if (lastNodeTextIndex != -1) {
                    for (int ntIndex = currentTextElementIndex; ntIndex <= lastNodeTextIndex; ntIndex++) {

                        if (nodeTextIndexToPreviousCSMIndex.containsKey(ntIndex)) {
                            int indexOfOriginalCSMElement = nodeTextIndexToPreviousCSMIndex.get(ntIndex);
                            if (elementsToAddBeforeGivenOriginalCSMElement.containsKey(indexOfOriginalCSMElement)) {
                                for (CsmElement elementToAdd : elementsToAddBeforeGivenOriginalCSMElement.get(indexOfOriginalCSMElement)) {
                                    diffElements.add(diffElIterator++, new Added(elementToAdd));
                                }
                            }

                            CsmElement originalCSMElement = elementsFromPreviousOrder.getElements().get(indexOfOriginalCSMElement);
                            boolean toBeKept = correspondanceBetweenNextOrderAndPreviousOrder.containsValue(indexOfOriginalCSMElement);
                            if (toBeKept) {
                                diffElements.add(diffElIterator++, new Kept(originalCSMElement));
                            } else {
                                diffElements.add(diffElIterator++, new Removed(originalCSMElement));
                            }
                        }
                        // else we have a simple node text element, without associated csm element, just keep ignore it
                    }
                }

                // Finally we look for the remaining new elements that were not yet added and
                // add all of them
                for (CsmElement elementToAdd : elementsToBeAddedAtTheEnd) {
                    diffElements.add(diffElIterator++, new Added(elementToAdd));
                }
            }
        }
    }

    /**
     * Maps all Removed elements as keys to their corresponding RemovedGroup.
     * A RemovedGroup contains all consecutive Removed elements.
     * <br>
     * Example:
     * <pre>
     * Elements: Kept|Removed1|Removed2|Kept|Removed3|Added|Removed4
     * Groups:        <----Group1---->       Group2         Group3
     * Keys:          Removed1+Removed2      Removed3       Removed4
     * </pre>
     *
     * @return Map with all Removed elements as keys to their corresponding RemovedGroup
     */
    private Map<Removed, RemovedGroup> combineRemovedElementsToRemovedGroups() {
        Map<Integer, List<Removed>> removedElementsMap = groupConsecutiveRemovedElements();

        List<RemovedGroup> removedGroups = new ArrayList<>();
        for (Map.Entry<Integer, List<Removed>> entry : removedElementsMap.entrySet()) {
            removedGroups.add(RemovedGroup.of(entry.getKey(), entry.getValue()));
        }

        Map<Removed, RemovedGroup> map = new HashMap<>();
        for (RemovedGroup removedGroup : removedGroups) {
            for (Removed index : removedGroup) {
                map.put(index, removedGroup);
            }
        }

        return map;
    }

    private Map<Integer, List<Removed>> groupConsecutiveRemovedElements() {
        Map<Integer, List<Removed>> removedElementsMap = new IdentityHashMap<>();

        Integer firstElement = null;
        for (int i = 0; i < differenceElements.size(); i++) {
            DifferenceElement diffElement = differenceElements.get(i);
            if (diffElement instanceof Removed) {
                boolean previousElementIsNewline = (i > 0 && differenceElements.get(i - 1).isRemoved() && ((Removed) differenceElements.get(i-1)).isNewLine());
                boolean isNewline = ((Removed) diffElement).isNewLine();
                if (firstElement == null || isNewline || previousElementIsNewline) {
                    firstElement = i;
                }

                removedElementsMap
                        .computeIfAbsent(firstElement, key -> new ArrayList<>())
                        .add((Removed) diffElement);
            } else {
                firstElement = null;
            }
        }
        return removedElementsMap;
    }

    private void applyRemovedDiffElement(RemovedGroup removedGroup, Removed removed, TextElement originalElement, boolean originalElementIsChild, boolean originalElementIsToken) {
//        if (added.isIndent()) {
//            for (int i = 0; i < STANDARD_INDENTATION_SIZE; i++) {
//                indentation.add(new TokenTextElement(GeneratedJavaParserConstants.SPACE));
//            }
//            indentationHasBeenAdded = true;
//            incrementCurrentDifferenceElementIndex();
//            return;
//        }
//        if (added.isUnindent()) {
//            for (int i = 0; i < STANDARD_INDENTATION_SIZE && !indentation.isEmpty(); i++) {
//                indentation.remove(indentation.size() - 1);
//            }
//            indentationHasBeenAdded = false;
//            incrementCurrentDifferenceElementIndex();
//            return;
//        }

        if (removed.isChild() && originalElementIsChild) {
            ChildTextElement originalElementChild = (ChildTextElement) originalElement;
            if (originalElementChild.isComment()) {
                // We expected to remove a proper node but we found a comment in between.
                // If the comment is associated to the node we want to remove we remove it as well, otherwise we keep it.
                Comment originalComment = (Comment) originalElementChild.getChild();
                boolean commentIsAttachedToNodeBeingRemoved = !originalComment.isOrphan()
                        && originalComment.getCommentedNode().isPresent()
                        && originalComment.getCommentedNode().get().equals(removed.getChild());
                if (commentIsAttachedToNodeBeingRemoved) {
                    nodeText.removeElement(currentTextElementIndex);
                } else {
                    // Keep the comment - move along.
                    incrementCurrentTextElementIndex();
                }
            } else {
                // Remove the element, but don't shift the index yet (first need to account for associated whitespace differences).
                nodeText.removeElement(currentTextElementIndex);

                boolean nextDifferenceElementIsAdded = peekNextDifferenceElement().isPresent() && nextDifferenceElement() instanceof Added;
                if (!nextDifferenceElementIsAdded && !removedGroup.isACompleteLine()) {
                    currentTextElementIndex = considerEnforcingIndentation(nodeText, currentTextElementIndex);
                }

                // If in front we have one space and before also we had space let's drop one space
                // (note that we have removed an element above, thus the "new current" is the element formerly the "other side" of the removed element)
                boolean thisTextElementIsWhitespaceButNotEol = peekCurrentTextElement().isPresent() && currentTextElement().isWhitespaceButNotEndOfLine();
                boolean previousTextElementIsWhitespaceButNotEol = peekPreviousTextElement().isPresent() && peekPreviousTextElement().get().isWhitespaceButNotEndOfLine();

                if (thisTextElementIsWhitespaceButNotEol && previousTextElementIsWhitespaceButNotEol) {
                    // However we do not want to do that when we are about to modify elements (e.g. add or remove elements)
                    boolean nextDifferenceElementIsAbsentOrKept = !peekNextDifferenceElement().isPresent() || nextDifferenceElement() instanceof Kept;
                    if (nextDifferenceElementIsAbsentOrKept) {
                        removeCurrentTextElementAndShiftIndex();
                    }
                }

//                if(removedGroup.isACompleteLine() && currentTextElement().isNewline() && removed.getChild() instanceof SwitchEntry) {
//                    nodeText.removeElement(currentTextElementIndex);
//                }

                //
                incrementCurrentDifferenceElementIndex();
            }
        } else if (removed.isToken() && originalElementIsToken &&
                (removed.getTokenType() == ((TokenTextElement) originalElement).getTokenKind()
                        || (removed.isNewLine() && originalElement.isNewline())
                )
        ) {
            // Explicitly check for EOLs as their token kind might not be equal (e.g. a file with mixed line ending characters).
            // This is because the 'removed' element always has the current operating system's EOL as type.
            nodeText.removeElement(currentTextElementIndex);
            incrementCurrentDifferenceElementIndex();
        } else if (originalElementIsToken && originalElement.isWhiteSpaceOrComment()) {
            // Differences in whitespace and indentation are handled within printers and below. // TODO: Rephrase?
            // Skip / ignore it here.
            incrementCurrentTextElementIndex();
        } else if (originalElement.isLiteral()) {
            nodeText.removeElement(currentTextElementIndex);
            incrementCurrentDifferenceElementIndex();
        } else if (removed.isPrimitiveType() && originalElement.isPrimitive()) {
            nodeText.removeElement(currentTextElementIndex);
            incrementCurrentDifferenceElementIndex();
        } else if (removed.isWhiteSpace() || removed.getElement() instanceof CsmIndent || removed.getElement() instanceof CsmUnindent) {
            // Differences in whitespace and indentation are handled within printers and below. // TODO: Rephrase?
            // Skip / ignore it here.
            incrementCurrentDifferenceElementIndex();
        } else {
            throw new UnsupportedOperationException("removed " + removed.getElement() + " vs " + originalElement);
        }

        // Handle remaining whitespace changes (e.g. indentation where we have just removed a whole line of content)
        cleanTheLineOfLeftOverSpace(removedGroup, removed);
    }

    private DifferenceElement nextDifferenceElement() {
        return differenceElements.get(currentDifferenceElementIndex + 1);
    }

    /**
     * Cleans the line of left over space if there is unnecessary indentation and the element will not be replaced
     */
    private void cleanTheLineOfLeftOverSpace(RemovedGroup removedGroup, Removed removed) {
        if (currentTextElementIndex >= nodeText.numberOfElements()) {
            // If all elements were already processed there is nothing to do.
            return;
        }
        if(removedGroup.isProcessed()) {
            // If we have already processed this group, there is nothing to do.
            return;
        }
        if(removedGroup.getLastElement() != removed) {
            // We still have elements to process, there is nothing to do (yet).
            return;
        }

        if (removedGroup.isACompleteLine()) {
            Integer lastElementIndex = removedGroup.getLastElementIndex();
            Optional<Integer> indentation = removedGroup.getIndentation();

            // Remove the indentation.
            if (indentation.isPresent() && !isReplaced(lastElementIndex)) {
                for (int i = 0; i < indentation.get(); i++) {
                    if (currentTextElement().isWhitespaceButNotEndOfLine()) {
                        // If the current element is a space, remove it
                        // Note: The index remains as-is, because remaining elements will shift to fill the gap created.
                        nodeText.removeElement(currentTextElementIndex);
                    } else if (peekPreviousTextElement().isPresent() && peekPreviousTextElement().get().isWhitespaceButNotEndOfLine()) {
                        // If the current element is not a space itself we remove the space in front of it
                        removePreviousTextElementAndShiftIndex();
                    }
                }
            }

            // Mark RemovedGroup as processed
            removedGroup.processed();
        }
    }

<<<<<<< HEAD
    private void removePreviousTextElementAndShiftIndex() {
        removeTextElementThenShiftIndex(currentTextElementIndex - 1);
    }

    private void removeCurrentTextElementAndShiftIndex() {
        removeTextElementThenShiftIndex(currentTextElementIndex);
    }

=======
    // note: 
    // increment originalIndex if we want to keep the original element
    // increment diffIndex if we don't want to skip the diff element 
>>>>>>> 0183d64a
    private void applyKeptDiffElement(Kept kept, TextElement originalElement, boolean originalElementIsChild, boolean originalElementIsToken) {
        if (kept.isIndent()) {
            for (int i = 0; i < STANDARD_INDENTATION_SIZE; i++) {
                indentation.add(new TokenTextElement(GeneratedJavaParserConstants.SPACE));
            }
            indentationHasBeenAdded = true;
            incrementCurrentDifferenceElementIndex();
            return;
        }
        if (kept.isUnindent()) {
            for (int i = 0; i < STANDARD_INDENTATION_SIZE && !indentation.isEmpty(); i++) {
                indentation.remove(indentation.size() - 1);
            }
            indentationHasBeenAdded = false;
            incrementCurrentDifferenceElementIndex();
            return;
        }

        if (originalElement.isComment()) {
            incrementCurrentTextElementIndex();
        } else if (kept.isChild() && ((CsmChild) kept.getElement()).getChildNode() instanceof Comment) {
            incrementCurrentDifferenceElementIndex();
        } else if (kept.isChild() && originalElementIsChild) {
            incrementCurrentDifferenceElementIndex();
            incrementCurrentTextElementIndex();
        } else if (kept.isChild() && originalElementIsToken) {
            if (originalElement.isWhiteSpaceOrComment()) {
                incrementCurrentTextElementIndex();
            } else if (originalElement.isIdentifier() && isNodeWithTypeArguments(kept)) {
                incrementCurrentDifferenceElementIndex();
                // skip all token related to node with type argument declaration
                // for example:
                // List i : in this case originalElement is "List" and the next token is space. There is nothing to skip. in the originalElements list.
                // List<String> i : in this case originalElement is "List" and the next token is
                // "<" so we have to skip all the tokens which are used in the typed argument declaration [<][String][>](3 tokens) in the originalElements list.
                // List<List<String>> i : in this case originalElement is "List" and the next
                // token is "<" so we have to skip all the tokens which are used in the typed arguments declaration [<][List][<][String][>][>](6 tokens) in the originalElements list.
                int stepSize = getIndexToNextTokenElement((TokenTextElement) originalElement, 0);
                shiftIndexOfTextElements(stepSize);
                incrementCurrentTextElementIndex();
            } else if (originalElement.isIdentifier()) {
                incrementCurrentTextElementIndex();
                incrementCurrentDifferenceElementIndex();
            } else {
                if (kept.isPrimitiveType()) {
                    incrementCurrentTextElementIndex();
                    incrementCurrentDifferenceElementIndex();
                } else {
                    throw new UnsupportedOperationException("kept " + kept.getElement() + " vs " + originalElement);
                }
            }
        } else if (kept.isToken() && originalElementIsToken) {
            TokenTextElement originalTextToken = (TokenTextElement) originalElement;

            if (kept.getTokenType() == originalTextToken.getTokenKind()) {
<<<<<<< HEAD
                incrementCurrentTextElementIndex();
                incrementCurrentDifferenceElementIndex();
            } else if (kept.isNewLine() && originalTextToken.isNewline()) {
                // Newlines may not always be equal in terms of tokenkind (e.g. mixed newline separators)
                incrementCurrentTextElementIndex();
                incrementCurrentDifferenceElementIndex();
            } else if (kept.isNewLine() && originalTextToken.isWhitespaceButNotEndOfLine()) {
                incrementCurrentTextElementIndex();
            } else if (!kept.isNewLine() && originalTextToken.isSeparator()) {
                // case where originalTextToken is a separator like ";" and
                // kept is not a new line or whitespace for example "}"
                // see issue 2351
                incrementCurrentTextElementIndex();
=======
                originalIndex++;
                diffIndex++;
            } else if (kept.isNewLine() && originalTextToken.isNewline()) {
                originalIndex++;
                diffIndex++;
            } else if (kept.isNewLine() && originalTextToken.isSpaceOrTab()) {
                originalIndex++;
                diffIndex++;
             // case where originalTextToken is a separator like ";" and
             // kept is not a new line or whitespace for example "}"
             // see issue 2351
            }  else if (!kept.isNewLine() && originalTextToken.isSeparator()) {
                originalIndex++;
>>>>>>> 0183d64a
            } else if (kept.isWhiteSpaceOrComment()) {
                incrementCurrentDifferenceElementIndex();
            } else if (originalTextToken.isWhiteSpaceOrComment()) {
                incrementCurrentTextElementIndex();
            } else {
                throw new UnsupportedOperationException("Csm token " + kept.getElement() + " NodeText TOKEN " + originalTextToken);
            }
        } else if (kept.isToken() && originalElementIsChild) {
            diffIndex++;
        } else if (kept.isWhiteSpace()) {
            incrementCurrentDifferenceElementIndex();
        } else if (kept.isIndent()) {
            incrementCurrentDifferenceElementIndex();
        } else if (kept.isUnindent()) {
            incrementCurrentDifferenceElementIndex();

            // Nothing to do, beside considering indentation
            // However we want to consider the case in which the indentation was not applied, like when we have
            // just a left brace followed by space
            if (!openBraceWasOnSameLine()) {
                // Remove indentation
                for (int i = 0; i < STANDARD_INDENTATION_SIZE; i++) {
                    if(peekPreviousTextElement().isPresent() && peekPreviousTextElement().get().isWhitespaceButNotEndOfLine()) {
                        shiftIndexOfTextElements(-1);
                        nodeText.removeElement(currentTextElementIndex);
                    } else {
                        // If we encounter a non-whitespace element, short-circuit out of the loop.
                        break;
                    }
                }
            }
        } else {
            throw new UnsupportedOperationException("kept " + kept.getElement() + " vs " + originalElement);
        }
    }

    /*
     * Returns true if the DifferenceElement is a CsmChild with type arguments
     */
    private boolean isNodeWithTypeArguments(DifferenceElement element) {
        CsmElement csmElem = element.getElement();
        if (!CsmChild.class.isAssignableFrom(csmElem.getClass()))
            return false;
        CsmChild child = (CsmChild) csmElem;
        if (!NodeWithTypeArguments.class.isAssignableFrom(child.getChildNode().getClass()))
            return false;
        Optional<NodeList<Type>> typeArgs = ((NodeWithTypeArguments<?>) child.getChildNode()).getTypeArguments();
        return typeArgs.isPresent() && typeArgs.get().size() > 0;
    }

    /**
     * <p>
     * Returns the number of tokens to skip in originalElements list to synchronize it with the DiffElements list.
     * This is due to the fact that types are considered as token in the originalElements list.
     * For example, {@code List<String>} is represented by 4 tokens ({@code [List][<][String][>]})
     * while it's a {@code CsmChild} element in the {@code DiffElements} list.
     * So, in this case, {@code getIndexToNextTokenElement(..)} on the {@code [List]} token returns 3 because we have to
     * skip 3 tokens ({@code [<][String][>]}) to synchronize {@code DiffElements} list and {@code originalElements} list
     * </p><p>
     * The end of recursivity is reached when there is no next token or if the nested diamond operators are totally
     * managed, to take into account this type of declaration: {@code List <List<String>> l}
     * </p><p>
     * Be careful, this method must be called only if diamond operator could be found in the sequence.
     * </p>
     *
     * @param element               the token currently analyzed
     * @param nestedDiamondOperatorLevel the number of nested diamond operators
     * @return the number of token to skip in originalElements list
     */
    private int getIndexToNextTokenElement(TokenTextElement element, int nestedDiamondOperatorLevel) {
        int step = 0; // number of tokens to skip

        Optional<JavaToken> next = element.getToken().getNextToken();
        if (!next.isPresent()) {
            // If there is no next token, there is nothing else to skip past.
            return step;
        }

        // because there is a next token, first we need to increment the number of token to skip
        step++;

        // manage nested diamond operators by incrementing the level on LT token and decrementing on GT
        JavaToken token = next.get();
        Kind kind = Kind.valueOf(token.getKind());
        if (isDiamondOperator(kind)) {
            if (Kind.LT.equals(kind)) {
                // We've just entered a new <> pair
                nestedDiamondOperatorLevel++;
            } else if (Kind.GT.equals(kind)) {
                // We've just exited a <> pair
                nestedDiamondOperatorLevel--;
            } else {
                // Logically impossible.
            }
        }

        /*
         * Manage the case where the first token is not a diamond operator but a whitespace
         * and the end of the token sequence to skip.
         * For example, this declaration: {@code List <String> a;}
         */
        if (nestedDiamondOperatorLevel == 0 && !next.get().getCategory().isWhitespace()) {
            return step;
        }

        // recursively analyze token to skip
        return step + getIndexToNextTokenElement(new TokenTextElement(token), nestedDiamondOperatorLevel);
    }

    /*
     * Returns true if the token is possibly a diamond operator
     */
    private boolean isDiamondOperator(Kind kind) {
        return Kind.GT.equals(kind) || Kind.LT.equals(kind);
    }

    private boolean openBraceWasOnSameLine() {
        int index = currentTextElementIndex;
        while (index >= 0 && !nodeText.getTextElement(index).isNewline()) {
            if (nodeText.getTextElement(index).isToken(LBRACE)) {
                return true;
            }
            index--;
        }
        return false;
    }

    private boolean wasSpaceBetweenBraces() {
        return currentTextElement().isToken(RBRACE)
                && doWeHaveLeftBraceFollowedBySpace(currentTextElementIndex - 1)
                && (currentDifferenceElementIndex < 2 || !differenceElements.get(currentDifferenceElementIndex - 2).isRemoved());
    }

    private boolean doWeHaveLeftBraceFollowedBySpace(int index) {
        index = rewindSpace(index);
        return nodeText.getTextElement(index).isToken(LBRACE);
    }

    private int rewindSpace(int index) {
        if (index <= 0) {
            return index;
        }
        if (nodeText.getTextElement(index).isWhiteSpace()) {
            return rewindSpace(index - 1);
        } else {
            return index;
        }
    }

    private boolean nextIsRightBrace(int index) {
        List<TextElement> elements = nodeText.subList(index, nodeText.numberOfElements());
        for (TextElement element : elements) {
            if (!element.isWhitespaceButNotEndOfLine()) {
                return element.isToken(RBRACE);
            }
        }
        return false;
    }

    private boolean nextIsSemicolon(int index) {
        List<TextElement> elements = nodeText.subList(index, nodeText.numberOfElements());
        for (TextElement element : elements) {
            if (!element.isWhitespaceButNotEndOfLine()) {
                return element.isToken(SEMICOLON);
            }
        }
        return false;
    }

    private void applyAddedDiffElement(Added added) {
        if (added.isIndent()) {
            for (int i = 0; i < STANDARD_INDENTATION_SIZE; i++) {
                indentation.add(new TokenTextElement(GeneratedJavaParserConstants.SPACE));
            }
            indentationHasBeenAdded = true;
            incrementCurrentDifferenceElementIndex();
            return;
        }
        if (added.isUnindent()) {
            for (int i = 0; i < STANDARD_INDENTATION_SIZE && !indentation.isEmpty(); i++) {
                indentation.remove(indentation.size() - 1);
            }
            indentationHasBeenAdded = false;
            incrementCurrentDifferenceElementIndex();
            return;
        }

        TextElement addedTextElement = added.toTextElement();
        boolean used = false;

        // FIRST FIGURE OUT THE INDENTATION LEVEL TO INSERT AT
        boolean isPreviousElementNewline = peekPreviousTextElement().isPresent() && peekPreviousTextElement().get().isNewline();
        if (isPreviousElementNewline) {
            List<TextElement> elementsBefore = processIndentation(indentation, nodeText.subList(0, currentTextElementIndex - 1));
            boolean nextIsRightBrace = nextIsRightBrace(currentTextElementIndex);
            boolean nextIsSemicolon = nextIsSemicolon(currentTextElementIndex);
            for (TextElement e : elementsBefore) {
                if (!nextIsRightBrace
                        && e instanceof TokenTextElement
                        && nodeText.getTextElement(currentTextElementIndex).isToken(((TokenTextElement) e).getTokenKind())) {
                    incrementCurrentTextElementIndex();
                } else {
                    // Insert and move forwards
                    insertTextElementAndShiftIndex(currentTextElementIndex, e);
                }
            }
        } else if (isAfterLBrace(nodeText, currentTextElementIndex) && !isAReplacement(currentDifferenceElementIndex)) {
            if (addedTextElement.isNewline()) {
                used = true;
            }
            insertTextElementAndShiftIndex(currentTextElementIndex, new TokenTextElement(TokenTypes.eolTokenKind()));
            while (currentTextElementIndex >= 2 && nodeText.getTextElement(currentTextElementIndex - 2).isWhitespaceButNotEndOfLine()) {
                // This remove the space in "{ }" when adding a new line
                // Note that the space will be two elements before (jumping past the right-brace)
                removeTextElementThenShiftIndex(currentTextElementIndex - 2);
            }
            List<TextElement> textElements2 = processIndentation(indentation, nodeText.subList(0, currentTextElementIndex - 1));
            for (TextElement e : textElements2) {
                insertTextElementAndShiftIndex(currentTextElementIndex, e);
            }
            // Indentation is painful...
            // Sometimes we want to force indentation: this is the case when indentation was expected but
            // was actually not there. For example if we have "{ }" we would expect indentation but it is
            // not there, so when adding new elements we force it. However if the indentation has been
            // inserted by us in this transformation we do not want to insert it again
            if (!indentationHasBeenAdded) {
                for (TextElement e : newIndentationBlock()) {
                    insertTextElementAndShiftIndex(currentTextElementIndex, e);
                }
            }
        }

        if (!used) {
//            boolean previousElementIsNewline = previousTextElement().isPresent() && previousTextElement().get().isNewline();
            boolean isFirstNonWhitespaceElementOnLine = isFirstNonWhitespaceElementOnLine(nodeText, currentTextElementIndex);

            boolean previousElementIsComment = peekPreviousTextElement().isPresent() && peekPreviousTextElement().get().isComment();
            boolean elementIsCommentFollowedByAnyElement = peekNextTextElement().isPresent() && currentTextElement().isComment();

            if (!isFirstNonWhitespaceElementOnLine && elementIsCommentFollowedByAnyElement) {
                // Handling trailing comments
                // Note that we need to get behind the comment and the newline that follows it (i.e. skip two elements):
                shiftIndexOfTextElements(2);

                // Insert the added element
                nodeText.addElement(currentTextElementIndex, addedTextElement); // NB: Defer originalIndex increment until indentation adjusted.

                // We want to adjust the indentation while considering the new element that we just added
                currentTextElementIndex = adjustIndentation(indentation, nodeText, currentTextElementIndex, false);
                incrementCurrentTextElementIndex(); // Now we can increment
            } else if (currentTextElement().isNewline() && previousElementIsComment) {
                /*
                 * Manage the case where we want to add an element, after an expression which is followed by a comment on the same line.
                 * This is not the same case as the one who handles the trailing comments, because in this case the node text element is a new line (not a comment)
                 * For example : {@code private String a; // this is a }
                 */
                incrementCurrentTextElementIndex(); // Insert after the new line which follows this comment.

                // We want to adjust the indentation while considering the new element that we added
                currentTextElementIndex = adjustIndentation(indentation, nodeText, currentTextElementIndex, false);
                nodeText.addElement(currentTextElementIndex, addedTextElement); // Defer originalIndex increment

                incrementCurrentTextElementIndex(); // Now we can increment.
            } else {
                insertTextElementAndShiftIndex(currentTextElementIndex, addedTextElement);
            }
        }

        if (addedTextElement.isNewline()) {
            // We have already incremented the indices above,
            // therefore "next" refers to this already updated index.
            boolean followedByUnindent = isFollowedByUnindent(differenceElements, currentDifferenceElementIndex);
            boolean nextIsRightBrace = nextIsRightBrace(currentTextElementIndex);
            boolean nextIsSemicolon = nextIsSemicolon(currentTextElementIndex);
            boolean nextIsNewLine = currentTextElement().isNewline();
            if ((!nextIsNewLine && !nextIsRightBrace) || followedByUnindent) {
                currentTextElementIndex = adjustIndentation(indentation, nodeText, currentTextElementIndex, followedByUnindent);
            }
        }

        incrementCurrentDifferenceElementIndex();
    }

    private void removeTextElementThenShiftIndex(int indexToRemove) {
        nodeText.removeElement(indexToRemove);
        // NB: Removal of an entry within a list shifts all entries "left" to fill the gap.
        // We must now also shift the index to accommodate this.
        shiftIndexOfTextElements(-1);
    }

    private void insertTextElementAndShiftIndex(int indexToRemove, TextElement textElement) {
        nodeText.addElement(indexToRemove, textElement);

        // NB: Adding an entry within a list shifts all entries "right" to create a gap to insert into.
        // We must now also shift the index to accommodate this.
        incrementCurrentTextElementIndex();
    }

    private int incrementCurrentDifferenceElementIndex() {
        return shiftIndexOfDifferenceElements(1);
    }

    private int shiftIndexOfDifferenceElements(int stepSize) {
        int newIndex = currentDifferenceElementIndex + stepSize;
//        if(newIndex < 0) {
//            throw new RuntimeException("currentDifferenceElementIndex has been shifted to below zero (invalid)");
//        }
//        if(newIndex > differenceElements.size()) {
//            throw new RuntimeException("currentDifferenceElementIndex has been shifted past the end of the collection (invalid)");
//        }
        currentDifferenceElementIndex = newIndex;
        return currentDifferenceElementIndex;
    }

    private Optional<TextElement> peekCurrentTextElement() {
        if (currentTextElementIndex < 0 || currentTextElementIndex >= nodeText.numberOfElements()) {
            return Optional.empty();
        }

        // Assumes that the current index is valid.
        return Optional.of(nodeText.getTextElement(currentTextElementIndex));
    }

    private TextElement currentTextElement() {
        // Assumes that the current index is valid.
        return peekCurrentTextElement().orElseThrow(() -> new RuntimeException(""));
    }

    private Optional<TextElement> peekPreviousTextElement() {
        int previousIndex = currentTextElementIndex - 1;
        if (previousIndex < 0) {
            // We're at (or before) the start - thus there is no previous element.
            return Optional.empty();
        }
        return Optional.of(nodeText.getTextElement(previousIndex));
    }

    private Optional<TextElement> peekNextTextElement() {
        int nextIndex = currentTextElementIndex + 1;
        if (nextIndex >= nodeText.numberOfElements()) {
            // We're at (or after) the end - thus there is no next element.
            return Optional.empty();
        }
        return Optional.of(nodeText.getTextElement(nextIndex));
    }

    private Optional<DifferenceElement> peekPreviousDifferenceElement() {
        int previousIndex = currentDifferenceElementIndex - 1;
        if (previousIndex < 0) {
            // We're at (or before) the start - thus there is no previous element.
            return Optional.empty();
        }
        return Optional.of(differenceElements.get(previousIndex));
    }

    private Optional<DifferenceElement> peekNextDifferenceElement() {
        int nextIndex = currentDifferenceElementIndex + 1;
        if (nextIndex >= differenceElements.size()) {
            // We're at (or after) the end - thus there is no next element.
            return Optional.empty();
        }
        return Optional.of(differenceElements.get(nextIndex));
    }

    private int incrementCurrentTextElementIndex() {
        return shiftIndexOfTextElements(1);
    }

    private int shiftIndexOfTextElements(int stepSize) {
        int newIndex = currentTextElementIndex + stepSize;
//        if(newIndex < 0) {
//            throw new RuntimeException("currentTextElementIndex has been shifted to below zero (invalid)");
//        }
//        if(newIndex > textElements.size()) {
//            throw new RuntimeException("currentTextElementIndex has been shifted past the end of the collection (invalid)");
//        }
        currentTextElementIndex = newIndex;
        return currentTextElementIndex;
    }

    private String tokenDescription(int kind) {
        return GeneratedJavaParserConstants.tokenImage[kind];
    }

    private Map<Integer, Integer> getCorrespondanceBetweenNextOrderAndPreviousOrder(CsmMix elementsFromPreviousOrder, CsmMix elementsFromNextOrder) {
        Map<Integer, Integer> correspondanceBetweenNextOrderAndPreviousOrder = new HashMap<>();

        List<CsmElement> nextOrderElements = elementsFromNextOrder.getElements();
        List<CsmElement> previousOrderElements = elementsFromPreviousOrder.getElements();
        WrappingRangeIterator piNext = new WrappingRangeIterator(previousOrderElements.size());

        for (int ni = 0; ni < nextOrderElements.size(); ni++) {
            boolean found = false;
            CsmElement ne = nextOrderElements.get(ni);

            for (int counter = 0; counter < previousOrderElements.size() && !found; counter++) {
                Integer pi = piNext.next();
                CsmElement pe = previousOrderElements.get(pi);
                if (!correspondanceBetweenNextOrderAndPreviousOrder.containsValue(pi)
                        && DifferenceElementCalculator.matching(ne, pe)) {
                    found = true;
                    correspondanceBetweenNextOrderAndPreviousOrder.put(ni, pi);
                }
            }
        }

        return correspondanceBetweenNextOrderAndPreviousOrder;
    }

    private boolean isFollowedByUnindent(List<DifferenceElement> diffElements, int diffIndex) {
        return (diffIndex + 1) < diffElements.size()
                && diffElements.get(diffIndex + 1).isAdded()
                && diffElements.get(diffIndex + 1).getElement() instanceof CsmUnindent;
    }

    private List<Integer> findIndexOfCorrespondingNodeTextElement(List<CsmElement> elements, NodeText nodeText, int startIndex, Node node, boolean includeNewlineVariantsAsEqual) {
        List<Integer> correspondingIndices = new ArrayList<>();
        for (ListIterator<CsmElement> csmElementListIterator = elements.listIterator(); csmElementListIterator.hasNext(); ) {

            int previousCsmElementIndex = csmElementListIterator.previousIndex();
            CsmElement csmElement = csmElementListIterator.next();
            int nextCsmElementIndex = csmElementListIterator.nextIndex();

            Map<MatchClassification, Integer> potentialMatches = new EnumMap<>(MatchClassification.class);
            for (int i = startIndex; i < nodeText.numberOfElements(); i++) {
                // Avoid overwriting a previously set link
                if (!correspondingIndices.contains(i)) {
                    TextElement textElement = nodeText.getTextElement(i);

                    boolean isCorresponding = isCorrespondingElement(textElement, csmElement, node, includeNewlineVariantsAsEqual);

                    if (isCorresponding) {
                        boolean hasSamePreviousElement = false;
                        if (i > 0 && previousCsmElementIndex > -1) {
                            TextElement previousTextElement = nodeText.getTextElement(i - 1);
                            hasSamePreviousElement = isCorrespondingElement(previousTextElement, elements.get(previousCsmElementIndex), node, includeNewlineVariantsAsEqual);
                        }

                        boolean hasSameNextElement = false;
                        if (i < nodeText.numberOfElements() - 1 && nextCsmElementIndex < elements.size()) {
                            TextElement nextTextElement = nodeText.getTextElement(i + 1);
                            hasSameNextElement = isCorrespondingElement(nextTextElement, elements.get(nextCsmElementIndex), node, includeNewlineVariantsAsEqual);
                        }

                        if (hasSamePreviousElement && hasSameNextElement) {
                            potentialMatches.putIfAbsent(MatchClassification.ALL, i);
                        } else if (hasSamePreviousElement) {
                            potentialMatches.putIfAbsent(MatchClassification.PREVIOUS_AND_SAME, i);
                        } else if (hasSameNextElement) {
                            potentialMatches.putIfAbsent(MatchClassification.NEXT_AND_SAME, i);
                        } else {
                            potentialMatches.putIfAbsent(MatchClassification.SAME_ONLY, i);
                        }
                    } else if (!includeNewlineVariantsAsEqual && isAlmostCorrespondingNewline(textElement, csmElement, node)) {
                        // If we aren't treating newline variants as equal (e.g. \n \r), rank a separator difference higher than "ALMOST"
                        potentialMatches.putIfAbsent(MatchClassification.NEWLINE, i);
                    } else if (isAlmostCorrespondingElement(textElement, csmElement, node)) {
                        potentialMatches.putIfAbsent(MatchClassification.ALMOST, i);
                    }
                }
            }

            // Prioritize the matches from best to worst
            Optional<MatchClassification> bestMatchKey = potentialMatches.keySet().stream()
                    .min(Comparator.comparing(MatchClassification::getPriority));

            if (bestMatchKey.isPresent()) {
                correspondingIndices.add(potentialMatches.get(bestMatchKey.get()));
            } else {
                correspondingIndices.add(-1);
            }
        }

        return correspondingIndices;
    }


    private boolean isAlmostCorrespondingNewline(TextElement textElement, CsmElement csmElement, Node node) {
        if (isCorrespondingElement(textElement, csmElement, node, false)) {
            return false;
        }
        if (csmElement instanceof CsmToken) {
            CsmToken csmToken = (CsmToken) csmElement;
            if (textElement instanceof TokenTextElement) {
                TokenTextElement tokenTextElement = (TokenTextElement) textElement;
                boolean bothAreNewlines = tokenTextElement.getToken().getCategory().isEndOfLine() && ((CsmToken) csmElement).isNewLine();
            }
        }
        return textElement.isWhiteSpace() && csmElement instanceof CsmToken && ((CsmToken) csmElement).isWhiteSpace();
    }

    private boolean isCorrespondingElement(TextElement textElement, CsmElement csmElement, Node node, boolean includeNewlineVariantsAsEqual) {
        if (csmElement instanceof CsmToken) {
            CsmToken csmToken = (CsmToken) csmElement;
            if (textElement instanceof TokenTextElement) {
                // handle EOLs separately as their token kind might not be equal. This is because the 'removed'
                // element always has the current operating system's EOL as type
                TokenTextElement tokenTextElement = (TokenTextElement) textElement;
                boolean tokensAreEqual = tokenTextElement.getTokenKind() == csmToken.getTokenType() && tokenTextElement.getText().equals(csmToken.getContent(node));
                boolean bothAreNewlines = tokenTextElement.getToken().getCategory().isEndOfLine() && ((CsmToken) csmElement).isNewLine();

                return tokensAreEqual || (includeNewlineVariantsAsEqual && bothAreNewlines);
            }
        } else if (csmElement instanceof CsmChild) {
            CsmChild csmChild = (CsmChild) csmElement;
            if (textElement instanceof ChildTextElement) {
                ChildTextElement childTextElement = (ChildTextElement) textElement;
                return childTextElement.getChild() == csmChild.getChildNode();
            }
        } else {
            throw new UnsupportedOperationException();
        }

        return false;
    }

    private boolean isAlmostCorrespondingElement(TextElement textElement, CsmElement csmElement, Node node) {
        if (isCorrespondingElement(textElement, csmElement, node, false)) {
            return false;
        }
        return textElement.isWhiteSpace() && csmElement instanceof CsmToken && ((CsmToken) csmElement).isWhiteSpace();
    }

    private int adjustIndentation(List<TokenTextElement> indentation, NodeText nodeText, int nodeTextIndex, boolean followedByUnindent) {
        List<TextElement> indentationAdj = processIndentation(indentation, nodeText.subList(0, nodeTextIndex - 1));
        if (nodeTextIndex < nodeText.numberOfElements() && nodeText.getTextElement(nodeTextIndex).isToken(RBRACE)) {
            indentationAdj = indentationAdj.subList(0, indentationAdj.size() - Math.min(STANDARD_INDENTATION_SIZE, indentationAdj.size()));
        } else if (followedByUnindent) {
            indentationAdj = indentationAdj.subList(0, Math.max(0, indentationAdj.size() - STANDARD_INDENTATION_SIZE));
        }
        for (TextElement e : indentationAdj) {
            if ((nodeTextIndex < nodeText.numberOfElements()) && nodeText.getTextElement(nodeTextIndex).isWhitespaceButNotEndOfLine()) {
                nodeTextIndex++;
            } else {
                nodeText.getElements().add(nodeTextIndex++, e);
            }
        }
        if (nodeTextIndex < 0) {
            throw new IllegalStateException();
        }
        return nodeTextIndex;
    }

    private boolean isAReplacement(int diffIndex) {
        return (diffIndex > 0) && differenceElements.get(diffIndex) instanceof Added && differenceElements.get(diffIndex - 1) instanceof Removed;
    }

    private boolean isReplaced(int diffIndex) {
        return (diffIndex < differenceElements.size() - 1) && differenceElements.get(diffIndex + 1) instanceof Added && differenceElements.get(diffIndex) instanceof Removed;
    }

    @Override
    public String toString() {
        return "Difference{" + differenceElements + '}';
    }

    private enum MatchClassification {
        ALL(1),
        PREVIOUS_AND_SAME(2),
        NEXT_AND_SAME(3),
        SAME_ONLY(4),
        NEWLINE(5),
        ALMOST(6);

        private final int priority;

        MatchClassification(int priority) {
            this.priority = priority;
        }

        int getPriority() {
            return priority;
        }
    }
}<|MERGE_RESOLUTION|>--- conflicted
+++ resolved
@@ -51,7 +51,6 @@
 import com.github.javaparser.printer.concretesyntaxmodel.CsmUnindent;
 import com.github.javaparser.printer.lexicalpreservation.LexicalDifferenceCalculator.CsmChild;
 
-<<<<<<< HEAD
 import java.util.*;
 
 import static com.github.javaparser.GeneratedJavaParserConstants.LBRACE;
@@ -59,8 +58,6 @@
 import static com.github.javaparser.GeneratedJavaParserConstants.SEMICOLON;
 import static com.github.javaparser.GeneratedJavaParserConstants.SPACE;
 
-=======
->>>>>>> 0183d64a
 /**
  * A {@code Difference} should give me a sequence of elements I should find (to indicate the context),
  * followed by a list of elements to remove or to add and follow by another sequence of elements.
@@ -589,7 +586,6 @@
         }
     }
 
-<<<<<<< HEAD
     private void removePreviousTextElementAndShiftIndex() {
         removeTextElementThenShiftIndex(currentTextElementIndex - 1);
     }
@@ -598,11 +594,9 @@
         removeTextElementThenShiftIndex(currentTextElementIndex);
     }
 
-=======
-    // note: 
+    // note:
     // increment originalIndex if we want to keep the original element
-    // increment diffIndex if we don't want to skip the diff element 
->>>>>>> 0183d64a
+    // increment diffIndex if we don't want to skip the diff element
     private void applyKeptDiffElement(Kept kept, TextElement originalElement, boolean originalElementIsChild, boolean originalElementIsToken) {
         if (kept.isIndent()) {
             for (int i = 0; i < STANDARD_INDENTATION_SIZE; i++) {
@@ -658,7 +652,6 @@
             TokenTextElement originalTextToken = (TokenTextElement) originalElement;
 
             if (kept.getTokenType() == originalTextToken.getTokenKind()) {
-<<<<<<< HEAD
                 incrementCurrentTextElementIndex();
                 incrementCurrentDifferenceElementIndex();
             } else if (kept.isNewLine() && originalTextToken.isNewline()) {
@@ -672,21 +665,6 @@
                 // kept is not a new line or whitespace for example "}"
                 // see issue 2351
                 incrementCurrentTextElementIndex();
-=======
-                originalIndex++;
-                diffIndex++;
-            } else if (kept.isNewLine() && originalTextToken.isNewline()) {
-                originalIndex++;
-                diffIndex++;
-            } else if (kept.isNewLine() && originalTextToken.isSpaceOrTab()) {
-                originalIndex++;
-                diffIndex++;
-             // case where originalTextToken is a separator like ";" and
-             // kept is not a new line or whitespace for example "}"
-             // see issue 2351
-            }  else if (!kept.isNewLine() && originalTextToken.isSeparator()) {
-                originalIndex++;
->>>>>>> 0183d64a
             } else if (kept.isWhiteSpaceOrComment()) {
                 incrementCurrentDifferenceElementIndex();
             } else if (originalTextToken.isWhiteSpaceOrComment()) {
@@ -695,7 +673,7 @@
                 throw new UnsupportedOperationException("Csm token " + kept.getElement() + " NodeText TOKEN " + originalTextToken);
             }
         } else if (kept.isToken() && originalElementIsChild) {
-            diffIndex++;
+            incrementCurrentDifferenceElementIndex();
         } else if (kept.isWhiteSpace()) {
             incrementCurrentDifferenceElementIndex();
         } else if (kept.isIndent()) {
