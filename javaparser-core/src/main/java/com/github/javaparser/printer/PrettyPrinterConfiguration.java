/*
 * Copyright (C) 2007-2010 Júlio Vilmar Gesser.
 * Copyright (C) 2011, 2013-2016 The JavaParser Team.
 *
 * This file is part of JavaParser.
 *
 * JavaParser can be used either under the terms of
 * a) the GNU Lesser General Public License as published by
 *     the Free Software Foundation, either version 3 of the License, or
 *     (at your option) any later version.
 * b) the terms of the Apache License
 *
 * You should have received a copy of both licenses in LICENCE.LGPL and
 * LICENCE.APACHE. Please refer to those files for details.
 *
 * JavaParser is distributed in the hope that it will be useful,
 * but WITHOUT ANY WARRANTY; without even the implied warranty of
 * MERCHANTABILITY or FITNESS FOR A PARTICULAR PURPOSE.  See the
 * GNU Lesser General Public License for more details.
 */

package com.github.javaparser.printer;

import java.util.function.Function;

import static com.github.javaparser.utils.Utils.EOL;
import static com.github.javaparser.utils.Utils.assertNotNull;

public class PrettyPrinterConfiguration {
<<<<<<< HEAD
    private boolean orderImports = false;
=======
    private boolean normalizeEolInComment = false;
>>>>>>> 658f4d5f
    private boolean printComments = true;
    private boolean printJavaDoc = true;
    private boolean columnAlignParameters = false;
    private boolean columnAlignFirstMethodChain = false;
    private String indent = "    ";
    private String endOfLineCharacter = EOL;
    private Function<PrettyPrinterConfiguration, PrettyPrintVisitor> visitorFactory = PrettyPrintVisitor::new;

    public String getIndent() {
        return indent;
    }

    public PrettyPrinterConfiguration setIndent(String indent) {
        this.indent = assertNotNull(indent);
        return this;
    }

<<<<<<< HEAD
    public boolean isOrderImports() {
        return orderImports;
=======
    public boolean isNormalizeEolInComment() {
        return normalizeEolInComment;
    }

    public PrettyPrinterConfiguration setNormalizeEolInComment(boolean normalizeEolInComment) {
        this.normalizeEolInComment = normalizeEolInComment;
        return this;
>>>>>>> 658f4d5f
    }

    public boolean isPrintComments() {
        return printComments;
    }

    public boolean isIgnoreComments() {
        return !printComments;
    }

    public boolean isPrintJavaDoc() {
        return printJavaDoc;
    }

    public boolean isColumnAlignParameters() {
        return columnAlignParameters;
    }

    public boolean isColumnAlignFirstMethodChain() {
        return columnAlignFirstMethodChain;
    }

    public PrettyPrinterConfiguration setPrintComments(boolean printComments) {
        this.printComments = printComments;
        return this;
    }

    public PrettyPrinterConfiguration setPrintJavaDoc(boolean printJavaDoc) {
        this.printJavaDoc = printJavaDoc;
        return this;
    }

    public PrettyPrinterConfiguration setColumnAlignParameters(boolean columnAlignParameters) {
        this.columnAlignParameters = columnAlignParameters;
        return this;
    }

    public PrettyPrinterConfiguration setColumnAlignFirstMethodChain(boolean columnAlignFirstMethodChain) {
        this.columnAlignFirstMethodChain = columnAlignFirstMethodChain;
        return this;
    }

    public Function<PrettyPrinterConfiguration, PrettyPrintVisitor> getVisitorFactory() {
        return visitorFactory;
    }

    public PrettyPrinterConfiguration setVisitorFactory(Function<PrettyPrinterConfiguration, PrettyPrintVisitor> visitorFactory) {
        this.visitorFactory = assertNotNull(visitorFactory);
        return this;
    }

    public String getEndOfLineCharacter() {
        return endOfLineCharacter;
    }

    public PrettyPrinterConfiguration setEndOfLineCharacter(String endOfLineCharacter) {
        this.endOfLineCharacter = assertNotNull(endOfLineCharacter);
        return this;
    }

    public PrettyPrinterConfiguration setOrderImports(boolean orderImports) {
        this.orderImports = orderImports;
        return this;
    }
}<|MERGE_RESOLUTION|>--- conflicted
+++ resolved
@@ -27,11 +27,8 @@
 import static com.github.javaparser.utils.Utils.assertNotNull;
 
 public class PrettyPrinterConfiguration {
-<<<<<<< HEAD
     private boolean orderImports = false;
-=======
     private boolean normalizeEolInComment = false;
->>>>>>> 658f4d5f
     private boolean printComments = true;
     private boolean printJavaDoc = true;
     private boolean columnAlignParameters = false;
@@ -49,10 +46,10 @@
         return this;
     }
 
-<<<<<<< HEAD
     public boolean isOrderImports() {
         return orderImports;
-=======
+    }
+  
     public boolean isNormalizeEolInComment() {
         return normalizeEolInComment;
     }
@@ -60,7 +57,6 @@
     public PrettyPrinterConfiguration setNormalizeEolInComment(boolean normalizeEolInComment) {
         this.normalizeEolInComment = normalizeEolInComment;
         return this;
->>>>>>> 658f4d5f
     }
 
     public boolean isPrintComments() {
