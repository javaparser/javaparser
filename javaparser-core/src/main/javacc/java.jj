--- conflicted
+++ resolved
@@ -2692,11 +2692,7 @@
     (
         // This is a hack for the edge case "requires transitive;" which is supposed to mean "require the module named 'transitive'" 
         LOOKAHEAD(<REQUIRES> <TRANSITIVE> ";")
-<<<<<<< HEAD
-        <REQUIRES> {begin=token();} <TRANSITIVE> {transitiveExceptionalToken=token(); setTokenKind(IDENTIFIER);} ";" {directive=new ModuleRequiresDirective(range(begin, token()), EnumSet.noneOf(Modifier.class), new Name(range(transitiveExceptionalToken, transitiveExceptionalToken), null, transitiveExceptionalToken.getText()));}
-=======
-        <REQUIRES> {begin=token();} <TRANSITIVE> {transitiveExceptionalToken=token(); setTokenKind(IDENTIFIER);} ";" {directive=new ModuleRequiresDirective(range(begin, token()), new NodeList<Modifier>(), new Name(range(transitiveExceptionalToken, transitiveExceptionalToken), null, transitiveExceptionalToken.getText(), new NodeList<AnnotationExpr>()));}
->>>>>>> 6494c9ff
+        <REQUIRES> {begin=token();} <TRANSITIVE> {transitiveExceptionalToken=token(); setTokenKind(IDENTIFIER);} ";" {directive=new ModuleRequiresDirective(range(begin, token()), new NodeList<Modifier>(), new Name(range(transitiveExceptionalToken, transitiveExceptionalToken), null, transitiveExceptionalToken.getText()));}
     |
         <REQUIRES> {begin=token();} modifiers=Modifiers() name=Name() ";" {directive=new ModuleRequiresDirective(range(begin, token()), modifiers.modifiers, name);}
     |
