/*
 * Copyright (C) 2007-2010 Júlio Vilmar Gesser.
 * Copyright (C) 2011, 2013-2020 The JavaParser Team.
 *
 * This file is part of JavaParser.
 *
 * JavaParser can be used either under the terms of
 * a) the GNU Lesser General Public License as published by
 *     the Free Software Foundation, either version 3 of the License, or
 *     (at your option) any later version.
 * b) the terms of the Apache License
 *
 * You should have received a copy of both licenses in LICENCE.LGPL and
 * LICENCE.APACHE. Please refer to those files for details.
 *
 * JavaParser is distributed in the hope that it will be useful,
 * but WITHOUT ANY WARRANTY; without even the implied warranty of
 * MERCHANTABILITY or FITNESS FOR A PARTICULAR PURPOSE.  See the
 * GNU Lesser General Public License for more details.
 */

/*
 * -- FILE STRUCTURE --
 * https://javacc.github.io/javacc/documentation/grammar.html#file-structure
 *
 * <pre>{@code
 * javacc_input ::= javacc_options
 *                  "PARSER_BEGIN" "(" <IDENTIFIER> ")"
 *                  java_compilation_unit
 *                  "PARSER_END" "(" <IDENTIFIER> ")"
 *                  ( production )*
 *                  <EOF>
 * }</pre>
 */


/*
* Available options are spread across:
* - https://javacc.github.io/javacc/documentation/cli.html
* - https://javacc.github.io/javacc/documentation/grammar.html#options
*/
options {
    COMMON_TOKEN_ACTION = true;
    ERROR_REPORTING = true;
    JAVA_TEMPLATE_TYPE = "modern"; // FIXME: Warning: Bad option name "JAVA_TEMPLATE_TYPE".  Option setting will be ignored.
    JDK_VERSION = "1.8";
    STATIC = false;
    TOKEN_EXTENDS = "TokenBase";
}


/********************************************************
 * This is the template for the generated file.         *
 * GeneratedJavaParser.java                             *
 ********************************************************/
PARSER_BEGIN(GeneratedJavaParser)
/*
 * Copyright (C) 2007-2010 Júlio Vilmar Gesser.
 * Copyright (C) 2011, 2013-2020 The JavaParser Team.
 *
 * This file is part of JavaParser.
 *
 * JavaParser can be used either under the terms of
 * a) the GNU Lesser General Public License as published by
 *     the Free Software Foundation, either version 3 of the License, or
 *     (at your option) any later version.
 * b) the terms of the Apache License
 *
 * You should have received a copy of both licenses in LICENCE.LGPL and
 * LICENCE.APACHE. Please refer to those files for details.
 *
 * JavaParser is distributed in the hope that it will be useful,
 * but WITHOUT ANY WARRANTY; without even the implied warranty of
 * MERCHANTABILITY or FITNESS FOR A PARTICULAR PURPOSE.  See the
 * GNU Lesser General Public License for more details.
 */
package com.github.javaparser;

import java.io.*;
import java.util.*;
import com.github.javaparser.ast.*;
import com.github.javaparser.ast.body.*;
import com.github.javaparser.ast.comments.*;
import com.github.javaparser.ast.modules.*;
import com.github.javaparser.ast.expr.*;
import com.github.javaparser.ast.stmt.*;
import com.github.javaparser.ast.type.*;
import com.github.javaparser.utils.*;
import static com.github.javaparser.JavaToken.INVALID;
import static com.github.javaparser.ast.Node.Parsedness.UNPARSABLE;
import static com.github.javaparser.utils.Utils.*;
import static com.github.javaparser.ast.NodeList.*;
import static com.github.javaparser.GeneratedJavaParser.*;
import static com.github.javaparser.Range.*;
import static com.github.javaparser.Position.*;
import static com.github.javaparser.ast.type.ArrayType.*;
import static com.github.javaparser.GeneratedJavaParserTokenManagerBase.*;
import static com.github.javaparser.ast.stmt.SwitchEntry.Type.*;

@Generated("JavaCC")
final class GeneratedJavaParser extends GeneratedJavaParserBase {
    /* Returns the JavaParser specific token type of the last matched token */
    JavaToken token() {
        return token.javaToken;
    }

    /* Changes the amount by which the horizontal position is increased when a tab character is encountered.
        One by default.*/
    void setTabSize(int size) {
        jj_input_stream.setTabSize(size);
    }

    @Override
    GeneratedJavaParserTokenManager getTokenSource() {
        return token_source;
    }
}
PARSER_END(GeneratedJavaParser)


/*
 * https://javacc.github.io/javacc/documentation/grammar.html#production
 *
 * <pre>{@code
 * production ::= javacode_production
 *              | regular_expr_production
 *              | bnf_production
 *              | token_manager_decls

 * }</pre>
 */


/***************************************************************************
 * TOKEN DEFINITIONS START HERE                                            *
 * https://javacc.github.io/javacc/documentation/grammar.html#regexpr_kind *
 *                                                                         *
 * <pre>{@code                                                             *
 * regexpr_kind ::= "TOKEN"                                                *
 *                | "SPECIAL_TOKEN"                                        *
 *                | "SKIP"                                                 *
 *                | "MORE"                                                 *
 * }</pre>                                                                 *
 ***************************************************************************/

/* WHITE SPACE */

SPECIAL_TOKEN :
{
  <SPACE: [ // TODO: Rename (or document) this as `WHITESPACE`?
     " ",      // regular space character
     "\t",     // tab character
     "\f",     // formfeed character
     "\u0085", // 'NEXT LINE (NEL)' (U+0085)
     "\u00A0", // 'NO-BREAK SPACE' (U+00A0)
     "\u1680", // 'OGHAM SPACE MARK' (U+1680)
     "\u180e", // 'MONGOLIAN VOWEL SEPARATOR' (U+180E)
     "\u2000", // 'EN QUAD' (U+2000)
     "\u2001", // 'EM QUAD' (U+2001)
     "\u2002", // 'EN SPACE' (U+2002)
     "\u2003", // 'EM SPACE' (U+2003)
     "\u2004", // 'THREE-PER-EM SPACE' (U+2004)
     "\u2005", // 'FOUR-PER-EM SPACE' (U+2005)
     "\u2006", // 'SIX-PER-EM SPACE' (U+2006)
     "\u2007", // 'FIGURE SPACE' (U+2007)
     "\u2008", // 'PUNCTUATION SPACE' (U+2008)
     "\u2009", // 'THIN SPACE' (U+2009)
     "\u200a", // 'HAIR SPACE' (U+200A)
     "\u200b", // 'ZERO WIDTH SPACE' (U+200B)
     "\u200c", // 'ZERO WIDTH NON-JOINER' (U+200C)
     "\u200d", // 'ZERO WIDTH JOINER' (U+200D)
     "\u2028", // 'LINE SEPARATOR' (U+2028) // TODO: Investigate this being EOL?
     "\u2029", // 'PARAGRAPH SEPARATOR' (U+2029) // TODO: Investigate this being EOL?
     "\u202f", // 'NARROW NO-BREAK SPACE' (U+202F)
     "\u205f", // 'MEDIUM MATHEMATICAL SPACE' (U+205F)
     "\u2060", // 'WORD JOINER' (U+2060)
     "\u3000", // 'IDEOGRAPHIC SPACE' (U+3000)
     "\ufeff"  // 'ZERO WIDTH NO-BREAK SPACE' (U+FEFF)
  ]>
| <WINDOWS_EOL : "\r\n">
| <UNIX_EOL: "\n">
| <OLD_MAC_EOL: "\r">
}

TOKEN_MGR_DECLS :
{
    private List<JavaToken> tokens = new ArrayList<JavaToken>();
    private CommentsCollection commentsCollection = new CommentsCollection();
    private JavaToken homeToken;
    private Stack<Token> tokenWorkStack = new Stack<Token>();
    private boolean storeTokens;
    private boolean yieldSupported = false;

    void reset() {
        tokens = new ArrayList<JavaToken>();
        commentsCollection = new CommentsCollection();
        homeToken = null;
    }

    List<JavaToken> getTokens() {
        if(storeTokens) {
            return tokens;
        }
        return null;
    }

    CommentsCollection getCommentsCollection() {
        return commentsCollection;
    }

    /* Get the very first token in the file */
    JavaToken getHomeToken() {
        return homeToken;
    }

    /* Makes the parser keep a list of tokens */
    public void setStoreTokens(boolean storeTokens) {
        this.storeTokens = storeTokens;
    }

    public void setYieldSupported() {
        yieldSupported = true;
    }

    private void CommonTokenAction(Token token) {
        // Use an intermediary stack to avoid recursion, see issue 1003
        do {
            tokenWorkStack.push(token);
            token = token.specialToken;
        } while (token != null);

        // The stack is now filled with tokens in left-to-right order. Process them.
        while(!tokenWorkStack.empty()) {
            token = tokenWorkStack.pop();
            token.javaToken = new JavaToken(token, tokens);

            if(storeTokens) {
                tokens.add(token.javaToken);
            }

            if (homeToken == null) {
                homeToken = token.javaToken;
            }

            if(TokenTypes.isComment(token.kind)) {
                Comment comment = createCommentFromToken(token);
                commentsCollection.addComment(comment);
            }
        }
    }
}

/* COMMENTS */

SPECIAL_TOKEN :
{
  <SINGLE_LINE_COMMENT: "//" (~["\n","\r"])*>
}

MORE :
{
  <ENTER_JAVADOC_COMMENT: "/**" ~["/"]> { input_stream.backup(1); } : IN_JAVADOC_COMMENT
|
  <ENTER_MULTILINE_COMMENT: "/*"> : IN_MULTI_LINE_COMMENT
}

<IN_JAVADOC_COMMENT>
SPECIAL_TOKEN :
{
  <JAVADOC_COMMENT: "*/" > : DEFAULT
}

<IN_MULTI_LINE_COMMENT>
SPECIAL_TOKEN :
{
  <MULTI_LINE_COMMENT: "*/" > : DEFAULT
}

<IN_JAVADOC_COMMENT, IN_MULTI_LINE_COMMENT>
MORE :
{
  <COMMENT_CONTENT: ~[] >
}

/* RESERVED WORDS AND LITERALS */

TOKEN :
{
  < ABSTRACT: "abstract" >
| < ASSERT: "assert" >
| < BOOLEAN: "boolean" >
| < BREAK: "break" >
| < BYTE: "byte" >
| < CASE: "case" >
| < CATCH: "catch" >
| < CHAR: "char" >
| < CLASS: "class" >
| < CONST: "const" >
| < CONTINUE: "continue" >
| < _DEFAULT: "default" >
| < DO: "do" >
| < DOUBLE: "double" >
| < ELSE: "else" >
| < ENUM: "enum" >
| < EXTENDS: "extends" >
| < FALSE: "false" >
| < FINAL: "final" >
| < FINALLY: "finally" >
| < FLOAT: "float" >
| < FOR: "for" >
| < GOTO: "goto" >
| < IF: "if" >
| < IMPLEMENTS: "implements" >
| < IMPORT: "import" >
| < INSTANCEOF: "instanceof" >
| < INT: "int" >
| < INTERFACE: "interface" >
| < LONG: "long" >
| < NATIVE: "native" >
| < NEW: "new" >
| < NULL: "null" >
| < PACKAGE: "package">
| < PRIVATE: "private" >
| < PROTECTED: "protected" >
| < PUBLIC: "public" >
| < RETURN: "return" >
| < SHORT: "short" >
| < STATIC: "static" >
| < STRICTFP: "strictfp" >
| < SUPER: "super" >
| < SWITCH: "switch" >
| < SYNCHRONIZED: "synchronized" >
| < THIS: "this" >
| < THROW: "throw" >
| < THROWS: "throws" >
| < TRANSIENT: "transient" >
| < TRUE: "true" >
| < TRY: "try" >
| < VOID: "void" >
| < VOLATILE: "volatile" >
| < WHILE: "while" >
| < YIELD: "yield" > {if(!yieldSupported)matchedToken.kind=IDENTIFIER;}
| < REQUIRES: "requires" >
| < TO: "to" >
| < WITH: "with" >
| < OPEN: "open" >
| < OPENS: "opens" >
| < USES: "uses" >
| < MODULE: "module" >
| < EXPORTS: "exports" >
| < PROVIDES: "provides" >
| < TRANSITIVE: "transitive" >
}

/* LITERALS */

TOKEN :
{
 /**
  * Note that the JLS treats longs as an int followed by the letter {@code L} (upper or lowercase)
  * Note that Javaparser differs, as it handles longs separately (as a {@code LONG_LITERAL})
  */
  < LONG_LITERAL:
        <DECIMAL_LITERAL> (["l","L"])
      | <HEX_LITERAL> (["l","L"])
      | <OCTAL_LITERAL> (["l","L"])
      | <BINARY_LITERAL> (["l","L"])
  >
|
 /**
  * Note that the JLS treats longs as an int followed by the letter {@code L} (upper or lowercase)
  * Note that Javaparser differs, as it handles longs separately (as a {@code LONG_LITERAL})
  * https://docs.oracle.com/javase/specs/jls/se15/html/jls-3.html#jls-3.10.1
  * <pre>{@code
  *     IntegerLiteral:
  *         DecimalIntegerLiteral
  *         HexIntegerLiteral
  *         OctalIntegerLiteral
  *         BinaryIntegerLiteral
  *     DecimalIntegerLiteral:
  *         DecimalNumeral [IntegerTypeSuffix]
  *     HexIntegerLiteral:
  *         HexNumeral [IntegerTypeSuffix]
  *     OctalIntegerLiteral:
  *         OctalNumeral [IntegerTypeSuffix]
  *     BinaryIntegerLiteral:
  *         BinaryNumeral [IntegerTypeSuffix]
  *     IntegerTypeSuffix:
  *         (one of)
  *         l L
  * }</pre>
  * For convenience:
  * <pre>{@code
  *     DecimalNumeral:
  *         0
  *         NonZeroDigit [Digits]
  *         NonZeroDigit Underscores Digits
  *     NonZeroDigit:
  *         (one of)
  *         1 2 3 4 5 6 7 8 9
  *     Digits:
  *         Digit
  *         Digit [DigitsAndUnderscores] Digit
  *     Digit:
  *         0
  *         NonZeroDigit
  *     DigitsAndUnderscores:
  *         DigitOrUnderscore {DigitOrUnderscore}
  *     DigitOrUnderscore:
  *         Digit
  *         _
  *     Underscores:
  *         _ {_}
  * }</pre>
  * For convenience:
  * <pre>{@code
  *     HexNumeral:
  *         0 x HexDigits
  *         0 X HexDigits
  *     HexDigits:
  *         HexDigit
  *         HexDigit [HexDigitsAndUnderscores] HexDigit
  *     HexDigit:
  *         (one of)
  *         0 1 2 3 4 5 6 7 8 9 a b c d e f A B C D E F
  *     HexDigitsAndUnderscores:
  *         HexDigitOrUnderscore {HexDigitOrUnderscore}
  *     HexDigitOrUnderscore:
  *         HexDigit
  *         _
  * }</pre>
  * For convenience:
  * <pre>{@code
  *     OctalNumeral:
  *         0 OctalDigits
  *         0 Underscores OctalDigits
  *     OctalDigits:
  *         OctalDigit
  *         OctalDigit [OctalDigitsAndUnderscores] OctalDigit
  *     OctalDigit:
  *         (one of)
  *         0 1 2 3 4 5 6 7
  *     OctalDigitsAndUnderscores:
  *         OctalDigitOrUnderscore {OctalDigitOrUnderscore}
  *     OctalDigitOrUnderscore:
  *         OctalDigit
  *         _
  * }</pre>
  * For convenience:
  * <pre>{@code
  *     BinaryNumeral:
  *         0 b BinaryDigits
  *         0 B BinaryDigits
  *     BinaryDigits:
  *         BinaryDigit
  *         BinaryDigit [BinaryDigitsAndUnderscores] BinaryDigit
  *     BinaryDigit:
  *         (one of)
  *         0 1
  *     BinaryDigitsAndUnderscores:
  *         BinaryDigitOrUnderscore {BinaryDigitOrUnderscore}
  *     BinaryDigitOrUnderscore:
  *         BinaryDigit
  *         _
  * }</pre>
  */
  < INTEGER_LITERAL:
        <DECIMAL_LITERAL>
      | <HEX_LITERAL>
      | <OCTAL_LITERAL>
      | <BINARY_LITERAL>
  >
|
  < #DECIMAL_LITERAL: ["0"-"9"]((["0"-"9","_"])*["0"-"9"])? >
|
  < #HEX_LITERAL: "0" ["x","X"] <HEX_DIGITS> >
|
  < #OCTAL_LITERAL: "0" ["0"-"7"]((["0"-"7","_"])*["0"-"7"])? >
|
  < #BINARY_LITERAL: "0" ["b","B"] ["0","1"]((["0","1","_"])*["0","1"])? >
|

 /**
  * https://docs.oracle.com/javase/specs/jls/se15/html/jls-3.html#jls-3.10.2
  * <pre>{@code
  *     FloatingPointLiteral:
  *         DecimalFloatingPointLiteral
  *         HexadecimalFloatingPointLiteral
  *     DecimalFloatingPointLiteral:
  *         Digits . [Digits] [ExponentPart] [FloatTypeSuffix]
  *         . Digits [ExponentPart] [FloatTypeSuffix]
  *         Digits ExponentPart [FloatTypeSuffix]
  *         Digits [ExponentPart] FloatTypeSuffix
  *     ExponentPart:
  *         ExponentIndicator SignedInteger
  *     ExponentIndicator:
  *         (one of)
  *         e E
  *     SignedInteger:
  *         [Sign] Digits
  *     Sign:
  *         (one of)
  *         + -
  *     FloatTypeSuffix:
  *         (one of)
  *         f F d D
  * }</pre>
  * <pre>{@code
  *     HexadecimalFloatingPointLiteral:
  *         HexSignificand BinaryExponent [FloatTypeSuffix]
  *     HexSignificand:
  *         HexNumeral [.]
  *         0 x [HexDigits] . HexDigits
  *         0 X [HexDigits] . HexDigits
  *     BinaryExponent:
  *         BinaryExponentIndicator SignedInteger
  *     BinaryExponentIndicator:
  *         (one of)
  *         p P
  * }</pre>
  */
  < FLOATING_POINT_LITERAL:
        <DECIMAL_FLOATING_POINT_LITERAL>
      | <HEXADECIMAL_FLOATING_POINT_LITERAL>
  >
|
  < #DECIMAL_FLOATING_POINT_LITERAL:
        <DECIMAL_LITERAL> "." (<DECIMAL_LITERAL>)? (<DECIMAL_EXPONENT>)? (["f","F","d","D"])?
      | "." <DECIMAL_LITERAL> (<DECIMAL_EXPONENT>)? (["f","F","d","D"])?
      | <DECIMAL_LITERAL> <DECIMAL_EXPONENT> (["f","F","d","D"])?
      | <DECIMAL_LITERAL> (<DECIMAL_EXPONENT>)? ["f","F","d","D"]
  >
|
  < #DECIMAL_EXPONENT: ["e","E"] (["+","-"])? (<DECIMAL_LITERAL>)+ >
|
  < #HEXADECIMAL_FLOATING_POINT_LITERAL:
        <HEX_LITERAL> (".")? <HEXADECIMAL_EXPONENT> (["f","F","d","D"])?
      | "0" ["x","X"] (<HEX_DIGITS>)? "." <HEX_DIGITS> <HEXADECIMAL_EXPONENT> (["f","F","d","D"])?
  >
|
  < #HEXADECIMAL_EXPONENT: ["p","P"] (["+","-"])? <DECIMAL_LITERAL> >
|
  < #HEX_DIGITS: ["0"-"9","a"-"f","A"-"F"]((["0"-"9","a"-"f","A"-"F","_"])*["0"-"9","a"-"f","A"-"F"])? >
|
  /**
   * https://docs.oracle.com/javase/specs/jls/se15/html/jls-3.html#jls-3.3
   * <pre>{@code
   *     UnicodeInputCharacter:
   *         UnicodeEscape
   *         RawInputCharacter
   *     UnicodeEscape:
   *         \ UnicodeMarker HexDigit HexDigit HexDigit HexDigit
   *     UnicodeMarker:
   *         u {u}
   *     HexDigit:
   *         (one of)
   *         0 1 2 3 4 5 6 7 8 9 a b c d e f A B C D E F
   *     RawInputCharacter:
   *         any Unicode character
   * }</pre>
   */
  < #UNICODE_ESCAPE:
    "\\u"
    ["0"-"9","A"-"F","a"-"f"]
    ["0"-"9","A"-"F","a"-"f"]
    ["0"-"9","A"-"F","a"-"f"]
    ["0"-"9","A"-"F","a"-"f"] >
|
  /**
   * TODO: Verify this.
   * https://docs.oracle.com/javase/specs/jls/se15/html/jls-3.html#jls-3.10.4
   * <pre>{@code
   *     CharacterLiteral:
   *         ' SingleCharacter '
   *         ' EscapeSequence '
   *     SingleCharacter:
   *         InputCharacter but not ' or \
   * }</pre>
   * <pre>{@code
   *     LineTerminator:
   *         the ASCII LF character, also known as "newline"
   *         the ASCII CR character, also known as "return"
   *         the ASCII CR character followed by the ASCII LF character
   *     InputCharacter:
   *         UnicodeInputCharacter but not CR or LF
   * }</pre>
   * https://docs.oracle.com/javase/specs/jls/se15/html/jls-3.html#jls-3.10.7
   * <pre>{@code
   *     EscapeSequence:
   *         \ b (backspace BS, Unicode \u0008)
   *         \ s (space SP, Unicode \u0020)
   *         \ t (horizontal tab HT, Unicode \u0009)
   *         \ n (linefeed LF, Unicode \u000a)
   *         \ f (form feed FF, Unicode \u000c)
   *         \ r (carriage return CR, Unicode \u000d)
   *         \ LineTerminator (line continuation, no Unicode representation)
   *         \ " (double quote ", Unicode \u0022)
   *         \ ' (single quote ', Unicode \u0027)
   *         \ \ (backslash \, Unicode \u005c)
   *         OctalEscape (octal value, Unicode \u0000 to \u00ff)
   *     OctalEscape:
   *         \ OctalDigit
   *         \ OctalDigit OctalDigit
   *         \ ZeroToThree OctalDigit OctalDigit
   *     OctalDigit:
   *         (one of)
   *         0 1 2 3 4 5 6 7
   *     ZeroToThree:
   *         (one of)
   *         0 1 2 3
   * }</pre>
   */
  < CHARACTER_LITERAL:
      "'"
      // TODO: Could (and the duplicate code in STRING_LITERAL) this be extracted out?
      (
          (~["'","\\","\n","\r"])
       |
          ( // TODO: Could these escape sequences be extracted out?
              "\\"
              (
                  ["n","t","b","r","f","\\","'","\""]
               |
                  ["0"-"7"] ( ["0"-"7"] )?
               |
                  ["0"-"3"] ["0"-"7"] ["0"-"7"]
              )
          )
       |
          <UNICODE_ESCAPE>
      )
      "'"
  >
|
  /**
   * TODO: Verify this.
   * https://docs.oracle.com/javase/specs/jls/se15/html/jls-3.html#jls-3.10.5
   * <pre>{@code
   *     StringLiteral:
   *         " {StringCharacter} "
   *     StringCharacter:
   *         InputCharacter but not " or \
   *         EscapeSequence
   * }</pre>
   * <pre>{@code
   *     LineTerminator:
   *         the ASCII LF character, also known as "newline"
   *         the ASCII CR character, also known as "return"
   *         the ASCII CR character followed by the ASCII LF character
   *     InputCharacter:
   *         UnicodeInputCharacter but not CR or LF
   * }</pre>
   * https://docs.oracle.com/javase/specs/jls/se15/html/jls-3.html#jls-3.10.7
   * <pre>{@code
   *     EscapeSequence:
   *         \ b (backspace BS, Unicode \u0008)
   *         \ s (space SP, Unicode \u0020)
   *         \ t (horizontal tab HT, Unicode \u0009)
   *         \ n (linefeed LF, Unicode \u000a)
   *         \ f (form feed FF, Unicode \u000c)
   *         \ r (carriage return CR, Unicode \u000d)
   *         \ LineTerminator (line continuation, no Unicode representation)
   *         \ " (double quote ", Unicode \u0022)
   *         \ ' (single quote ', Unicode \u0027)
   *         \ \ (backslash \, Unicode \u005c)
   *         OctalEscape (octal value, Unicode \u0000 to \u00ff)
   *     OctalEscape:
   *         \ OctalDigit
   *         \ OctalDigit OctalDigit
   *         \ ZeroToThree OctalDigit OctalDigit
   *     OctalDigit:
   *         (one of)
   *         0 1 2 3 4 5 6 7
   *     ZeroToThree:
   *         (one of)
   *         0 1 2 3
   * }</pre>
   */
  < STRING_LITERAL:
      "\""
      // TODO: Could (and the duplicate code in CHARACTER_LITERAL) this be extracted out?
      (
          (~["\"","\\","\n","\r"])
       |
          ( // TODO: Could these escape sequences be extracted out?
              "\\"
              (
                  ["n","t","b","r","f","\\","'","\""]
               |
                  ["0"-"7"] ( ["0"-"7"] )?
               |
                  ["0"-"3"] ["0"-"7"] ["0"-"7"]
              )
          )
       |
          (
              "\\u"
              ["0"-"9","A"-"F","a"-"f"]
              ["0"-"9","A"-"F","a"-"f"]
              ["0"-"9","A"-"F","a"-"f"]
              ["0"-"9","A"-"F","a"-"f"]
          )
      )*
      "\""
  >
}

/**
 * https://docs.oracle.com/javase/specs/jls/se15/html/jls-3.html#jls-3.10.6
 * <pre>{@code
 *     TextBlock:
 *         " " " {TextBlockWhiteSpace} LineTerminator {TextBlockCharacter} " " "
 *     TextBlockWhiteSpace:
 *         WhiteSpace but not LineTerminator
 *     TextBlockCharacter:
 *         InputCharacter but not \
 *         EscapeSequence
 *         LineTerminator
 * }</pre>
 * <pre>{@code
 *     WhiteSpace:
 *         the ASCII SP character, also known as "space"
 *         the ASCII HT character, also known as "horizontal tab"
 *         the ASCII FF character, also known as "form feed"
 *         LineTerminator
 *     LineTerminator:
 *         the ASCII LF character, also known as "newline"
 *         the ASCII CR character, also known as "return"
 *         the ASCII CR character followed by the ASCII LF character
 *     InputCharacter:
 *         UnicodeInputCharacter but not CR or LF
 *         UnicodeInputCharacter:
 *         UnicodeEscape
 *         RawInputCharacter
 *     UnicodeEscape:
 *         \ UnicodeMarker HexDigit HexDigit HexDigit HexDigit
 *     RawInputCharacter:
 *         any Unicode character
 * }</pre>
 */
/* TEXT BLOCK LITERAL */
MORE: { <ENTER_TEXT_BLOCK: "\"\"\"" >: IN_TEXT_BLOCK }
<IN_TEXT_BLOCK> TOKEN : { <TEXT_BLOCK_LITERAL: "\"\"\"" >: DEFAULT }
// Need to recognize an escaped " to prevent it from parsing as "backslash doublequote" -
// which might match that doublequote with following doublequotes.
<IN_TEXT_BLOCK> MORE :{ <TEXT_BLOCK_CONTENT:  ( "\\" "\"" | ~[] ) > }

/* IDENTIFIERS */

TOKEN :
{
  < IDENTIFIER: <LETTER> (<PART_LETTER>)* >
|
  < #LETTER: [
         "\u0024",  "\u0041"-"\u005a",  "\u005f",  "\u0061"-"\u007a",  "\u00a2"-"\u00a5",  "\u00aa",  "\u00b5",
         "\u00ba",  "\u00c0"-"\u00d6",  "\u00d8"-"\u00f6",  "\u00f8"-"\u02c1",  "\u02c6"-"\u02d1",  "\u02e0"-"\u02e4",
         "\u02ec",  "\u02ee",  "\u0370"-"\u0374",  "\u0376"-"\u0377",  "\u037a"-"\u037d",  "\u037f",  "\u0386",
         "\u0388"-"\u038a",  "\u038c",  "\u038e"-"\u03a1",  "\u03a3"-"\u03f5",  "\u03f7"-"\u0481",  "\u048a"-"\u052f",
         "\u0531"-"\u0556",  "\u0559",  "\u0561"-"\u0587",  "\u058f",  "\u05d0"-"\u05ea",  "\u05f0"-"\u05f2",
         "\u060b",  "\u0620"-"\u064a",  "\u066e"-"\u066f",  "\u0671"-"\u06d3",  "\u06d5",  "\u06e5"-"\u06e6",
         "\u06ee"-"\u06ef",  "\u06fa"-"\u06fc",  "\u06ff",  "\u0710",  "\u0712"-"\u072f",  "\u074d"-"\u07a5",
         "\u07b1",  "\u07ca"-"\u07ea",  "\u07f4"-"\u07f5",  "\u07fa",  "\u0800"-"\u0815",  "\u081a",  "\u0824",
         "\u0828",  "\u0840"-"\u0858",  "\u0860"-"\u086a",  "\u08a0"-"\u08b4",  "\u08b6"-"\u08bd",  "\u0904"-"\u0939",
         "\u093d",  "\u0950",  "\u0958"-"\u0961",  "\u0971"-"\u0980",  "\u0985"-"\u098c",  "\u098f"-"\u0990",
         "\u0993"-"\u09a8",  "\u09aa"-"\u09b0",  "\u09b2",  "\u09b6"-"\u09b9",  "\u09bd",  "\u09ce",  "\u09dc"-"\u09dd",
         "\u09df"-"\u09e1",  "\u09f0"-"\u09f3",  "\u09fb"-"\u09fc",  "\u0a05"-"\u0a0a",  "\u0a0f"-"\u0a10",
         "\u0a13"-"\u0a28",  "\u0a2a"-"\u0a30",  "\u0a32"-"\u0a33",  "\u0a35"-"\u0a36",  "\u0a38"-"\u0a39",
         "\u0a59"-"\u0a5c",  "\u0a5e",  "\u0a72"-"\u0a74",  "\u0a85"-"\u0a8d",  "\u0a8f"-"\u0a91",  "\u0a93"-"\u0aa8",
         "\u0aaa"-"\u0ab0",  "\u0ab2"-"\u0ab3",  "\u0ab5"-"\u0ab9",  "\u0abd",  "\u0ad0",  "\u0ae0"-"\u0ae1",
         "\u0af1",  "\u0af9",  "\u0b05"-"\u0b0c",  "\u0b0f"-"\u0b10",  "\u0b13"-"\u0b28",  "\u0b2a"-"\u0b30",
         "\u0b32"-"\u0b33",  "\u0b35"-"\u0b39",  "\u0b3d",  "\u0b5c"-"\u0b5d",  "\u0b5f"-"\u0b61",  "\u0b71",
         "\u0b83",  "\u0b85"-"\u0b8a",  "\u0b8e"-"\u0b90",  "\u0b92"-"\u0b95",  "\u0b99"-"\u0b9a",  "\u0b9c",
         "\u0b9e"-"\u0b9f",  "\u0ba3"-"\u0ba4",  "\u0ba8"-"\u0baa",  "\u0bae"-"\u0bb9",  "\u0bd0",  "\u0bf9",
         "\u0c05"-"\u0c0c",  "\u0c0e"-"\u0c10",  "\u0c12"-"\u0c28",  "\u0c2a"-"\u0c39",  "\u0c3d",  "\u0c58"-"\u0c5a",
         "\u0c60"-"\u0c61",  "\u0c80",  "\u0c85"-"\u0c8c",  "\u0c8e"-"\u0c90",  "\u0c92"-"\u0ca8",  "\u0caa"-"\u0cb3",
         "\u0cb5"-"\u0cb9",  "\u0cbd",  "\u0cde",  "\u0ce0"-"\u0ce1",  "\u0cf1"-"\u0cf2",  "\u0d05"-"\u0d0c",
         "\u0d0e"-"\u0d10",  "\u0d12"-"\u0d3a",  "\u0d3d",  "\u0d4e",  "\u0d54"-"\u0d56",  "\u0d5f"-"\u0d61",
         "\u0d7a"-"\u0d7f",  "\u0d85"-"\u0d96",  "\u0d9a"-"\u0db1",  "\u0db3"-"\u0dbb",  "\u0dbd",  "\u0dc0"-"\u0dc6",
         "\u0e01"-"\u0e30",  "\u0e32"-"\u0e33",  "\u0e3f"-"\u0e46",  "\u0e81"-"\u0e82",  "\u0e84",  "\u0e87"-"\u0e88",
         "\u0e8a",  "\u0e8d",  "\u0e94"-"\u0e97",  "\u0e99"-"\u0e9f",  "\u0ea1"-"\u0ea3",  "\u0ea5",  "\u0ea7",
         "\u0eaa"-"\u0eab",  "\u0ead"-"\u0eb0",  "\u0eb2"-"\u0eb3",  "\u0ebd",  "\u0ec0"-"\u0ec4",  "\u0ec6",
         "\u0edc"-"\u0edf",  "\u0f00",  "\u0f40"-"\u0f47",  "\u0f49"-"\u0f6c",  "\u0f88"-"\u0f8c",  "\u1000"-"\u102a",
         "\u103f",  "\u1050"-"\u1055",  "\u105a"-"\u105d",  "\u1061",  "\u1065"-"\u1066",  "\u106e"-"\u1070",
         "\u1075"-"\u1081",  "\u108e",  "\u10a0"-"\u10c5",  "\u10c7",  "\u10cd",  "\u10d0"-"\u10fa",  "\u10fc"-"\u1248",
         "\u124a"-"\u124d",  "\u1250"-"\u1256",  "\u1258",  "\u125a"-"\u125d",  "\u1260"-"\u1288",  "\u128a"-"\u128d",
         "\u1290"-"\u12b0",  "\u12b2"-"\u12b5",  "\u12b8"-"\u12be",  "\u12c0",  "\u12c2"-"\u12c5",  "\u12c8"-"\u12d6",
         "\u12d8"-"\u1310",  "\u1312"-"\u1315",  "\u1318"-"\u135a",  "\u1380"-"\u138f",  "\u13a0"-"\u13f5",
         "\u13f8"-"\u13fd",  "\u1401"-"\u166c",  "\u166f"-"\u167f",  "\u1681"-"\u169a",  "\u16a0"-"\u16ea",
         "\u16ee"-"\u16f8",  "\u1700"-"\u170c",  "\u170e"-"\u1711",  "\u1720"-"\u1731",  "\u1740"-"\u1751",
         "\u1760"-"\u176c",  "\u176e"-"\u1770",  "\u1780"-"\u17b3",  "\u17d7",  "\u17db"-"\u17dc",  "\u1820"-"\u1877",
         "\u1880"-"\u1884",  "\u1887"-"\u18a8",  "\u18aa",  "\u18b0"-"\u18f5",  "\u1900"-"\u191e",  "\u1950"-"\u196d",
         "\u1970"-"\u1974",  "\u1980"-"\u19ab",  "\u19b0"-"\u19c9",  "\u1a00"-"\u1a16",  "\u1a20"-"\u1a54",
         "\u1aa7",  "\u1b05"-"\u1b33",  "\u1b45"-"\u1b4b",  "\u1b83"-"\u1ba0",  "\u1bae"-"\u1baf",  "\u1bba"-"\u1be5",
         "\u1c00"-"\u1c23",  "\u1c4d"-"\u1c4f",  "\u1c5a"-"\u1c7d",  "\u1c80"-"\u1c88",  "\u1ce9"-"\u1cec",
         "\u1cee"-"\u1cf1",  "\u1cf5"-"\u1cf6",  "\u1d00"-"\u1dbf",  "\u1e00"-"\u1f15",  "\u1f18"-"\u1f1d",
         "\u1f20"-"\u1f45",  "\u1f48"-"\u1f4d",  "\u1f50"-"\u1f57",  "\u1f59",  "\u1f5b",  "\u1f5d",  "\u1f5f"-"\u1f7d",
         "\u1f80"-"\u1fb4",  "\u1fb6"-"\u1fbc",  "\u1fbe",  "\u1fc2"-"\u1fc4",  "\u1fc6"-"\u1fcc",  "\u1fd0"-"\u1fd3",
         "\u1fd6"-"\u1fdb",  "\u1fe0"-"\u1fec",  "\u1ff2"-"\u1ff4",  "\u1ff6"-"\u1ffc",  "\u203f"-"\u2040",
         "\u2054",  "\u2071",  "\u207f",  "\u2090"-"\u209c",  "\u20a0"-"\u20bf",  "\u2102",  "\u2107",  "\u210a"-"\u2113",
         "\u2115",  "\u2119"-"\u211d",  "\u2124",  "\u2126",  "\u2128",  "\u212a"-"\u212d",  "\u212f"-"\u2139",
         "\u213c"-"\u213f",  "\u2145"-"\u2149",  "\u214e",  "\u2160"-"\u2188",  "\u2c00"-"\u2c2e",  "\u2c30"-"\u2c5e",
         "\u2c60"-"\u2ce4",  "\u2ceb"-"\u2cee",  "\u2cf2"-"\u2cf3",  "\u2d00"-"\u2d25",  "\u2d27",  "\u2d2d",
         "\u2d30"-"\u2d67",  "\u2d6f",  "\u2d80"-"\u2d96",  "\u2da0"-"\u2da6",  "\u2da8"-"\u2dae",  "\u2db0"-"\u2db6",
         "\u2db8"-"\u2dbe",  "\u2dc0"-"\u2dc6",  "\u2dc8"-"\u2dce",  "\u2dd0"-"\u2dd6",  "\u2dd8"-"\u2dde",
         "\u2e2f",  "\u3005"-"\u3007",  "\u3021"-"\u3029",  "\u3031"-"\u3035",  "\u3038"-"\u303c",  "\u3041"-"\u3096",
         "\u309d"-"\u309f",  "\u30a1"-"\u30fa",  "\u30fc"-"\u30ff",  "\u3105"-"\u312e",  "\u3131"-"\u318e",
         "\u31a0"-"\u31ba",  "\u31f0"-"\u31ff",  "\u3400"-"\u4db5",  "\u4e00"-"\u9fea",  "\ua000"-"\ua48c",
         "\ua4d0"-"\ua4fd",  "\ua500"-"\ua60c",  "\ua610"-"\ua61f",  "\ua62a"-"\ua62b",  "\ua640"-"\ua66e",
         "\ua67f"-"\ua69d",  "\ua6a0"-"\ua6ef",  "\ua717"-"\ua71f",  "\ua722"-"\ua788",  "\ua78b"-"\ua7ae",
         "\ua7b0"-"\ua7b7",  "\ua7f7"-"\ua801",  "\ua803"-"\ua805",  "\ua807"-"\ua80a",  "\ua80c"-"\ua822",
         "\ua838",  "\ua840"-"\ua873",  "\ua882"-"\ua8b3",  "\ua8f2"-"\ua8f7",  "\ua8fb",  "\ua8fd",  "\ua90a"-"\ua925",
         "\ua930"-"\ua946",  "\ua960"-"\ua97c",  "\ua984"-"\ua9b2",  "\ua9cf",  "\ua9e0"-"\ua9e4",  "\ua9e6"-"\ua9ef",
         "\ua9fa"-"\ua9fe",  "\uaa00"-"\uaa28",  "\uaa40"-"\uaa42",  "\uaa44"-"\uaa4b",  "\uaa60"-"\uaa76",
         "\uaa7a",  "\uaa7e"-"\uaaaf",  "\uaab1",  "\uaab5"-"\uaab6",  "\uaab9"-"\uaabd",  "\uaac0",  "\uaac2",
         "\uaadb"-"\uaadd",  "\uaae0"-"\uaaea",  "\uaaf2"-"\uaaf4",  "\uab01"-"\uab06",  "\uab09"-"\uab0e",
         "\uab11"-"\uab16",  "\uab20"-"\uab26",  "\uab28"-"\uab2e",  "\uab30"-"\uab5a",  "\uab5c"-"\uab65",
         "\uab70"-"\uabe2",  "\uac00"-"\ud7a3",  "\ud7b0"-"\ud7c6",  "\ud7cb"-"\ud7fb",  "\ud800"-"\udfff",
         "\uf900"-"\ufa6d",  "\ufa70"-"\ufad9",  "\ufb00"-"\ufb06",  "\ufb13"-"\ufb17",  "\ufb1d",  "\ufb1f"-"\ufb28",
         "\ufb2a"-"\ufb36",  "\ufb38"-"\ufb3c",  "\ufb3e",  "\ufb40"-"\ufb41",  "\ufb43"-"\ufb44",  "\ufb46"-"\ufbb1",
         "\ufbd3"-"\ufd3d",  "\ufd50"-"\ufd8f",  "\ufd92"-"\ufdc7",  "\ufdf0"-"\ufdfc",  "\ufe33"-"\ufe34",
         "\ufe4d"-"\ufe4f",  "\ufe69",  "\ufe70"-"\ufe74",  "\ufe76"-"\ufefc",  "\uff04",  "\uff21"-"\uff3a",
         "\uff3f",  "\uff41"-"\uff5a",  "\uff66"-"\uffbe",  "\uffc2"-"\uffc7",  "\uffca"-"\uffcf",  "\uffd2"-"\uffd7",
         "\uffda"-"\uffdc",  "\uffe0"-"\uffe1",  "\uffe5"-"\uffe6"  ]
        | <UNICODE_ESCAPE>
  >
|
  < #PART_LETTER: [
         "\u0000"-"\u0008",  "\u000e"-"\u001b",  "\u0024",  "\u0030"-"\u0039",  "\u0041"-"\u005a",  "\u005f",
         "\u0061"-"\u007a",  "\u007f"-"\u009f",  "\u00a2"-"\u00a5",  "\u00aa",  "\u00ad",  "\u00b5",  "\u00ba",
         "\u00c0"-"\u00d6",  "\u00d8"-"\u00f6",  "\u00f8"-"\u02c1",  "\u02c6"-"\u02d1",  "\u02e0"-"\u02e4",
         "\u02ec",  "\u02ee",  "\u0300"-"\u0374",  "\u0376"-"\u0377",  "\u037a"-"\u037d",  "\u037f",  "\u0386",
         "\u0388"-"\u038a",  "\u038c",  "\u038e"-"\u03a1",  "\u03a3"-"\u03f5",  "\u03f7"-"\u0481",  "\u0483"-"\u0487",
         "\u048a"-"\u052f",  "\u0531"-"\u0556",  "\u0559",  "\u0561"-"\u0587",  "\u058f",  "\u0591"-"\u05bd",
         "\u05bf",  "\u05c1"-"\u05c2",  "\u05c4"-"\u05c5",  "\u05c7",  "\u05d0"-"\u05ea",  "\u05f0"-"\u05f2",
         "\u0600"-"\u0605",  "\u060b",  "\u0610"-"\u061a",  "\u061c",  "\u0620"-"\u0669",  "\u066e"-"\u06d3",
         "\u06d5"-"\u06dd",  "\u06df"-"\u06e8",  "\u06ea"-"\u06fc",  "\u06ff",  "\u070f"-"\u074a",  "\u074d"-"\u07b1",
         "\u07c0"-"\u07f5",  "\u07fa",  "\u0800"-"\u082d",  "\u0840"-"\u085b",  "\u0860"-"\u086a",  "\u08a0"-"\u08b4",
         "\u08b6"-"\u08bd",  "\u08d4"-"\u0963",  "\u0966"-"\u096f",  "\u0971"-"\u0983",  "\u0985"-"\u098c",
         "\u098f"-"\u0990",  "\u0993"-"\u09a8",  "\u09aa"-"\u09b0",  "\u09b2",  "\u09b6"-"\u09b9",  "\u09bc"-"\u09c4",
         "\u09c7"-"\u09c8",  "\u09cb"-"\u09ce",  "\u09d7",  "\u09dc"-"\u09dd",  "\u09df"-"\u09e3",  "\u09e6"-"\u09f3",
         "\u09fb"-"\u09fc",  "\u0a01"-"\u0a03",  "\u0a05"-"\u0a0a",  "\u0a0f"-"\u0a10",  "\u0a13"-"\u0a28",
         "\u0a2a"-"\u0a30",  "\u0a32"-"\u0a33",  "\u0a35"-"\u0a36",  "\u0a38"-"\u0a39",  "\u0a3c",  "\u0a3e"-"\u0a42",
         "\u0a47"-"\u0a48",  "\u0a4b"-"\u0a4d",  "\u0a51",  "\u0a59"-"\u0a5c",  "\u0a5e",  "\u0a66"-"\u0a75",
         "\u0a81"-"\u0a83",  "\u0a85"-"\u0a8d",  "\u0a8f"-"\u0a91",  "\u0a93"-"\u0aa8",  "\u0aaa"-"\u0ab0",
         "\u0ab2"-"\u0ab3",  "\u0ab5"-"\u0ab9",  "\u0abc"-"\u0ac5",  "\u0ac7"-"\u0ac9",  "\u0acb"-"\u0acd",
         "\u0ad0",  "\u0ae0"-"\u0ae3",  "\u0ae6"-"\u0aef",  "\u0af1",  "\u0af9"-"\u0aff",  "\u0b01"-"\u0b03",
         "\u0b05"-"\u0b0c",  "\u0b0f"-"\u0b10",  "\u0b13"-"\u0b28",  "\u0b2a"-"\u0b30",  "\u0b32"-"\u0b33",
         "\u0b35"-"\u0b39",  "\u0b3c"-"\u0b44",  "\u0b47"-"\u0b48",  "\u0b4b"-"\u0b4d",  "\u0b56"-"\u0b57",
         "\u0b5c"-"\u0b5d",  "\u0b5f"-"\u0b63",  "\u0b66"-"\u0b6f",  "\u0b71",  "\u0b82"-"\u0b83",  "\u0b85"-"\u0b8a",
         "\u0b8e"-"\u0b90",  "\u0b92"-"\u0b95",  "\u0b99"-"\u0b9a",  "\u0b9c",  "\u0b9e"-"\u0b9f",  "\u0ba3"-"\u0ba4",
         "\u0ba8"-"\u0baa",  "\u0bae"-"\u0bb9",  "\u0bbe"-"\u0bc2",  "\u0bc6"-"\u0bc8",  "\u0bca"-"\u0bcd",
         "\u0bd0",  "\u0bd7",  "\u0be6"-"\u0bef",  "\u0bf9",  "\u0c00"-"\u0c03",  "\u0c05"-"\u0c0c",  "\u0c0e"-"\u0c10",
         "\u0c12"-"\u0c28",  "\u0c2a"-"\u0c39",  "\u0c3d"-"\u0c44",  "\u0c46"-"\u0c48",  "\u0c4a"-"\u0c4d",
         "\u0c55"-"\u0c56",  "\u0c58"-"\u0c5a",  "\u0c60"-"\u0c63",  "\u0c66"-"\u0c6f",  "\u0c80"-"\u0c83",
         "\u0c85"-"\u0c8c",  "\u0c8e"-"\u0c90",  "\u0c92"-"\u0ca8",  "\u0caa"-"\u0cb3",  "\u0cb5"-"\u0cb9",
         "\u0cbc"-"\u0cc4",  "\u0cc6"-"\u0cc8",  "\u0cca"-"\u0ccd",  "\u0cd5"-"\u0cd6",  "\u0cde",  "\u0ce0"-"\u0ce3",
         "\u0ce6"-"\u0cef",  "\u0cf1"-"\u0cf2",  "\u0d00"-"\u0d03",  "\u0d05"-"\u0d0c",  "\u0d0e"-"\u0d10",
         "\u0d12"-"\u0d44",  "\u0d46"-"\u0d48",  "\u0d4a"-"\u0d4e",  "\u0d54"-"\u0d57",  "\u0d5f"-"\u0d63",
         "\u0d66"-"\u0d6f",  "\u0d7a"-"\u0d7f",  "\u0d82"-"\u0d83",  "\u0d85"-"\u0d96",  "\u0d9a"-"\u0db1",
         "\u0db3"-"\u0dbb",  "\u0dbd",  "\u0dc0"-"\u0dc6",  "\u0dca",  "\u0dcf"-"\u0dd4",  "\u0dd6",  "\u0dd8"-"\u0ddf",
         "\u0de6"-"\u0def",  "\u0df2"-"\u0df3",  "\u0e01"-"\u0e3a",  "\u0e3f"-"\u0e4e",  "\u0e50"-"\u0e59",
         "\u0e81"-"\u0e82",  "\u0e84",  "\u0e87"-"\u0e88",  "\u0e8a",  "\u0e8d",  "\u0e94"-"\u0e97",  "\u0e99"-"\u0e9f",
         "\u0ea1"-"\u0ea3",  "\u0ea5",  "\u0ea7",  "\u0eaa"-"\u0eab",  "\u0ead"-"\u0eb9",  "\u0ebb"-"\u0ebd",
         "\u0ec0"-"\u0ec4",  "\u0ec6",  "\u0ec8"-"\u0ecd",  "\u0ed0"-"\u0ed9",  "\u0edc"-"\u0edf",  "\u0f00",
         "\u0f18"-"\u0f19",  "\u0f20"-"\u0f29",  "\u0f35",  "\u0f37",  "\u0f39",  "\u0f3e"-"\u0f47",  "\u0f49"-"\u0f6c",
         "\u0f71"-"\u0f84",  "\u0f86"-"\u0f97",  "\u0f99"-"\u0fbc",  "\u0fc6",  "\u1000"-"\u1049",  "\u1050"-"\u109d",
         "\u10a0"-"\u10c5",  "\u10c7",  "\u10cd",  "\u10d0"-"\u10fa",  "\u10fc"-"\u1248",  "\u124a"-"\u124d",
         "\u1250"-"\u1256",  "\u1258",  "\u125a"-"\u125d",  "\u1260"-"\u1288",  "\u128a"-"\u128d",  "\u1290"-"\u12b0",
         "\u12b2"-"\u12b5",  "\u12b8"-"\u12be",  "\u12c0",  "\u12c2"-"\u12c5",  "\u12c8"-"\u12d6",  "\u12d8"-"\u1310",
         "\u1312"-"\u1315",  "\u1318"-"\u135a",  "\u135d"-"\u135f",  "\u1380"-"\u138f",  "\u13a0"-"\u13f5",
         "\u13f8"-"\u13fd",  "\u1401"-"\u166c",  "\u166f"-"\u167f",  "\u1681"-"\u169a",  "\u16a0"-"\u16ea",
         "\u16ee"-"\u16f8",  "\u1700"-"\u170c",  "\u170e"-"\u1714",  "\u1720"-"\u1734",  "\u1740"-"\u1753",
         "\u1760"-"\u176c",  "\u176e"-"\u1770",  "\u1772"-"\u1773",  "\u1780"-"\u17d3",  "\u17d7",  "\u17db"-"\u17dd",
         "\u17e0"-"\u17e9",  "\u180b"-"\u180e",  "\u1810"-"\u1819",  "\u1820"-"\u1877",  "\u1880"-"\u18aa",
         "\u18b0"-"\u18f5",  "\u1900"-"\u191e",  "\u1920"-"\u192b",  "\u1930"-"\u193b",  "\u1946"-"\u196d",
         "\u1970"-"\u1974",  "\u1980"-"\u19ab",  "\u19b0"-"\u19c9",  "\u19d0"-"\u19d9",  "\u1a00"-"\u1a1b",
         "\u1a20"-"\u1a5e",  "\u1a60"-"\u1a7c",  "\u1a7f"-"\u1a89",  "\u1a90"-"\u1a99",  "\u1aa7",  "\u1ab0"-"\u1abd",
         "\u1b00"-"\u1b4b",  "\u1b50"-"\u1b59",  "\u1b6b"-"\u1b73",  "\u1b80"-"\u1bf3",  "\u1c00"-"\u1c37",
         "\u1c40"-"\u1c49",  "\u1c4d"-"\u1c7d",  "\u1c80"-"\u1c88",  "\u1cd0"-"\u1cd2",  "\u1cd4"-"\u1cf9",
         "\u1d00"-"\u1df9",  "\u1dfb"-"\u1f15",  "\u1f18"-"\u1f1d",  "\u1f20"-"\u1f45",  "\u1f48"-"\u1f4d",
         "\u1f50"-"\u1f57",  "\u1f59",  "\u1f5b",  "\u1f5d",  "\u1f5f"-"\u1f7d",  "\u1f80"-"\u1fb4",  "\u1fb6"-"\u1fbc",
         "\u1fbe",  "\u1fc2"-"\u1fc4",  "\u1fc6"-"\u1fcc",  "\u1fd0"-"\u1fd3",  "\u1fd6"-"\u1fdb",  "\u1fe0"-"\u1fec",
         "\u1ff2"-"\u1ff4",  "\u1ff6"-"\u1ffc",  "\u200b"-"\u200f",  "\u202a"-"\u202e",  "\u203f"-"\u2040",
         "\u2054",  "\u2060"-"\u2064",  "\u2066"-"\u206f",  "\u2071",  "\u207f",  "\u2090"-"\u209c",  "\u20a0"-"\u20bf",
         "\u20d0"-"\u20dc",  "\u20e1",  "\u20e5"-"\u20f0",  "\u2102",  "\u2107",  "\u210a"-"\u2113",  "\u2115",
         "\u2119"-"\u211d",  "\u2124",  "\u2126",  "\u2128",  "\u212a"-"\u212d",  "\u212f"-"\u2139",  "\u213c"-"\u213f",
         "\u2145"-"\u2149",  "\u214e",  "\u2160"-"\u2188",  "\u2c00"-"\u2c2e",  "\u2c30"-"\u2c5e",  "\u2c60"-"\u2ce4",
         "\u2ceb"-"\u2cf3",  "\u2d00"-"\u2d25",  "\u2d27",  "\u2d2d",  "\u2d30"-"\u2d67",  "\u2d6f",  "\u2d7f"-"\u2d96",
         "\u2da0"-"\u2da6",  "\u2da8"-"\u2dae",  "\u2db0"-"\u2db6",  "\u2db8"-"\u2dbe",  "\u2dc0"-"\u2dc6",
         "\u2dc8"-"\u2dce",  "\u2dd0"-"\u2dd6",  "\u2dd8"-"\u2dde",  "\u2de0"-"\u2dff",  "\u2e2f",  "\u3005"-"\u3007",
         "\u3021"-"\u302f",  "\u3031"-"\u3035",  "\u3038"-"\u303c",  "\u3041"-"\u3096",  "\u3099"-"\u309a",
         "\u309d"-"\u309f",  "\u30a1"-"\u30fa",  "\u30fc"-"\u30ff",  "\u3105"-"\u312e",  "\u3131"-"\u318e",
         "\u31a0"-"\u31ba",  "\u31f0"-"\u31ff",  "\u3400"-"\u4db5",  "\u4e00"-"\u9fea",  "\ua000"-"\ua48c",
         "\ua4d0"-"\ua4fd",  "\ua500"-"\ua60c",  "\ua610"-"\ua62b",  "\ua640"-"\ua66f",  "\ua674"-"\ua67d",
         "\ua67f"-"\ua6f1",  "\ua717"-"\ua71f",  "\ua722"-"\ua788",  "\ua78b"-"\ua7ae",  "\ua7b0"-"\ua7b7",
         "\ua7f7"-"\ua827",  "\ua838",  "\ua840"-"\ua873",  "\ua880"-"\ua8c5",  "\ua8d0"-"\ua8d9",  "\ua8e0"-"\ua8f7",
         "\ua8fb",  "\ua8fd",  "\ua900"-"\ua92d",  "\ua930"-"\ua953",  "\ua960"-"\ua97c",  "\ua980"-"\ua9c0",
         "\ua9cf"-"\ua9d9",  "\ua9e0"-"\ua9fe",  "\uaa00"-"\uaa36",  "\uaa40"-"\uaa4d",  "\uaa50"-"\uaa59",
         "\uaa60"-"\uaa76",  "\uaa7a"-"\uaac2",  "\uaadb"-"\uaadd",  "\uaae0"-"\uaaef",  "\uaaf2"-"\uaaf6",
         "\uab01"-"\uab06",  "\uab09"-"\uab0e",  "\uab11"-"\uab16",  "\uab20"-"\uab26",  "\uab28"-"\uab2e",
         "\uab30"-"\uab5a",  "\uab5c"-"\uab65",  "\uab70"-"\uabea",  "\uabec"-"\uabed",  "\uabf0"-"\uabf9",
         "\uac00"-"\ud7a3",  "\ud7b0"-"\ud7c6",  "\ud7cb"-"\ud7fb",  "\ud800"-"\udfff",  "\uf900"-"\ufa6d",
         "\ufa70"-"\ufad9",  "\ufb00"-"\ufb06",  "\ufb13"-"\ufb17",  "\ufb1d"-"\ufb28",  "\ufb2a"-"\ufb36",
         "\ufb38"-"\ufb3c",  "\ufb3e",  "\ufb40"-"\ufb41",  "\ufb43"-"\ufb44",  "\ufb46"-"\ufbb1",  "\ufbd3"-"\ufd3d",
         "\ufd50"-"\ufd8f",  "\ufd92"-"\ufdc7",  "\ufdf0"-"\ufdfc",  "\ufe00"-"\ufe0f",  "\ufe20"-"\ufe2f",
         "\ufe33"-"\ufe34",  "\ufe4d"-"\ufe4f",  "\ufe69",  "\ufe70"-"\ufe74",  "\ufe76"-"\ufefc",  "\ufeff",
         "\uff04",  "\uff10"-"\uff19",  "\uff21"-"\uff3a",  "\uff3f",  "\uff41"-"\uff5a",  "\uff66"-"\uffbe",
         "\uffc2"-"\uffc7",  "\uffca"-"\uffcf",  "\uffd2"-"\uffd7",  "\uffda"-"\uffdc",  "\uffe0"-"\uffe1",
         "\uffe5"-"\uffe6",  "\ufff9"-"\ufffb" ]
        | <UNICODE_ESCAPE>
  >
}

/* SEPARATORS */
/**
 * FIXME: Only ten (10) separators are defined within this grammar, but the JLS lists twelve (12)
 * FIXME: It appears that {@code ...} {@code ELLIPSIS} and {@code ::} {@code DOUBLECOLON} are (wrongly) listed in the "operators" section, rather than "separators"
 * https://docs.oracle.com/javase/specs/jls/se15/html/jls-3.html#jls-3.11
 * Twelve tokens, formed from ASCII characters, are the separators (punctuators).
 * <pre>{@code
 *     Separator:
 *     (one of)
 *     (   )   {   }   [   ]   ;   ,   .   ...   @   ::
 * }</pre
 */
TOKEN :
{
  < LPAREN: "(" >
| < RPAREN: ")" >
| < LBRACE: "{" >
| < RBRACE: "}" >
| < LBRACKET: "[" >
| < RBRACKET: "]" >
| < SEMICOLON: ";" >
| < COMMA: "," >
| < DOT: "." >
| < AT: "@" >
}


/* OPERATORS */
/**
 * Note that {@code >}'s need special attention due to generics syntax, thus are listed separately.
 * FIXME: It appears that {@code ...} {@code ELLIPSIS} and {@code ::} {@code DOUBLECOLON} are (wrongly) listed in the "operators" section, rather than "separators"
 * https://docs.oracle.com/javase/specs/jls/se15/html/jls-3.html#jls-3.12
 * 38 tokens, formed from ASCII characters, are the operators.
 * <pre>{@code
 *     Separator:
 *     (one of)
 *     =   >   <   !   ~   ?   :   ->
 *     ==  >=  <=  !=  &&  ||  ++  --
 *     +   -   *   /   &   |   ^   %   <<   >>   >>>
 *     +=  -=  *=  /=  &=  |=  ^=  %=  <<=  >>=  >>>=
 * }</pre
 */
TOKEN :
{
  < ASSIGN: "=" >
// GT - see below
| < LT: "<" >
| < BANG: "!" >
| < TILDE: "~" >
| < HOOK: "?" >
| < COLON: ":" >
| < ARROW: "->" >

| < EQ: "==" >
| < GE: ">=" >
| < LE: "<=" >
| < NE: "!=" >
| < SC_AND: "&&" >
| < SC_OR: "||" >
| < INCR: "++" >
| < DECR: "--" >

| < PLUS: "+" >
| < MINUS: "-" >
| < STAR: "*" >
| < SLASH: "/" >
| < BIT_AND: "&" >
| < BIT_OR: "|" >
| < XOR: "^" >
| < REM: "%" >
| < LSHIFT: "<<" >
// RSIGNEDSHIFT - see below
// RUNSIGNEDSHIFT - see below

| < PLUSASSIGN: "+=" >
| < MINUSASSIGN: "-=" >
| < STARASSIGN: "*=" >
| < SLASHASSIGN: "/=" >
| < ANDASSIGN: "&=" >
| < ORASSIGN: "|=" >
| < XORASSIGN: "^=" >
| < REMASSIGN: "%=" >
| < LSHIFTASSIGN: "<<=" >
| < RSIGNEDSHIFTASSIGN: ">>=" >
| < RUNSIGNEDSHIFTASSIGN: ">>>=" >

| < ELLIPSIS: "..." >
| < DOUBLECOLON: "::" >
}

/*
 * Note that {@code >}'s need special attention due to generics syntax, thus are listed separately.
 * TODO: Investigate if the ordering matters, or if it's just that there's a code block associated with the token.
.*/
TOKEN :
{
  < RUNSIGNEDSHIFT: ">>>" >
  {
     matchedToken.kind = GT;
     matchedToken.realKind = RUNSIGNEDSHIFT;
     input_stream.backup(2);
  }
| < RSIGNEDSHIFT: ">>" >
  {
     matchedToken.kind = GT;
     matchedToken.realKind = RSIGNEDSHIFT;
     input_stream.backup(1);
  }
| < GT: ">" >
}

TOKEN: { <CTRL_Z: "\u001A" /** ctrl+z char **/> }


/*************************************************************************************************************
 * THE JAVA LANGUAGE GRAMMAR STARTS HERE                                                                     *
 *                                                                                                           *
 * https://javacc.github.io/javacc/documentation/grammar.html#bnf-production                                 *
 * <pre>{@code                                                                                               *
 * bnf_production ::= java_access_modifier java_return_type java_identifier "(" java_parameter_list ")" ":"  *
 *                    java_block                                                                             *
 *                    "{" expansion_choices "}"                                                              *
 * }</pre>                                                                                                   *
 *************************************************************************************************************/

/*
 * Program structuring syntax follows.
 */

/**
 * https://docs.oracle.com/javase/specs/jls/se15/html/jls-7.html#jls-7.3
 * <pre>{@code
 *     CompilationUnit:
 *         OrdinaryCompilationUnit
 *         ModularCompilationUnit
 *     OrdinaryCompilationUnit:
 *         [PackageDeclaration] {ImportDeclaration} {TypeDeclaration}
 *     ModularCompilationUnit:
 *         {ImportDeclaration} ModuleDeclaration
 * }</pre>
 * Note that {@code TypeDeclaration} is defined in the JLS as a class or interface.
 * <ul>
 *   <li>A class is defined as a normal class or enum declaration.</li>
 *   <li>An interface declaration is defined as a normal interface or annotation declaration.</li>
 * </ul>
 * For that reason, within this grammar, we combine them.
 *
 * https://docs.oracle.com/javase/specs/jls/se15/html/jls-7.html#jls-TypeDeclaration
 * <pre>{@code
 *     TypeDeclaration:
 *         ClassDeclaration
 *         InterfaceDeclaration
 *         ;
 * }</pre>
 * https://docs.oracle.com/javase/specs/jls/se15/html/jls-8.html#jls-ClassDeclaration
 * <pre>{@code
 *     TypeDeclaration:
 *         ClassDeclaration
 *         InterfaceDeclaration
 *         ;
 * }</pre>
 * https://docs.oracle.com/javase/specs/jls/se15/html/jls-9.html#jls-InterfaceDeclaration
 * <pre>{@code
 *     InterfaceDeclaration:
 *         NormalInterfaceDeclaration
 *         AnnotationTypeDeclaration
 * }</pre>
 */
public CompilationUnit CompilationUnit():
{
    PackageDeclaration packageDeclaration = null;
    NodeList<ImportDeclaration> imports = emptyNodeList();
    ImportDeclaration in = null;
    NodeList<TypeDeclaration<?>> types = emptyNodeList();
    ModifierHolder modifier;
    TypeDeclaration<?> tn = null;
    ModuleDeclaration module = null;
}
{
    try {
        ( LOOKAHEAD(2)";" )*
        [ LOOKAHEAD(PackageDeclaration()) packageDeclaration = PackageDeclaration() ]
        (
            in = ImportDeclaration() { imports = add(imports, in); }
        |
            (
                modifier = Modifiers()
                (
                    tn = ClassOrInterfaceDeclaration(modifier) { types = add(types, tn); }
                |
                    tn = EnumDeclaration(modifier) { types = add(types, tn); }
                |
                    tn = AnnotationTypeDeclaration(modifier) { types = add(types, tn); }
                |
                    module = ModuleDeclaration(modifier)
                |
                    ";"
                )
            )
        )*
        (<EOF> | <CTRL_Z>)
        { return new CompilationUnit(range(token_source.getHomeToken(), token()), packageDeclaration, imports, types, module); }
    } catch (ParseException e) {
        recover(EOF, e);
        final CompilationUnit compilationUnit = new CompilationUnit(range(token_source.getHomeToken(), token()), null, new NodeList<ImportDeclaration>(), new NodeList<TypeDeclaration<?>>(), null);
        compilationUnit.setParsed(UNPARSABLE);
        return compilationUnit;
    }
}

/**
 * https://docs.oracle.com/javase/specs/jls/se15/html/jls-7.html#jls-7.4.1
 * <pre>{@code
 *     PackageDeclaration:
 *         {PackageModifier} package Identifier {. Identifier} ;
 *     PackageModifier:
 *         Annotation
 * }</pre>
 */
PackageDeclaration PackageDeclaration():
{
    NodeList<AnnotationExpr> annotations = new NodeList<AnnotationExpr>();
    Name name;
    JavaToken begin;
}
{
    annotations = Annotations()
    "package" {begin = token();}  name = Name() ";"
    { return new PackageDeclaration(range(begin, token()), annotations, name); }
}


/**
 * Import declaration types are not differentiated in the class hierarchy.
 * https://docs.oracle.com/javase/specs/jls/se15/html/jls-7.html#jls-7.5
 * <pre>{@code
 *     ImportDeclaration:
 *         SingleTypeImportDeclaration
 *         TypeImportOnDemandDeclaration
 *         SingleStaticImportDeclaration
 *         StaticImportOnDemandDeclaration
 * }</pre>
 * Note that the JLS terminology "On Demand" and JavaParser terminology "Asterisk" are equivalent
 * <pre>{@code
 *     SingleTypeImportDeclaration:
 *         import TypeName ;
 *     TypeImportOnDemandDeclaration:
 *         import PackageOrTypeName . * ;
 *     SingleStaticImportDeclaration:
 *         import static TypeName . Identifier ;
 *     StaticImportOnDemandDeclaration:
 *         import static TypeName . * ;
 * }</pre>
 */
ImportDeclaration ImportDeclaration():
{
    Name name;
    boolean isStatic = false;
    boolean isAsterisk = false;
    JavaToken begin;
}
{
    "import" {begin = token();}
    [ "static" { isStatic = true; } ]
    name = Name()
    [ "." "*" { isAsterisk = true; } ] ";"
    { return new ImportDeclaration(range(begin, token()), name, isStatic, isAsterisk); }
}

/*
 * Modifiers. We match all modifiers in a single rule to reduce the chances of
 * syntax errors for simple modifier mistakes. It will also enable us to give
 * better error messages.
 * Class Modifiers: https://docs.oracle.com/javase/specs/jls/se15/html/jls-8.html#jls-8.1.1
 * <pre>{@code
 *     ClassModifier:
 *         (one of)
 *         Annotation public protected private
 *         abstract static final strictfp
 * }</pre>
 * Field Modifiers: https://docs.oracle.com/javase/specs/jls/se15/html/jls-8.html#jls-8.3.1
 * <pre>{@code
 *     FieldModifier:
 *         (one of)
 *         Annotation public protected private
 *         static final transient volatile
 * }</pre>
 * Method Modifiers: https://docs.oracle.com/javase/specs/jls/se15/html/jls-8.html#jls-8.4.3
 * <pre>{@code
 *     MethodModifier:
 *         (one of)
 *         Annotation public protected private
 *         abstract static final synchronized native strictfp
 * }</pre>
 * Constructor Modifiers: https://docs.oracle.com/javase/specs/jls/se15/html/jls-8.html#jls-8.8.3
 * <pre>{@code
 *     ConstructorModifier:
 *         (one of)
 *         Annotation public protected private
 * }</pre>
 */
ModifierHolder Modifiers():
{
    JavaToken begin = INVALID;
    NodeList<Modifier> modifiers = new NodeList<Modifier>();
    NodeList<AnnotationExpr> annotations = new NodeList<AnnotationExpr>();
    AnnotationExpr ann;
}
{
    (
        LOOKAHEAD(2)
        (
            "public" { add(modifiers, new Modifier(tokenRange(), Modifier.Keyword.PUBLIC)); begin = orIfInvalid(begin, token()); }
         |
            "static" { add(modifiers, new Modifier(tokenRange(), Modifier.Keyword.STATIC)); begin = orIfInvalid(begin, token()); }
         |
            "protected" {  add(modifiers, new Modifier(tokenRange(), Modifier.Keyword.PROTECTED)); begin = orIfInvalid(begin, token()); }
         |
            "private" { add(modifiers, new Modifier(tokenRange(), Modifier.Keyword.PRIVATE)); begin = orIfInvalid(begin, token()); }
         |
            "final" { add(modifiers, new Modifier(tokenRange(), Modifier.Keyword.FINAL)); begin = orIfInvalid(begin, token()); }
         |
            "abstract" { add(modifiers, new Modifier(tokenRange(), Modifier.Keyword.ABSTRACT)); begin = orIfInvalid(begin, token()); }
         |
            "synchronized" { add(modifiers, new Modifier(tokenRange(), Modifier.Keyword.SYNCHRONIZED)); begin = orIfInvalid(begin, token()); }
         |
            "native" { add(modifiers, new Modifier(tokenRange(), Modifier.Keyword.NATIVE)); begin = orIfInvalid(begin, token()); }
         |
            "transient" { add(modifiers, new Modifier(tokenRange(), Modifier.Keyword.TRANSIENT)); begin = orIfInvalid(begin, token()); }
         |
            "volatile" { add(modifiers, new Modifier(tokenRange(), Modifier.Keyword.VOLATILE)); begin = orIfInvalid(begin, token()); }
         |
            "strictfp" { add(modifiers, new Modifier(tokenRange(), Modifier.Keyword.STRICTFP));  begin = orIfInvalid(begin, token()); }
         |
            "transitive" { add(modifiers, new Modifier(tokenRange(), Modifier.Keyword.TRANSITIVE));  begin = orIfInvalid(begin, token()); }
         |
            "default" { add(modifiers, new Modifier(tokenRange(), Modifier.Keyword.DEFAULT));  begin = orIfInvalid(begin, token()); }
         |
             ann = Annotation() { annotations = add(annotations, ann); begin = orIfInvalid(begin, ann); }
        )
    )*
    {
        return new ModifierHolder(begin, modifiers, annotations);
    }
}

/*
 * Declaration syntax follows.
 */

/**
 * <strong>
 *   Note that this grammar is deliberately permissive. As a result, this grammar allows any combinations of
 *   class/interface and extends/implements (e.g. an interface implementing an interface).
 * </strong>
 * Validations of these combinations are handled at the same time as validating language features used.
 * Also note that JavaParser handles the hierarchy/specialisations of classes, interfaces, and enums differently to the JLS.
 * <ul>
 *   <li>This {@code ClassOrInterfaceDeclaration} refers to the {@code NormalClassDeclaration} and {@code NormalInterfaceDeclaration},</li>
 *   <li>while {@code AnnotationTypeDeclaration} and {@code EnumDeclaration} are handled separately within this grammar.</li>
 * </ul>
 * https://docs.oracle.com/javase/specs/jls/se15/html/jls-8.html#jls-8.1
 * <pre>{@code
 *     ClassDeclaration:
 *         NormalClassDeclaration
 *         EnumDeclaration
 *     NormalClassDeclaration:
 *         {ClassModifier} class TypeIdentifier [TypeParameters] [Superclass] [Superinterfaces] ClassBody
 * }</pre>
 * https://docs.oracle.com/javase/specs/jls/se15/html/jls-9.html#jls-9.1
 * <pre>{@code
 *     InterfaceDeclaration:
 *         NormalInterfaceDeclaration
 *         AnnotationTypeDeclaration
 *     NormalInterfaceDeclaration:
 *         {InterfaceModifier} interface TypeIdentifier [TypeParameters] [ExtendsInterfaces] InterfaceBody
 * }</pre>
 */
ClassOrInterfaceDeclaration ClassOrInterfaceDeclaration(ModifierHolder modifier):
{
    boolean isInterface;
    SimpleName name;
    RangedList<TypeParameter> typePar = new RangedList<TypeParameter>(emptyNodeList());
    NodeList<ClassOrInterfaceType> extList = emptyNodeList();
    NodeList<ClassOrInterfaceType> impList = emptyNodeList();
    NodeList<BodyDeclaration<?>> members = emptyNodeList();
    JavaToken begin = modifier.begin;
}
{
    (
        "class" { isInterface = false; }
     |
        "interface" { isInterface = true; }
    ) { begin = orIfInvalid(begin, token()); }

    name = SimpleName()
    [ typePar = TypeParameters() ]
    [ extList = ExtendsList() ]
    [ impList = ImplementsList() ]

    members = ClassOrInterfaceBody()

    { return new ClassOrInterfaceDeclaration(range(begin, token()), modifier.modifiers, modifier.annotations, isInterface, name, typePar.list, extList, impList, members); }
}

/**
 * https://docs.oracle.com/javase/specs/jls/se15/html/jls-8.html#jls-8.1.4
 * <pre>{@code
 *     Superclass:
 *         extends ClassType
 * }</pre>
 * For convenience:
 * https://docs.oracle.com/javase/specs/jls/se15/html/jls-4.html#jls-4.3
 * <pre>{@code
 *     ClassOrInterfaceType:
 *         ClassType
 *         InterfaceType
 *     ClassType:
 *         {Annotation} TypeIdentifier [TypeArguments]
 *         PackageName . {Annotation} TypeIdentifier [TypeArguments]
 *         ClassOrInterfaceType . {Annotation} TypeIdentifier [TypeArguments]
 *     InterfaceType:
 *         ClassType
 * }</pre>
 */
NodeList<ClassOrInterfaceType> ExtendsList():
{
    boolean extendsMoreThanOne = false;
    NodeList<ClassOrInterfaceType> ret = new NodeList<ClassOrInterfaceType>();
    ClassOrInterfaceType cit;
}
{
    "extends" cit = AnnotatedClassOrInterfaceType() { ret.add(cit); }
    ( "," cit = AnnotatedClassOrInterfaceType() { ret.add(cit); extendsMoreThanOne = true; } )*
    { return ret; }
}

/**
 * https://docs.oracle.com/javase/specs/jls/se15/html/jls-8.html#jls-8.1.5
 * <pre>{@code
 *     Superinterfaces:
 *         implements InterfaceTypeList
 *     InterfaceTypeList:
 *         InterfaceType {, InterfaceType}
 * }</pre>
 * For convenience:
 * https://docs.oracle.com/javase/specs/jls/se15/html/jls-4.html#jls-4.3
 * <pre>{@code
 *     ClassOrInterfaceType:
 *         ClassType
 *         InterfaceType
 *     ClassType:
 *         {Annotation} TypeIdentifier [TypeArguments]
 *         PackageName . {Annotation} TypeIdentifier [TypeArguments]
 *         ClassOrInterfaceType . {Annotation} TypeIdentifier [TypeArguments]
 *     InterfaceType:
 *         ClassType
 * }</pre>
 */
NodeList<ClassOrInterfaceType> ImplementsList():
{
    NodeList<ClassOrInterfaceType> ret = new NodeList<ClassOrInterfaceType>();
    ClassOrInterfaceType cit;
}
{
    "implements" cit = AnnotatedClassOrInterfaceType() { ret.add(cit); }
    ( "," cit = AnnotatedClassOrInterfaceType() { ret.add(cit); } )*
    { return ret; }
}

/**
 * https://docs.oracle.com/javase/specs/jls/se15/html/jls-8.html#jls-8.9
 * <pre>{@code
 *     EnumDeclaration:
 *         {ClassModifier} enum TypeIdentifier [Superinterfaces] EnumBody
 * }</pre>
 * https://docs.oracle.com/javase/specs/jls/se15/html/jls-8.html#jls-8.9.1
 * <pre>{@code
 *     EnumBody:
 *         { [EnumConstantList] [,] [EnumBodyDeclarations] }
 *     EnumConstantList:
 *         EnumConstant {, EnumConstant}
 *     EnumConstant:
 *         {EnumConstantModifier} Identifier [( [ArgumentList] )] [ClassBody]
 *     EnumConstantModifier:
 *         Annotation
 * }</pre>
 * https://docs.oracle.com/javase/specs/jls/se15/html/jls-8.html#jls-8.9.2
 * <pre>{@code
 *     EnumBodyDeclarations:
 *         ; {ClassBodyDeclaration}
 * }</pre>
 */
EnumDeclaration EnumDeclaration(ModifierHolder modifier):
{
    SimpleName name;
    NodeList<ClassOrInterfaceType> impList = emptyNodeList();
    EnumConstantDeclaration entry;
    NodeList<EnumConstantDeclaration> entries = emptyNodeList();
    BodyDeclaration<?> member;
    NodeList<BodyDeclaration<?>> members = emptyNodeList();
    JavaToken begin = modifier.begin;
}
{
    "enum" { begin = orIfInvalid(begin, token()); }
    name = SimpleName()
    [ impList = ImplementsList() ]
    "{"
    [
        entry = EnumConstantDeclaration() { entries.add(entry); }
        ( LOOKAHEAD(2) "," entry = EnumConstantDeclaration() { entries.add(entry); } )*
    ]
    [ "," ]
    [
        ";"
        (
            member = ClassOrInterfaceBodyDeclaration() { members = add(members, member); }
         |
            ";"
        )*
    ]
    "}"

    { return new EnumDeclaration(range(begin, token()), modifier.modifiers, modifier.annotations, name, impList, entries, members); }
}


/**
 * Note that the {@code EnumConstantModifier} is defined as an {@code Annotation}.
 * https://docs.oracle.com/javase/specs/jls/se15/html/jls-8.html#jls-8.9.1
 * <pre>{@code
 *     EnumConstant:
 *         {EnumConstantModifier} Identifier [( [ArgumentList] )] [ClassBody]
 *     EnumConstantModifier:
 *         Annotation
 * }</pre>
 * https://docs.oracle.com/javase/specs/jls/se15/html/jls-8.html#jls-8.9.2
 * <pre>{@code
 *     EnumBodyDeclarations:
 *         ; {ClassBodyDeclaration}
 * }</pre>
 */
EnumConstantDeclaration EnumConstantDeclaration():
{
    NodeList<AnnotationExpr> annotations = new NodeList<AnnotationExpr>();
    AnnotationExpr ann;
    SimpleName name;
    NodeList<Expression> args = emptyNodeList();
    NodeList<BodyDeclaration<?>> classBody = emptyNodeList();
    JavaToken begin = INVALID;
}
{
    ( ann = Annotation() { annotations = add(annotations, ann); begin = orIfInvalid(begin, ann); } )*
    name = SimpleName() { begin = orIfInvalid(begin, token()); }
    [ args = Arguments() ]
    [ classBody = ClassOrInterfaceBody() ]

    {
        return new EnumConstantDeclaration(range(begin, token()), annotations, name, args, classBody);
    }
}

/**
 * If the list inside the returned RangedList is null, there are no brackets.
 * If it is empty, there are brackets, but nothing is in them <>.
 * The normal case is that it contains TypeParameters, like <A, B, C>.
 * https://docs.oracle.com/javase/specs/jls/se15/html/jls-8.html#jls-8.1.2
 * <pre>{@code
 *     TypeParameters:
 *         < TypeParameterList >
 *     TypeParameterList:
 *         TypeParameter {, TypeParameter}
 * }</pre>
 * For Convenience:
 * https://docs.oracle.com/javase/specs/jls/se15/html/jls-4.html#jls-4.4
 * <pre>{@code
 *     TypeParameter:
 *         {TypeParameterModifier} TypeIdentifier [TypeBound]
 *     TypeParameterModifier:
 *         Annotation
 *     TypeBound:
 *         extends TypeVariable
 *         extends ClassOrInterfaceType {AdditionalBound}
 *     AdditionalBound:
 *         & InterfaceType
 * }</pre>
 */
RangedList<TypeParameter> TypeParameters():
{
    RangedList<TypeParameter> ret = new RangedList<TypeParameter>(new NodeList<TypeParameter>());
    TypeParameter tp;
    NodeList<AnnotationExpr> annotations;
}
{
    "<" { ret.beginAt(token()); }
    annotations = Annotations()
    tp = TypeParameter(annotations) { ret.add(tp); annotations = null; }
    (
        ","
        annotations = Annotations()
        tp = TypeParameter(annotations) { ret.add(tp); annotations = null; }
    )*
    ">" { ret.endAt(token()); }
    { return ret; }
}

/**
 * Note that the {@code TypeParameterModifier} is defined as an {@code Annotation}.
 * Note that the annotations are passed as a parameter to this grammar entry.
 * https://docs.oracle.com/javase/specs/jls/se15/html/jls-4.html#jls-4.4
 * <pre>{@code
 *     TypeParameter:
 *         {TypeParameterModifier} TypeIdentifier [TypeBound]
 *     TypeParameterModifier:
 *         Annotation
 *     TypeBound:
 *         extends TypeVariable
 *         extends ClassOrInterfaceType {AdditionalBound}
 *     AdditionalBound:
 *         & InterfaceType
 * }</pre>
 */
TypeParameter TypeParameter(NodeList<AnnotationExpr> annotations):
{
    SimpleName name;
    NodeList<ClassOrInterfaceType> typeBound  = emptyNodeList();
    JavaToken begin;
}
{
    // Annotations are passed as a parameter to this grammar entry.
    name = SimpleName() { begin=token(); }
    [ typeBound = TypeBound() ]
    { return new TypeParameter(range(begin, token()), name, typeBound, annotations); }
}

/**
 * https://docs.oracle.com/javase/specs/jls/se15/html/jls-4.html#jls-4.4
 * <pre>{@code
 *     TypeBound:
 *         extends TypeVariable
 *         extends ClassOrInterfaceType {AdditionalBound}
 *     AdditionalBound:
 *         & InterfaceType
 * }</pre>
 * For Convenience:
 * https://docs.oracle.com/javase/specs/jls/se15/html/jls-4.html#jls-4.3
 * <pre>{@code
 *     ClassOrInterfaceType:
 *         ClassType
 *         InterfaceType
 *     ClassType:
 *         {Annotation} TypeIdentifier [TypeArguments]
 *         PackageName . {Annotation} TypeIdentifier [TypeArguments]
 *         ClassOrInterfaceType . {Annotation} TypeIdentifier [TypeArguments]
 *     InterfaceType:
 *         ClassType
 *     TypeVariable:
 *         {Annotation} TypeIdentifier
 * }</pre>
 */
NodeList<ClassOrInterfaceType> TypeBound():
{
    NodeList<ClassOrInterfaceType> ret = emptyNodeList();
    ClassOrInterfaceType cit;
}
{
    "extends" cit = AnnotatedClassOrInterfaceType() { ret.add(cit); }
    (
        "&"
        cit = AnnotatedClassOrInterfaceType() { ret.add(cit); }
    )*
    { return ret; }
}

/**
 * https://docs.oracle.com/javase/specs/jls/se15/html/jls-8.html#jls-8.1.6
 * <pre>{@code
 *     ClassBody:
 *         { {ClassBodyDeclaration} }
 *     ClassBodyDeclaration:
 *         ClassMemberDeclaration
 *         InstanceInitializer
 *         StaticInitializer
 *         ConstructorDeclaration
 *     ClassMemberDeclaration:
 *         FieldDeclaration
 *         MethodDeclaration
 *         ClassDeclaration
 *         InterfaceDeclaration
 *         ;
 * }</pre>
 * https://docs.oracle.com/javase/specs/jls/se15/html/jls-9.html#jls-9.1.4
 * <pre>{@code
 *     InterfaceBody:
 *         { {InterfaceMemberDeclaration} }
 *     InterfaceMemberDeclaration:
 *         ConstantDeclaration
 *         InterfaceMethodDeclaration
 *         ClassDeclaration
 *         InterfaceDeclaration
 *         ;
 * }</pre>
 */
NodeList<BodyDeclaration<?>> ClassOrInterfaceBody():
{
    NodeList<BodyDeclaration<?>> ret = emptyNodeList();
    BodyDeclaration member;
}
{
    "{"
    (
        member = ClassOrInterfaceBodyDeclaration() { ret.add(member); }
     |
        ";"
    )*
    "}"
    { return ret; }
}

/**
 * Note that {@code ClassDeclaration} and {@code InterfaceDeclaration} (in the JLS) include enum and annotation declarations.
 * Note that {@code InstanceInitializer} and {@code StaticInitializer} are treated as an {@code Initializer} with an
 * optional {@code static} modifier in JavaParser.
 * TODO: Investigate the {@code ClassBodyDeclaration} parts existing within an interface - is permitting this a potential problem?
 * https://docs.oracle.com/javase/specs/jls/se15/html/jls-8.html#jls-8.1.6
 * <pre>{@code
 *     ClassBody:
 *         { {ClassBodyDeclaration} }
 *     ClassBodyDeclaration:
 *         ClassMemberDeclaration
 *         InstanceInitializer
 *         StaticInitializer
 *         ConstructorDeclaration
 *     ClassMemberDeclaration:
 *         FieldDeclaration
 *         MethodDeclaration
 *         ClassDeclaration
 *         InterfaceDeclaration
 *         ;
 * }</pre>
 * https://docs.oracle.com/javase/specs/jls/se15/html/jls-9.html#jls-9.1.4
 * <pre>{@code
 *     InterfaceBody:
 *         { {InterfaceMemberDeclaration} }
 *     InterfaceMemberDeclaration:
 *         ConstantDeclaration
 *         InterfaceMethodDeclaration
 *         ClassDeclaration
 *         InterfaceDeclaration
 *         ;
 * }</pre>
 */
BodyDeclaration<?> ClassOrInterfaceBodyDeclaration():
{
    ModifierHolder modifiers;
    BodyDeclaration<?> ret;
}
{
    (
        LOOKAHEAD(2)
        ret = InitializerDeclaration()
     |
        // Just get all the modifiers out of the way. If you want to do
        // more checks, pass the modifiers down to the member
        modifiers = Modifiers()
        (
            ret = ClassOrInterfaceDeclaration(modifiers)
         |
            LOOKAHEAD("enum")
            ret = EnumDeclaration(modifiers)
         |
            LOOKAHEAD("@" "interface")
            ret = AnnotationTypeDeclaration(modifiers)
         |
            LOOKAHEAD( [ TypeParameters() ] Identifier() "(" )
            ret = ConstructorDeclaration(modifiers)
         |
            LOOKAHEAD( Type() Identifier() ( ArrayBracketPair() )* ( "," | "=" | ";" ) )
            ret = FieldDeclaration(modifiers)
         |
            ret = MethodDeclaration(modifiers)
        )
    )
    { return ret; }
}

/**
 * https://docs.oracle.com/javase/specs/jls/se15/html/jls-8.html#jls-8.3
 * <pre>{@code
 *     FieldDeclaration:
 *         {FieldModifier} UnannType VariableDeclaratorList ;
 *     VariableDeclaratorList:
 *         VariableDeclarator {, VariableDeclarator}
 *     VariableDeclarator:
 *         VariableDeclaratorId [= VariableInitializer]
 *     VariableDeclaratorId:
 *         Identifier [Dims]
 *     VariableInitializer:
 *         Expression
 *         ArrayInitializer
 * }</pre>
 */
FieldDeclaration FieldDeclaration(ModifierHolder modifier):
{
    Type partialType;
    NodeList<VariableDeclarator> variables = new NodeList<VariableDeclarator>();
    VariableDeclarator val;
}
{
    // Modifiers are already matched in the caller
    partialType = Type(emptyNodeList())
    val = VariableDeclarator(partialType) { variables.add(val); }
    (
        ","
        val = VariableDeclarator(partialType) { variables.add(val); }
    )*
    ";"

    {
        JavaToken begin = orIfInvalid(modifier.begin, partialType);
        return new FieldDeclaration(range(begin, token()), modifier.modifiers, modifier.annotations, variables);
    }
}

/**
 * https://docs.oracle.com/javase/specs/jls/se15/html/jls-8.html#jls-8.3
 * <pre>{@code
 *     VariableDeclarator:
 *         VariableDeclaratorId [= VariableInitializer]
 *     VariableDeclaratorId:
 *         Identifier [Dims]
 *     VariableInitializer:
 *         Expression
 *         ArrayInitializer
 * }</pre>
 */
VariableDeclarator VariableDeclarator(Type partialType):
{
    Pair<SimpleName, List<ArrayBracketPair>> id;
    Expression init = null;
}
{
    id = VariableDeclaratorId()
    [ "=" init = VariableInitializer() ]
    { return new VariableDeclarator(range(id.a, token()), juggleArrayType(partialType, id.b), id.a, init); }
}

/**
 * https://docs.oracle.com/javase/specs/jls/se15/html/jls-8.html#jls-8.3
 * <pre>{@code
 *     VariableDeclaratorId:
 *         Identifier [Dims]
 * }</pre>
 * For convenience:
 * https://docs.oracle.com/javase/specs/jls/se15/html/jls-3.html#jls-Identifier
 * <pre>{@code
 *     Identifier:
 *         IdentifierChars but not a Keyword or BooleanLiteral or NullLiteral
 *     IdentifierChars:
 *         JavaLetter {JavaLetterOrDigit}
 *     JavaLetter:
 *         any Unicode character that is a "Java letter"
 *     JavaLetterOrDigit:
 *         any Unicode character that is a "Java letter-or-digit"
 * }</pre>
 * For convenience:
 * https://docs.oracle.com/javase/specs/jls/se15/html/jls-4.html#jls-Dims
 * <pre>{@code
 *     Dims:
 *         {Annotation} [ ] {{Annotation} [ ]}
 * }</pre>
 */
Pair<SimpleName, List<ArrayBracketPair>> VariableDeclaratorId():
{
    SimpleName name;
    JavaToken begin;
    ArrayBracketPair arrayBracketPair;
    List<ArrayBracketPair> arrayBracketPairs = new ArrayList<ArrayBracketPair>(0);
}
{
    name = SimpleName() { begin=token();}
    (
        arrayBracketPair = ArrayBracketPair(Origin.NAME) { arrayBracketPairs=add(arrayBracketPairs, arrayBracketPair); }
    )*

    {
        if(storeTokens) {
            name.setTokenRange(name.getTokenRange().get().withEnd(token()));
        }
        return new Pair(name, arrayBracketPairs);
    }
}

/**
 * https://docs.oracle.com/javase/specs/jls/se15/html/jls-8.html#jls-8.3
 * <pre>{@code
 *     VariableInitializer:
 *         Expression
 *         ArrayInitializer
 * }</pre>
 */
Expression VariableInitializer():
{
    Expression ret;
}
{
    (
        ret = ArrayInitializer()
     |
        ret = Expression()
    )
    { return ret;}
}

/**
 * An array initializer is written as a comma-separated list of expressions, enclosed by braces { and }.
 * A trailing comma may appear after the last expression in an array initializer and is ignored.
 * https://docs.oracle.com/javase/specs/jls/se15/html/jls-10.html#jls-10.6
 * <pre>{@code
 *     ArrayInitializer:
 *         { [VariableInitializerList] [,] }
 *     VariableInitializerList:
 *         VariableInitializer {, VariableInitializer}
 * }</pre>
 * <pre>{@code
 *     VariableInitializer:
 *         Expression
 *         ArrayInitializer
 * }</pre>
 */
ArrayInitializerExpr ArrayInitializer():
{
    NodeList<Expression> values = emptyNodeList();
    Expression val;
    JavaToken begin;
}
{
    "{" { begin=token(); }
    [
        val = VariableInitializer() { values = add(values, val); }
        ( LOOKAHEAD(2) "," val = VariableInitializer() { values = add(values, val); } )*
    ]
    [ "," ]
    "}"

    {
        return new ArrayInitializerExpr(range(begin, token()), values);
    }
}

/**
 * https://docs.oracle.com/javase/specs/jls/se15/html/jls-8.html#jls-8.4
 * <pre>{@code
 *     MethodDeclaration:
 *         {MethodModifier} MethodHeader MethodBody
 *     MethodHeader:
 *         Result MethodDeclarator [Throws]
 *         TypeParameters {Annotation} Result MethodDeclarator [Throws]
 *     MethodDeclarator:
 *         Identifier ( [ReceiverParameter ,] [FormalParameterList] ) [Dims]
 *     ReceiverParameter:
 *         {Annotation} UnannType [Identifier .] this
 * }</pre>
 */
MethodDeclaration MethodDeclaration(ModifierHolder modifier):
{
    RangedList<TypeParameter> typeParameters = new RangedList<TypeParameter>(emptyNodeList());
    Type type;
    SimpleName name;
    Pair<NodeList<Parameter>, ReceiverParameter> parameters = new Pair<NodeList<Parameter>, ReceiverParameter>(emptyNodeList(), null);
    ArrayBracketPair arrayBracketPair;
    List<ArrayBracketPair> arrayBracketPairs = new ArrayList<ArrayBracketPair>(0);
    NodeList<ReferenceType> throws_ = emptyNodeList();
    BlockStmt body = null;
    NodeList<AnnotationExpr> annotations;
    JavaToken begin = modifier.begin;
    ReferenceType throwType;
}
{
    // Modifiers already matched in the caller!
    [ typeParameters = TypeParameters() { begin = orIfInvalid(begin, typeParameters.range.getBegin()); } ]
    annotations = Annotations() { modifier.annotations.addAll(annotations); begin = orIfInvalid(begin, nodeListBegin(annotations)); }
    type = ResultType(emptyNodeList()) { begin = orIfInvalid(begin, type); }
    name = SimpleName()
    parameters = Parameters()
    ( arrayBracketPair = ArrayBracketPair(Origin.NAME) { arrayBracketPairs=add(arrayBracketPairs, arrayBracketPair); } )*
    [
        "throws"
        throwType = AnnotatedReferenceType() { throws_ = add(throws_, throwType); }
        ("," throwType = AnnotatedReferenceType() { throws_ = add(throws_, throwType); } )*
    ]
    (
        body = Block()
     |
        ";"
    )

    {
        type = juggleArrayType(type, arrayBracketPairs);
        return new MethodDeclaration(range(begin, token()), modifier.modifiers, modifier.annotations, typeParameters.list, type, name, parameters.a, throws_, body, parameters.b);
    }
}

// TODO: JLS Has type and unannotated type, while JavaParser has type and annotated type.
ReferenceType AnnotatedReferenceType():
{
    NodeList<AnnotationExpr> annotations;
    ReferenceType type;
}
{
    annotations = Annotations()
    type = ReferenceType(annotations)
    { return type; }
}

// TODO: JLS Has type and unannotated type, while JavaParser has type and annotated type.
Type AnnotatedType():
{
    NodeList<AnnotationExpr> annotations;
    Type type;
}
{
    annotations = Annotations()
    type = Type(annotations)
    { return type; }
}

/**
 * The JLS refers to parameters as {@code FormalParameter}.
 * https://docs.oracle.com/javase/specs/jls/se15/html/jls-8.html#jls-8.4.1
 * <pre>{@code
 *     FormalParameterList:
 *         FormalParameter {, FormalParameter}
 *     FormalParameter:
 *         {VariableModifier} UnannType VariableDeclaratorId
 *         VariableArityParameter
 *     VariableArityParameter:
 *         {VariableModifier} UnannType {Annotation} ... Identifier
 *     VariableModifier:
 *         Annotation
 *         final
 * }</pre>
 * https://docs.oracle.com/javase/specs/jls/se15/html/jls-8.html#jls-8.4
 * https://docs.oracle.com/javase/specs/jls/se15/html/jls-8.html#jls-ReceiverParameter
 * <pre>{@code
 *     MethodDeclarator:
 *         Identifier ( [ReceiverParameter ,] [FormalParameterList] ) [Dims]
 *     ReceiverParameter:
 *         {Annotation} UnannType [Identifier .] this
 * }</pre>
 */
Pair<NodeList<Parameter>, ReceiverParameter> Parameters():
{
    NodeList<Parameter> ret = emptyNodeList();
    Parameter par;
    ReceiverParameter rp = null;
}
{
    "("
    [
        (
            LOOKAHEAD(ReceiverParameter())
            rp = ReceiverParameter()
         |
            par = Parameter() { ret = add(ret, par); }
        )
        ( "," par = Parameter() { ret = add(ret, par); } )*
    ]
    ")"
    { return new Pair(ret, rp); }
}

/**
 * Note: Similar, but not identical to, {@code FormalParameter}.
 * Note: Distinction between {@code LambdaParameters} and {@code InferredLambdaParameters} is presence of types.
 * https://docs.oracle.com/javase/specs/jls/se15/html/jls-15.html#jls-15.27.1
 * <pre>{@code
 *     LambdaParameters:
 *         ( [LambdaParameterList] )
 *         Identifier
 *     LambdaParameterList:
 *         LambdaParameter {, LambdaParameter}
 *         Identifier {, Identifier}
 *     LambdaParameter:
 *         {VariableModifier} LambdaParameterType VariableDeclaratorId
 *         VariableArityParameter
 *     LambdaParameterType:
 *         UnannType
 *         var
 * }</pre>
 * For Convenience:
 * <pre>{@code
 *     VariableArityParameter:
 *          {VariableModifier} UnannType {Annotation} ... Identifier
 *     VariableModifier:
 *         Annotation
 *         final
 *     VariableDeclaratorId:
 *         Identifier [Dims]
 *     Dims:
 *         {Annotation} [ ] {{Annotation} [ ]}
 * }</pre>
 */
NodeList<Parameter> LambdaParameters():
{
    NodeList<Parameter> ret = null;
    Parameter par;
}
{
    par = Parameter() { ret = add(ret, par); }
    ( "," par = Parameter() { ret = add(ret, par); } )*
    { return ret;  }
}


/**
 * Note: Similar, but not identical to, {@code FormalParameter}.
 * Note: Distinction between {@code LambdaParameters} and {@code InferredLambdaParameters} is presence of types.
 * https://docs.oracle.com/javase/specs/jls/se15/html/jls-15.html#jls-15.27.1
 * <pre>{@code
 *     LambdaParameters:
 *         ( [LambdaParameterList] )
 *         Identifier
 *     LambdaParameterList:
 *         LambdaParameter {, LambdaParameter}
 *         Identifier {, Identifier}
 *     LambdaParameter:
 *         {VariableModifier} LambdaParameterType VariableDeclaratorId
 *         VariableArityParameter
 *     LambdaParameterType:
 *         UnannType
 *         var
 * }</pre>
 * For Convenience:
 * <pre>{@code
 *     VariableArityParameter:
 *          {VariableModifier} UnannType {Annotation} ... Identifier
 *     VariableModifier:
 *         Annotation
 *         final
 *     VariableDeclaratorId:
 *         Identifier [Dims]
 *     Dims:
 *         {Annotation} [ ] {{Annotation} [ ]}
 * }</pre>
 */
NodeList<Parameter> InferredLambdaParameters():
{
    NodeList<Parameter> ret = null;
    Pair<SimpleName, List<ArrayBracketPair>> id;
}
{
    id = VariableDeclaratorId() { ret = add(ret, new Parameter(range(id.a, id.a), new NodeList<Modifier>(), emptyNodeList(), new UnknownType(), false, emptyNodeList(), id.a)); }
    (
        "," id = VariableDeclaratorId() { ret = add(ret, new Parameter(range(id.a, id.a), new NodeList<Modifier>(), emptyNodeList(), new UnknownType(), false, emptyNodeList(), id.a)); }
    )*
    { return ret;  }
}

/**
 * https://docs.oracle.com/javase/specs/jls/se15/html/jls-8.html#jls-8.4.1
 * <pre>{@code
 *     FormalParameter:
 *         {VariableModifier} UnannType VariableDeclaratorId
 *         VariableArityParameter
 *     VariableArityParameter:
 *         {VariableModifier} UnannType {Annotation} ... Identifier
 *     VariableModifier:
 *         Annotation
 *         final
 * }</pre>
 */
Parameter Parameter():
{
    ModifierHolder modifier;
    Type partialType;
    boolean isVarArg = false;
    Pair<SimpleName, List<ArrayBracketPair>> id;
    NodeList<AnnotationExpr> varArgAnnotations = emptyNodeList();
}
{
    modifier = Modifiers()
    partialType = Type(emptyNodeList())
    [
        varArgAnnotations = Annotations()
        "..." { isVarArg = true;}
    ]
    id = VariableDeclaratorId()

    {
        JavaToken begin = orIfInvalid(modifier.begin, partialType);
        return new Parameter(range(begin, token()), modifier.modifiers, modifier.annotations, juggleArrayType(partialType, id.b), isVarArg, varArgAnnotations, id.a);
    }
}

/**
 * https://docs.oracle.com/javase/specs/jls/se15/html/jls-8.html#jls-8.4
 * https://docs.oracle.com/javase/specs/jls/se15/html/jls-8.html#jls-ReceiverParameter
 * <pre>{@code
 *     MethodDeclarator:
 *         Identifier ( [ReceiverParameter ,] [FormalParameterList] ) [Dims]
 *     ReceiverParameter:
 *         {Annotation} UnannType [Identifier .] this
 * }</pre>
 */
ReceiverParameter ReceiverParameter():
{
    Type partialType;
    Name id;
    NodeList<AnnotationExpr> annotations = emptyNodeList();
}
{
    annotations = Annotations()
    partialType = Type(emptyNodeList())
    id = ReceiverParameterId()
    {
        return new ReceiverParameter(range(partialType, token()), annotations, partialType, id);
    }
}

/**
 * https://docs.oracle.com/javase/specs/jls/se15/html/jls-8.html#jls-8.4
 * https://docs.oracle.com/javase/specs/jls/se15/html/jls-8.html#jls-ReceiverParameter
 * <pre>{@code
 *     MethodDeclarator:
 *         Identifier ( [ReceiverParameter ,] [FormalParameterList] ) [Dims]
 *     ReceiverParameter:
 *         {Annotation} UnannType [Identifier .] this
 * }</pre>
 */
Name ReceiverParameterId():
{
    Name ret = null;
}
{
    [ LOOKAHEAD(Name()) ret = Name() "."] "this"
    { return new Name(tokenRange(), ret, token.image); }
}

/**
 * https://docs.oracle.com/javase/specs/jls/se15/html/jls-8.html#jls-8.8
 * <pre>{@code
 *     ConstructorDeclaration:
 *         {ConstructorModifier} ConstructorDeclarator [Throws] ConstructorBody
 *     ConstructorDeclarator:
 *         [TypeParameters] SimpleTypeName ( [ReceiverParameter ,] [FormalParameterList] )
 *     SimpleTypeName:
 *         TypeIdentifier
 * }</pre>
 * https://docs.oracle.com/javase/specs/jls/se15/html/jls-8.html#jls-8.8.7
 * <pre>{@code
 *     ConstructorBody:
 *         { [ExplicitConstructorInvocation] [BlockStatements] }
 * }</pre>
 * https://docs.oracle.com/javase/specs/jls/se15/html/jls-8.html#jls-8.8.7.1
 * <pre>{@code
 *     ExplicitConstructorInvocation:
 *         [TypeArguments] this ( [ArgumentList] ) ;
 *         [TypeArguments] super ( [ArgumentList] ) ;
 *         ExpressionName . [TypeArguments] super ( [ArgumentList] ) ;
 *         Primary . [TypeArguments] super ( [ArgumentList] ) ;
 * }</pre>
 */
ConstructorDeclaration ConstructorDeclaration(ModifierHolder modifier):
{
    RangedList<TypeParameter> typeParameters = new RangedList<TypeParameter>(emptyNodeList());
    SimpleName name;
    Pair<NodeList<Parameter>, ReceiverParameter> parameters = new Pair<NodeList<Parameter>, ReceiverParameter>(emptyNodeList(), null);
    NodeList<ReferenceType> throws_ = emptyNodeList();
    ExplicitConstructorInvocationStmt exConsInv = null;
    NodeList<Statement> stmts = emptyNodeList();
    JavaToken begin = modifier.begin;
    JavaToken blockBegin = INVALID;
    ReferenceType throwType;
}
{
    [ typeParameters = TypeParameters() { begin = orIfInvalid(begin, typeParameters.range.getBegin()); } ]
    // Modifiers matched in the caller
    name = SimpleName() { begin = orIfInvalid(begin, typeParameters.range.getBegin()); begin = orIfInvalid(begin, token()); }
    parameters = Parameters()
    [
        "throws"
        throwType = AnnotatedReferenceType() { throws_ = add(throws_, throwType); }
        ("," throwType = AnnotatedReferenceType() { throws_ = add(throws_, throwType); })*
    ]
    "{" { blockBegin=token(); }
    [
        LOOKAHEAD(ExplicitConstructorInvocation())
        exConsInv = ExplicitConstructorInvocation()
    ]
    stmts = Statements()
    "}"

    {
        if (exConsInv != null) {
            stmts = prepend(stmts, exConsInv);
        }
        return new ConstructorDeclaration(range(begin, token()), modifier.modifiers, modifier.annotations, typeParameters.list, name, parameters.a, throws_, new BlockStmt(range(blockBegin, token()), stmts), parameters.b);
    }
}

/**
 * https://docs.oracle.com/javase/specs/jls/se15/html/jls-8.html#jls-8.8.7.1
 * <pre>{@code
 *     ExplicitConstructorInvocation:
 *         [TypeArguments] this ( [ArgumentList] ) ;
 *         [TypeArguments] super ( [ArgumentList] ) ;
 *         ExpressionName . [TypeArguments] super ( [ArgumentList] ) ;
 *         Primary . [TypeArguments] super ( [ArgumentList] ) ;
 * }</pre>
 * The same, but aligned on {@code super}, to emphasise how this grammar relates:
 * <pre>{@code
 *     ExplicitConstructorInvocation:
 *         [TypeArguments] this ( [ArgumentList] ) ;
 *                          [TypeArguments] super ( [ArgumentList] ) ;
 *         ExpressionName . [TypeArguments] super ( [ArgumentList] ) ;
 *                Primary . [TypeArguments] super ( [ArgumentList] ) ;
 * }</pre>
 */
ExplicitConstructorInvocationStmt ExplicitConstructorInvocation():
{
    boolean isThis = false;
    NodeList<Expression> args;
    Expression expr = null;
    RangedList<Type> typeArgs = new RangedList<Type>(null);
    JavaToken begin = INVALID;
}
{
    (
        LOOKAHEAD([ TypeArguments() ] <THIS> "(")
        [ typeArgs = TypeArguments() { begin=typeArgs.range.getBegin(); } ]
        <THIS> { begin = orIfInvalid(begin, token()); isThis = true; }
        args = Arguments()
        ";"
     |
        [
            LOOKAHEAD( PrimaryExpressionWithoutSuperSuffix() "." )
            expr = PrimaryExpressionWithoutSuperSuffix() "." { begin = orIfInvalid(begin, expr); }
        ]
        [
            typeArgs = TypeArguments() { begin = orIfInvalid(begin, typeArgs.range.getBegin()); }
        ]
        <SUPER> { begin = orIfInvalid(begin, token()); }
        args = Arguments()
        ";"
    )
    { return new ExplicitConstructorInvocationStmt(range(begin, token()),typeArgs.list, isThis, expr, args); }
}

/**
 * https://docs.oracle.com/javase/specs/jls/se15/html/jls-14.html#jls-14.5
 * <pre>{@code
 *     Statement:
 *         StatementWithoutTrailingSubstatement
 *         LabeledStatement
 *         IfThenStatement
 *         IfThenElseStatement
 *         WhileStatement
 *         ForStatement
 *     StatementNoShortIf:
 *         StatementWithoutTrailingSubstatement
 *         LabeledStatementNoShortIf
 *         IfThenElseStatementNoShortIf
 *         WhileStatementNoShortIf
 *         ForStatementNoShortIf
 *     StatementWithoutTrailingSubstatement:
 *         Block
 *         EmptyStatement
 *         ExpressionStatement
 *         AssertStatement
 *         SwitchStatement
 *         DoStatement
 *         BreakStatement
 *         ContinueStatement
 *         ReturnStatement
 *         SynchronizedStatement
 *         ThrowStatement
 *         TryStatement
 *         YieldStatement
 * }</pre>
 */
NodeList<Statement> Statements():
{
    NodeList<Statement> ret = emptyNodeList();
    Statement stmt;
}
{
    ( LOOKAHEAD(2) stmt = BlockStatement() { ret = add(ret, stmt); } )*
    { return ret; }
}

/**
 * https://docs.oracle.com/javase/specs/jls/se15/html/jls-8.html#jls-8.6
 * https://docs.oracle.com/javase/specs/jls/se15/html/jls-8.html#jls-8.
 * <pre>{@code
 *     InstanceInitializer:
 *         Block
 * }</pre>
 * <pre>{@code
 *     StaticInitializer:
 *         static Block
 * }</pre>
 */
InitializerDeclaration InitializerDeclaration():
{
    BlockStmt body;
    JavaToken begin = INVALID;
    boolean isStatic = false;
}
{
    [ "static" { isStatic = true; begin=token();} ]
    body = Block() {begin = orIfInvalid(begin, body);}
    { return new InitializerDeclaration(range(begin, token()), isStatic, body); }
}


/*
 * Type, name and expression syntax follows.
 */


/**
 * https://docs.oracle.com/javase/specs/jls/se15/html/jls-4.html#jls-4.1
 * <pre>{@code
 *     Type:
 *         PrimitiveType
 *         ReferenceType
 * }<pre>
 */
Type Type(NodeList<AnnotationExpr> annotations):
{
    Type ret;
}
{
<<<<<<< HEAD
    (
        LOOKAHEAD(2)
        ret = ReferenceType(annotations)
     |
        ret = PrimitiveType(annotations)
    )
    { return ret; }
=======
 (
   LOOKAHEAD(PrimitiveType(annotations) Annotations() "[" | ClassOrInterfaceType(annotations)) ret = ReferenceType(annotations)
 |
   ret = PrimitiveType(annotations )
 )
 { return ret; }
>>>>>>> 5c2646ab
}

/**
 * // TODO: JLS Has type and unannotated type, while JavaParser has type and annotated type.
 * Note that an array of primitives is considered a reference type.
 * https://docs.oracle.com/javase/specs/jls/se15/html/jls-4.html#jls-4.1
 * <pre>{@code
 *     ReferenceType:
 *         ClassOrInterfaceType
 *         TypeVariable
 *         ArrayType
 *     ClassOrInterfaceType:
 *         ClassType
 *         InterfaceType
 *     ClassType:
 *         {Annotation} TypeIdentifier [TypeArguments]
 *         PackageName . {Annotation} TypeIdentifier [TypeArguments]
 *         ClassOrInterfaceType . {Annotation} TypeIdentifier [TypeArguments]
 *     InterfaceType:
 *         ClassType
 *     TypeVariable:
 *         {Annotation} TypeIdentifier
 *     ArrayType:
 *         PrimitiveType Dims
 *         ClassOrInterfaceType Dims
 *         TypeVariable Dims
 *     Dims:
 *         {Annotation} [ ] {{Annotation} [ ]}
 * }<pre>
 */
ReferenceType ReferenceType(NodeList<AnnotationExpr> annotations):
{
    Type type;
    ArrayBracketPair arrayBracketPair;
    List<ArrayBracketPair> arrayBracketPairs = new ArrayList<ArrayBracketPair>(0);
}
{
    (
        // Note that an array of primitives is considered a reference type.
        type = PrimitiveType(annotations)
        (
            LOOKAHEAD(Annotations() "[")
            arrayBracketPair = ArrayBracketPair(Origin.TYPE) { arrayBracketPairs=add(arrayBracketPairs, arrayBracketPair); }
        )+ // MUST have one or more array bracket pairs to be considered a reference type.
     |
        type = ClassOrInterfaceType(annotations)
        (
            LOOKAHEAD(Annotations() "[")
            arrayBracketPair = ArrayBracketPair(Origin.TYPE) { arrayBracketPairs=add(arrayBracketPairs, arrayBracketPair); }
        )* // Optionally MAY have zero or more array bracket pairs.
    )
    { return (ReferenceType)wrapInArrayTypes(type, arrayBracketPairs); }
}

/**
 * Array bracket pairs is referred to as {@code Dims} within the JLS.
 * <pre>{@code
 *     Dims:
 *         {Annotation} [ ] {{Annotation} [ ]}
 * }</pre>
 *
 */
ArrayBracketPair ArrayBracketPair(Origin origin):
{
    NodeList<AnnotationExpr> annotations;
    JavaToken begin = INVALID;
}
{
    annotations = Annotations()
    "[" { begin = orIfInvalid(begin, token()); }
    "]"
    { return new ArrayBracketPair(range(begin, token()), origin, annotations); }
}

/**
 * https://docs.oracle.com/javase/specs/jls/se15/html/jls-4.html#jls-4.9
 * <blockquote>
 * An intersection type takes the form T1 & ... & Tn (n > 0), where Ti (1 ≤ i ≤ n) are types.
 * </blockquote>
 */
IntersectionType IntersectionType(NodeList<AnnotationExpr> annotations):
{
    JavaToken begin = INVALID;
    ReferenceType elementType;
    NodeList<ReferenceType> elements = emptyNodeList();
}
{
    elementType = ReferenceType(annotations) { begin = orIfInvalid(begin, elementType); elements = add(elements, elementType); }
    "&"
    (elementType = AnnotatedReferenceType() { elements = add(elements, elementType); } )+
    { return new IntersectionType(range(begin, token()), elements); }
}

// TODO: JLS Has type and unannotated type, while JavaParser has type and annotated type.
ClassOrInterfaceType AnnotatedClassOrInterfaceType():
{
    NodeList<AnnotationExpr> annotations = new NodeList<AnnotationExpr>();
    ClassOrInterfaceType cit;
}
{
    annotations = Annotations()
    cit = ClassOrInterfaceType(annotations)
    { return cit; }
}

// TODO: JLS Has type and unannotated type, while JavaParser has type and annotated type.
ClassOrInterfaceType ClassOrInterfaceType(NodeList<AnnotationExpr> firstAnnotations):
{
    ClassOrInterfaceType ret;
    SimpleName name;
    RangedList<Type> typeArgs = new RangedList<Type>(null);
    JavaToken begin;
    NodeList<AnnotationExpr> annotations = new NodeList<AnnotationExpr>();
}
{
    name = SimpleName() { begin=token(); }
    [ LOOKAHEAD(2) typeArgs = TypeArguments() ]
    {
        ret = new ClassOrInterfaceType(range(begin, token()), null, name, typeArgs.list, firstAnnotations);
        typeArgs = new RangedList<Type>(null);
    }
    (
        LOOKAHEAD(2) "." annotations = Annotations()  name = SimpleName()
        [ LOOKAHEAD(2) typeArgs = TypeArguments() ]
        {
            ret = new ClassOrInterfaceType(range(begin, token()), ret, name, typeArgs.list, annotations);
            typeArgs = new RangedList<Type>(null);
        }
    )*
    { return ret; }
}

/**
 * https://docs.oracle.com/javase/specs/jls/se15/html/jls-4.html#jls-4.5.1
 * <pre>{@code
 *     TypeArguments:
 *         < TypeArgumentList >
 *     TypeArgumentList:
 *         TypeArgument {, TypeArgument}
 *     TypeArgument:
 *         ReferenceType
 *         Wildcard
 * }<pre>
 */
RangedList<Type> TypeArguments():
{
    RangedList<Type> ret = new RangedList<Type>(new NodeList<Type>());
    Type type;
}
{
    "<" { ret.beginAt(token()); }
    [
        type = TypeArgument() { ret.add(type); }
        ( "," type = TypeArgument() { ret.add(type); } )*
    ]
    ">" { ret.endAt(token()); }
    { return ret; }
}

/**
 * https://docs.oracle.com/javase/specs/jls/se15/html/jls-4.html#jls-4.5.1
 * <pre>{@code
 *     TypeArguments:
 *         < TypeArgumentList >
 *     TypeArgumentList:
 *         TypeArgument {, TypeArgument}
 *     TypeArgument:
 *         ReferenceType
 *         Wildcard
 * }<pre>
 */
Type TypeArgument():
{
    Type ret;
    NodeList<AnnotationExpr> annotations;
}
{
    annotations = Annotations()
    (
        ret = Type(annotations)
     |
        ret = Wildcard(annotations)
    )
    { return ret; }
}

/**
 * https://docs.oracle.com/javase/specs/jls/se15/html/jls-4.html#jls-4.5.1
 * <pre>{@code
 *     Wildcard:
 *         {Annotation} ? [WildcardBounds]
 *     WildcardBounds:
 *         extends ReferenceType
 *         super ReferenceType
 * }<pre>
 */
WildcardType Wildcard(NodeList<AnnotationExpr> firstAnnotations):
{
    ReferenceType ext = null;
    ReferenceType sup = null;
    JavaToken begin;
    NodeList<AnnotationExpr> annotations = new NodeList<AnnotationExpr>();
}
{
    "?" { begin=token(); }
    [
        "extends"
        annotations = Annotations()
        ext = ReferenceType(annotations)
     |
        "super"
        annotations = Annotations()
        sup = ReferenceType(annotations)
    ]
    { return new WildcardType(range(begin, token()), ext, sup, firstAnnotations);}
}

/**
 * Note that {@code char} and {@code byte} are treated as an {@code IntegralType}, which is a subtype of {@code NumericType}.
 * https://docs.oracle.com/javase/specs/jls/se15/html/jls-4.html#jls-4.2
 * <pre>{@code
 *     PrimitiveType:
 *         {Annotation} NumericType
 *         {Annotation} boolean
 *     NumericType:
 *         IntegralType
 *         FloatingPointType
 *     IntegralType:
 *         (one of)
 *         byte short int long char
 *     FloatingPointType:
 *         (one of)
 *         float double
 * }<pre>
 */
PrimitiveType PrimitiveType(NodeList<AnnotationExpr> annotations):
{
    PrimitiveType ret;
}
{
    (
        "boolean" { ret = new PrimitiveType(tokenRange(), PrimitiveType.Primitive.BOOLEAN, annotations); }
     |
        "char" { ret = new PrimitiveType(tokenRange(), PrimitiveType.Primitive.CHAR, annotations); }
     |
        "byte" { ret = new PrimitiveType(tokenRange(), PrimitiveType.Primitive.BYTE, annotations); }
     |
        "short" { ret = new PrimitiveType(tokenRange(), PrimitiveType.Primitive.SHORT, annotations); }
     |
        "int" { ret = new PrimitiveType(tokenRange(), PrimitiveType.Primitive.INT, annotations); }
     |
        "long" { ret = new PrimitiveType(tokenRange(), PrimitiveType.Primitive.LONG, annotations); }
     |
        "float" { ret = new PrimitiveType(tokenRange(), PrimitiveType.Primitive.FLOAT, annotations); }
     |
        "double" { ret = new PrimitiveType(tokenRange(), PrimitiveType.Primitive.DOUBLE, annotations); }
    )
    { return ret; }
}

/**
 * https://docs.oracle.com/javase/specs/jls/se15/html/jls-8.html#jls-8.4.5
 * <pre>{@code
 *     Result:
 *         UnannType
 *         void
 * }<pre>
 */
Type ResultType(NodeList<AnnotationExpr> annotations):
{
    Type ret;
}
{
    (
        "void" { ret = new VoidType(tokenRange()); }
     |
        ret = Type(annotations)
    )
    { return ret; }
}

/**
 * A {@code SimpleName} is just an identifier.
 * A {@code Name} can be a {@code SimpleName} or a {@code SimpleName} with qualifiers (e.g. a class or object reference).
 * Note that no disambiguation is made as to exactly what type of name it is - e.g. whether it is a package, subclass, or field. That happens within JavaParser, rather than the grammar.
 */
Name Name():
/*
 * A lookahead is required below since "Name" can be followed
 * by a ".*" when used in the context of an "ImportDeclaration".
 */
{
    Name ret;
}
{
    Identifier() { ret = new Name(tokenRange(), null, token.image); }
    (
        LOOKAHEAD(2)
        "."
        Identifier()
        { ret = new Name(range(ret, token()), ret, token.image); }
    )*
    { return ret; }
}

/**
 * A {@code SimpleName} is just an identifier.
 * A {@code Name} can be a {@code SimpleName} or a {@code SimpleName} with qualifiers (e.g. a class or object reference).
 * Note that no disambiguation is made as to exactly what type of name it is - e.g. whether it is a package, subclass, or field. That happens within JavaParser, rather than the grammar.
 */
SimpleName SimpleName():
{
    SimpleName ret;
}
{
    Identifier() { ret = new SimpleName(tokenRange(), token.image); }
    { return ret; }
}

/**
 * https://docs.oracle.com/javase/specs/jls/se15/html/jls-3.html#jls-3.8
 * <pre>{@code
 *     Identifier:
 *         IdentifierChars but not a Keyword or BooleanLiteral or NullLiteral
 *     IdentifierChars:
 *         JavaLetter {JavaLetterOrDigit}
 *     JavaLetter:
 *         any Unicode character that is a "Java letter"
 * }</pre>
 * For Convenience:
 * https://docs.oracle.com/javase/specs/jls/se15/html/jls-3.html#jls-3.9
 * <blockquote>
 * 51 character sequences, formed from ASCII letters, are reserved for use as keywords and cannot be used as identifiers (§3.8).
 * </blockquote>
 * <pre>{@code
 *     Keyword:
 *         (one of)
 *
 *         abstract   continue   for          new         switch
 *         assert     default    if           package     synchronized
 *         boolean    do         goto         private     this
 *         break      double     implements   protected   throw
 *         byte       else       import       public      throws
 *         case       enum       instanceof   return      transient
 *         catch      extends    int          short       try
 *         char       final      interface    static      void
 *         class      finally    long         strictfp    volatile
 *         const      float      native       super       while
 *         _ (underscore)
 * }</pre>
 */
String Identifier():
{
    String ret;
}
{
    (
        // TODO: Explain why these keywords are explicitly flagged up as "included", and why they're not already covered by {@code <IDENTIFIER>}.
        // TODO: Explain how / where boolean and null literals are excluded.
        // Make sure the module info keywords don't interfere with normal Java parsing by matching them as normal identifiers.
        <MODULE> | <REQUIRES> | <TO> | <WITH> | <OPEN> | <OPENS> | <USES> | <EXPORTS> | <PROVIDES> | <TRANSITIVE> |
        // Make sure older Java versions parse
        <ENUM> | <STRICTFP> | <YIELD> |
        // An actual plain old identifier
        <IDENTIFIER>
    ) { ret = token.image; setTokenKind(IDENTIFIER);}
    { return ret; }
}


/*
 * Expression syntax follows.
 */


Expression Expression():
/*
 * This expansion has been written this way instead of:
 *   Assignment() | ConditionalExpression()
 * for performance reasons.
 * However, it is a weakening of the grammar for it allows the LHS of
 * assignments to be any conditional expression whereas it can only be
 * a primary expression. This is caught by a validation after parsing.
 */
{
    Expression ret;
    AssignExpr.Operator op;
    Expression value;
    Statement lambdaBody = null;
    RangedList<Type> typeArgs = new RangedList<Type>(null);
}
{
    ret = ConditionalExpression()
    [
        (
            LOOKAHEAD(2)
            op = AssignmentOperator()
            value = Expression() { ret = new AssignExpr(range(ret, token()), ret, value, op); }
         |
            "->"
            lambdaBody = LambdaBody()
            {
                if (ret instanceof CastExpr) {
                    ret = generateLambda(ret, lambdaBody);
                } else if (ret instanceof ConditionalExpr) {
                    ConditionalExpr ce = (ConditionalExpr) ret;
                    if(ce.getElseExpr() != null) {
                        ce.setElseExpr(generateLambda(ce.getElseExpr(), lambdaBody));
                    }
                } else {
                    ret = generateLambda(ret, lambdaBody);
                }
            }
         |
            "::"
            [typeArgs = TypeArguments()]
            (Identifier() | "new") { ret = new MethodReferenceExpr(range(ret, token()), ret, typeArgs.list, token.image); }
        )
    ]

    { return ret; }
}

/**
 * https://docs.oracle.com/javase/specs/jls/se15/html/jls-15.html#jls-15.26
 * <pre>{@code
 *     AssignmentExpression:
 *         ConditionalExpression
 *         Assignment
 *     Assignment:
 *         LeftHandSide AssignmentOperator Expression
 *     LeftHandSide:
 *         ExpressionName
 *         FieldAccess
 *         ArrayAccess
 *     AssignmentOperator:
 *         (one of)
 *         =  *=  /=  %=  +=  -=  <<=  >>=  >>>=  &=  ^=  |=
 * }<pre>
 */
AssignExpr.Operator AssignmentOperator():
{
    AssignExpr.Operator ret;
}
{
    (
        "="    { ret = AssignExpr.Operator.ASSIGN; }
      | "*="   { ret = AssignExpr.Operator.MULTIPLY; }
      | "/="   { ret = AssignExpr.Operator.DIVIDE; }
      | "%="   { ret = AssignExpr.Operator.REMAINDER; }
      | "+="   { ret = AssignExpr.Operator.PLUS; }
      | "-="   { ret = AssignExpr.Operator.MINUS; }
      | "<<="  { ret = AssignExpr.Operator.LEFT_SHIFT; }
      | ">>="  { ret = AssignExpr.Operator.SIGNED_RIGHT_SHIFT; }
      | ">>>=" { ret = AssignExpr.Operator.UNSIGNED_RIGHT_SHIFT; }
      | "&="   { ret = AssignExpr.Operator.BINARY_AND; }
      | "^="   { ret = AssignExpr.Operator.XOR; }
      | "|="   { ret = AssignExpr.Operator.BINARY_OR; }
    )
    { return ret; }
}

/**
 * // TODO: Examine further re: missing(?) {@code LambdaExpression} or whether it is permissive enough to include it.
 * https://docs.oracle.com/javase/specs/jls/se15/html/jls-15.html#jls-15.25
 * <pre>{@code
 *     ConditionalExpression:
 *         ConditionalOrExpression
 *         ConditionalOrExpression ? Expression : ConditionalExpression
 *         ConditionalOrExpression ? Expression : LambdaExpression
 * }<pre>
 */
Expression ConditionalExpression():
{
    Expression ret;
    Expression left;
    Expression right;
}
{
    ret = ConditionalOrExpression()
    [
        "?"
        left = Expression()
        ":"
        right = ConditionalExpression()
        // TODO: Examine further re: missing(?) {@code LambdaExpression} or whether it is permissive enough to include it.
        {
            ret = new ConditionalExpr(range(ret, token()), ret, left, right);
        }
    ]
    { return ret; }
}

/**
 * <strong>
 * Note subtle distinctions between inclusive and exclusive expressions.
 * </strong>
 * // TODO/FIXME: Investigate --  The JLS specifies {@code AND}, or {@code OR || AND}, but the grammar below is {@code AND || AND}
 * https://docs.oracle.com/javase/specs/jls/se15/html/jls-15.html#jls-15.24
 * <pre>{@code
 *     ConditionalOrExpression:
 *         ConditionalAndExpression
 *         ConditionalOrExpression || ConditionalAndExpression
 * }<pre>
 */
Expression ConditionalOrExpression():
{
    Expression ret;
    Expression right;
}
{
    // TODO/FIXME: Investigate --  The JLS specifies {@code AND}, or {@code OR || AND}, but the grammar below is {@code AND || AND}
    ret = ConditionalAndExpression()
    (
        "||"
        right = ConditionalAndExpression() { ret = new BinaryExpr(range(ret, token()), ret, right, BinaryExpr.Operator.OR); }
    )*
    { return ret; }
}

/**
 * <strong>
 * Note subtle distinctions between inclusive and exclusive expressions.
 * </strong>
 * // TODO/FIXME: Investigate --  The JLS specifies {@code OR}, or {@code AND && OR}, but the grammar below is {@code OR && OR}
 * https://docs.oracle.com/javase/specs/jls/se15/html/jls-15.html#jls-15.23
 * <pre>{@code
 *     ConditionalAndExpression:
 *         InclusiveOrExpression
 *         ConditionalAndExpression && InclusiveOrExpression
 * }<pre>
 * For Convenience:
 * <pre>{@code
 *     AndExpression:
 *         EqualityExpression
 *         AndExpression & EqualityExpression
 *     ExclusiveOrExpression:
 *         AndExpression
 *         ExclusiveOrExpression ^ AndExpression
 *     InclusiveOrExpression:
 *         ExclusiveOrExpression
 *         InclusiveOrExpression | ExclusiveOrExpression
 * }<pre>
 */
Expression ConditionalAndExpression():
{
    Expression ret;
    Expression right;
}
{
    // TODO/FIXME: Investigate --  The JLS specifies {@code OR}, or {@code AND && OR}, but the grammar below is {@code OR && OR}
    ret = InclusiveOrExpression()
    (
        "&&"
        right = InclusiveOrExpression() { ret = new BinaryExpr(range(ret, token()), ret, right, BinaryExpr.Operator.AND); }
    )*
    { return ret; }
}

/**
 * <strong>
 * Note subtle distinctions between inclusive and exclusive expressions.
 * </strong>
 * https://docs.oracle.com/javase/specs/jls/se15/html/jls-15.html#jls-15.22
 * https://docs.oracle.com/javase/specs/jls/se15/html/jls-15.html#jls-InclusiveOrExpression
 * <pre>{@code
 *     AndExpression:
 *         EqualityExpression
 *         AndExpression & EqualityExpression
 *     ExclusiveOrExpression:
 *         AndExpression
 *         ExclusiveOrExpression ^ AndExpression
 *     InclusiveOrExpression:
 *         ExclusiveOrExpression
 *         InclusiveOrExpression | ExclusiveOrExpression
 * }<pre>
 */
Expression InclusiveOrExpression():
{
    Expression ret;
    Expression right;
}
{
    ret = ExclusiveOrExpression()
    (
        "|"
        right = ExclusiveOrExpression() { ret = new BinaryExpr(range(ret, token()), ret, right, BinaryExpr.Operator.BINARY_OR); }
    )*
    { return ret; }
}

/**
 * <strong>
 * Note subtle distinctions between inclusive and exclusive expressions.
 * </strong>
 * https://docs.oracle.com/javase/specs/jls/se15/html/jls-15.html#jls-15.22
 * https://docs.oracle.com/javase/specs/jls/se15/html/jls-15.html#jls-ExclusiveOrExpression
 * <pre>{@code
 *     AndExpression:
 *         EqualityExpression
 *         AndExpression & EqualityExpression
 *     ExclusiveOrExpression:
 *         AndExpression
 *         ExclusiveOrExpression ^ AndExpression
 *     InclusiveOrExpression:
 *         ExclusiveOrExpression
 *         InclusiveOrExpression | ExclusiveOrExpression
 * }<pre>
 */
Expression ExclusiveOrExpression():
{
    Expression ret;
    Expression right;
}
{
    ret = AndExpression() (
        "^"
        right = AndExpression() { ret = new BinaryExpr(range(ret, token()), ret, right, BinaryExpr.Operator.XOR); }
    )*
    { return ret; }
}

/**
 * <strong>
 * Note subtle distinctions between inclusive and exclusive expressions.
 * </strong>
 * https://docs.oracle.com/javase/specs/jls/se15/html/jls-15.html#jls-15.22
 * https://docs.oracle.com/javase/specs/jls/se15/html/jls-15.html#jls-AndExpression
 * <pre>{@code
 *     AndExpression:
 *         EqualityExpression
 *         AndExpression & EqualityExpression
 *     ExclusiveOrExpression:
 *         AndExpression
 *         ExclusiveOrExpression ^ AndExpression
 *     InclusiveOrExpression:
 *         ExclusiveOrExpression
 *         InclusiveOrExpression | ExclusiveOrExpression
 * }<pre>
 */
Expression AndExpression():
{
    Expression ret;
    Expression right;
}
{
    ret = EqualityExpression() (
        "&"
        right = EqualityExpression() { ret = new BinaryExpr(range(ret, token()), ret, right, BinaryExpr.Operator.BINARY_AND); }
    )*
    { return ret; }
}

/**
 * // Note that instanceof is a {@code RelationalExpression} within the JLS, which differs from JavaParser
 * https://docs.oracle.com/javase/specs/jls/se15/html/jls-15.html#jls-15.21
 * <pre>{@code
 *     EqualityExpression:
 *         RelationalExpression
 *         EqualityExpression == RelationalExpression
 *         EqualityExpression != RelationalExpression
 * }<pre>
 * For Convenience:
 * https://docs.oracle.com/javase/specs/jls/se15/html/jls-15.html#jls-15.20
 * <pre>{@code
 *     RelationalExpression:
 *         ShiftExpression
 *         RelationalExpression < ShiftExpression
 *         RelationalExpression > ShiftExpression
 *         RelationalExpression <= ShiftExpression
 *         RelationalExpression >= ShiftExpression
 *         RelationalExpression instanceof ReferenceType
 * }<pre>
 */
Expression EqualityExpression():
{
    Expression ret;
    Expression right;
    BinaryExpr.Operator op;
}
{
    // Note that instanceof is a {@code RelationalExpression} within the JLS, which differs from JavaParser
    ret = InstanceOfExpression()
    (
        (
            "==" { op = BinaryExpr.Operator.EQUALS; }
         |
            "!=" { op = BinaryExpr.Operator.NOT_EQUALS; }
        )
        right = InstanceOfExpression() { ret = new BinaryExpr(range(ret, token()), ret, right, op); }
    )*
    { return ret; }
}

/**
 * // Note that instanceof is a {@code RelationalExpression} within the JLS, which differs from JavaParser
 * https://docs.oracle.com/javase/specs/jls/se15/html/jls-15.html#jls-15.20
 * <pre>{@code
 *     RelationalExpression:
 *         ShiftExpression
 *         RelationalExpression < ShiftExpression
 *         RelationalExpression > ShiftExpression
 *         RelationalExpression <= ShiftExpression
 *         RelationalExpression >= ShiftExpression
 *         RelationalExpression instanceof ReferenceType
 * }<pre>
 */
Expression InstanceOfExpression():
{
    Expression ret;
    ReferenceType type;
    NodeList<AnnotationExpr> annotations;
}
{
    ret = RelationalExpression() [ "instanceof" type = AnnotatedReferenceType() {
        ret = new InstanceOfExpr(range(ret, token()), ret, type);
    } ]
    { return ret; }
}

/**
 * // Note that instanceof is a {@code RelationalExpression} within the JLS, which differs from JavaParser
 * https://docs.oracle.com/javase/specs/jls/se15/html/jls-15.html#jls-15.20
 * <pre>{@code
 *     RelationalExpression:
 *         ShiftExpression
 *         RelationalExpression < ShiftExpression
 *         RelationalExpression > ShiftExpression
 *         RelationalExpression <= ShiftExpression
 *         RelationalExpression >= ShiftExpression
 *         RelationalExpression instanceof ReferenceType
 * }<pre>
 */
Expression RelationalExpression():
{
    Expression ret;
    Expression right;
    BinaryExpr.Operator op;
}
{
    ret = ShiftExpression()
    (
        (
            "<"  { op = BinaryExpr.Operator.LESS; }
         |
            ">"  { op = BinaryExpr.Operator.GREATER; }
         |
            "<=" { op = BinaryExpr.Operator.LESS_EQUALS; }
         |
            ">=" { op = BinaryExpr.Operator.GREATER_EQUALS; }
        )
        right = ShiftExpression()
        {
            ret = new BinaryExpr(range(ret, token()), ret, right, op);
        }
    )*

    { return ret; }
}

/**
 * https://docs.oracle.com/javase/specs/jls/se15/html/jls-15.html#jls-15.19
 * <pre>{@code
 *     ShiftExpression:
 *         AdditiveExpression
 *         ShiftExpression << AdditiveExpression
 *         ShiftExpression >> AdditiveExpression
 *         ShiftExpression >>> AdditiveExpression
 * }<pre>
 */
Expression ShiftExpression():
{
    Expression ret;
    Expression right;
    BinaryExpr.Operator op;
}
{
    ret = AdditiveExpression()
    (
        (
            "<<"             { op = BinaryExpr.Operator.LEFT_SHIFT; }
         |
            RSIGNEDSHIFT()   { op = BinaryExpr.Operator.SIGNED_RIGHT_SHIFT; }
         |
            RUNSIGNEDSHIFT() { op = BinaryExpr.Operator.UNSIGNED_RIGHT_SHIFT; }
        )
        right = AdditiveExpression() { ret = new BinaryExpr(range(ret, token()), ret, right, op); }
    )*
    { return ret; }
}

/**
 * https://docs.oracle.com/javase/specs/jls/se15/html/jls-15.html#jls-15.18
 * <pre>{@code
 *     AdditiveExpression:
 *         MultiplicativeExpression
 *         AdditiveExpression + MultiplicativeExpression
 *         AdditiveExpression - MultiplicativeExpression
 * }<pre>
 */
Expression AdditiveExpression():
{
    Expression ret;
    Expression right;
    BinaryExpr.Operator op;
}
{
    ret = MultiplicativeExpression()
    (
        (
            "+" { op = BinaryExpr.Operator.PLUS; }
         |
            "-" { op = BinaryExpr.Operator.MINUS; }
        )
        right = MultiplicativeExpression() { ret = new BinaryExpr(range(ret, token()), ret, right, op); }
    )*
    { return ret; }
}

/**
 * https://docs.oracle.com/javase/specs/jls/se15/html/jls-15.html#jls-15.17
 * <pre>{@code
 *     MultiplicativeExpression:
 *         UnaryExpression
 *         MultiplicativeExpression * UnaryExpression
 *         MultiplicativeExpression / UnaryExpression
 *         MultiplicativeExpression % UnaryExpression
 * }<pre>
 */
Expression MultiplicativeExpression():
{
    Expression ret;
    Expression right;
    BinaryExpr.Operator op;
}
{
    ret = UnaryExpression()
    (
        (
            "*" { op = BinaryExpr.Operator.MULTIPLY; }
         |
            "/" { op = BinaryExpr.Operator.DIVIDE; }
         |
            "%" { op = BinaryExpr.Operator.REMAINDER; }
        )
        right = UnaryExpression() { ret = new BinaryExpr(range(ret, token()), ret, right, op); }
    )*
    { return ret; }
}

/**
 * https://docs.oracle.com/javase/specs/jls/se15/html/jls-15.html#jls-15.15
 * <pre>{@code
 *     UnaryExpression:
 *         PreIncrementExpression
 *         PreDecrementExpression
 *         + UnaryExpression
 *         - UnaryExpression
 *         UnaryExpressionNotPlusMinus
 *     PreIncrementExpression:
 *         ++ UnaryExpression
 *     PreDecrementExpression:
 *         -- UnaryExpression
 *     UnaryExpressionNotPlusMinus:
 *         PostfixExpression
 *         ~ UnaryExpression
 *         ! UnaryExpression
 *         CastExpression
 *         SwitchExpression
 * }<pre>
 */
Expression UnaryExpression():
{
    Expression ret;
    UnaryExpr.Operator op;
    JavaToken begin = INVALID;
}
{
    (
        ret = PreIncrementExpression()
     |
        ret = PreDecrementExpression()
     |
        (
            "+" { op = UnaryExpr.Operator.PLUS; begin=token();}
         |
            "-" { op = UnaryExpr.Operator.MINUS; begin=token();}
        )
        ret = UnaryExpression() {ret = new UnaryExpr(range(begin, token()), ret, op);}
     |
        ret = UnaryExpressionNotPlusMinus()
    )
    { return ret; }
}

/**
 * https://docs.oracle.com/javase/specs/jls/se15/html/jls-15.html#jls-15.15
 * <pre>{@code
 *     PreIncrementExpression:
 *         ++ UnaryExpression
 * }<pre>
 */
Expression PreIncrementExpression():
{
    Expression ret;
    JavaToken begin = INVALID;
}
{
    "++" { begin=token(); }
    ret = UnaryExpression() { ret = new UnaryExpr(range(begin, token()), ret, UnaryExpr.Operator.PREFIX_INCREMENT); }
    { return ret; }
}

/**
 * https://docs.oracle.com/javase/specs/jls/se15/html/jls-15.html#jls-15.15
 * <pre>{@code
 *     PreDecrementExpression:
 *         -- UnaryExpression
 * }<pre>
 */
Expression PreDecrementExpression():
{
    Expression ret;
    JavaToken begin;
}
{
    "--" { begin=token(); }
    ret = UnaryExpression() { ret = new UnaryExpr(range(begin, token()), ret, UnaryExpr.Operator.PREFIX_DECREMENT); }
    { return ret; }
}

/**
 * https://docs.oracle.com/javase/specs/jls/se15/html/jls-15.html#jls-15.15
 * <pre>{@code
 *     UnaryExpressionNotPlusMinus:
 *         PostfixExpression
 *         ~ UnaryExpression
 *         ! UnaryExpression
 *         CastExpression
 *         SwitchExpression
 * }<pre>
 */
Expression UnaryExpressionNotPlusMinus():
{
    Expression ret;
    UnaryExpr.Operator op;
    JavaToken begin = INVALID;
}
{
    (
        (
            "~" { op = UnaryExpr.Operator.BITWISE_COMPLEMENT; begin=token(); }
         |
            "!" { op = UnaryExpr.Operator.LOGICAL_COMPLEMENT; begin=token(); }
        )
        ret = UnaryExpression() { ret = new UnaryExpr(range(begin, token()), ret, op); }
     |
        LOOKAHEAD( CastExpression() )
        ret = CastExpression()
     |
        ret = PostfixExpression()
     |
        ret = SwitchExpression()
    )
    { return ret; }
}

/**
 * https://docs.oracle.com/javase/specs/jls/se15/html/jls-15.html#jls-15.15
 * <pre>{@code
 *     PostfixExpression:
 *         Primary
 *         ExpressionName
 *         PostIncrementExpression
 *         PostDecrementExpression
 * }<pre>
 */
Expression PostfixExpression():
{
    Expression ret;
    UnaryExpr.Operator op;
}
{
    ret = PrimaryExpression()
    [
        LOOKAHEAD(2)
        (
            "++" { op = UnaryExpr.Operator.POSTFIX_INCREMENT; }
         |
            "--" { op = UnaryExpr.Operator.POSTFIX_DECREMENT; }
        )
        { ret = new UnaryExpr(range(ret, token()), ret, op); }
    ]
    { return ret; }
}

/**
 * https://docs.oracle.com/javase/specs/jls/se15/html/jls-15.html#jls-15.16
 * <pre>{@code
 *     CastExpression:
 *         ( PrimitiveType ) UnaryExpression
 *         ( ReferenceType {AdditionalBound} ) UnaryExpressionNotPlusMinus
 *         ( ReferenceType {AdditionalBound} ) LambdaExpression
 * }<pre>
 * For Convenience:
 * <pre>{@code
 *     AdditionalBound:
 *         & InterfaceType
 * }<pre>
 */
Expression CastExpression():
{
    Expression ret;
    ReferenceType referenceType;
    PrimitiveType primitiveType;
    JavaToken begin = INVALID;
    NodeList<AnnotationExpr> annotations;
    NodeList<ReferenceType> typesOfMultiCast = emptyNodeList();
}
{
    "(" { begin=token(); }
    annotations = Annotations()
    (
        // ( PrimitiveType ) UnaryExpression
        LOOKAHEAD(2)
        primitiveType = PrimitiveType(annotations)
        ")"
        ret = UnaryExpression()
        { ret = new CastExpr(range(begin, token()), primitiveType, ret); }
     |
        // ( ReferenceType {AdditionalBound} ) UnaryExpressionNotPlusMinus
        // ( ReferenceType {AdditionalBound} ) LambdaExpression
        referenceType = ReferenceType(annotations) { typesOfMultiCast = add(typesOfMultiCast, referenceType); }
        (
            "&"
            referenceType = AnnotatedReferenceType() { typesOfMultiCast = add(typesOfMultiCast, referenceType); }
        )*
        ")"
        ret = UnaryExpressionNotPlusMinus()
        // TODO/FIXME: Handle LambdaExpression? Or is it handled elsewhere?
        {
            if (typesOfMultiCast.size() > 1) {
                ret = new CastExpr(range(begin, token()), new IntersectionType(range(typesOfMultiCast.get(0), typesOfMultiCast.get(typesOfMultiCast.size() -1)), typesOfMultiCast), ret);
            } else {
                ret = new CastExpr(range(begin, token()), referenceType, ret);
            }
        }
    )
    { return ret; }
}


/**
 * https://docs.oracle.com/javase/specs/jls/se15/html/jls-15.html#jls-15.8
 * <pre>{@code
 *     Primary:
 *         PrimaryNoNewArray
 *         ArrayCreationExpression
 *     PrimaryNoNewArray:
 *         Literal
 *         ClassLiteral
 *         this
 *         TypeName . this
 *         ( Expression )
 *         ClassInstanceCreationExpression
 *         FieldAccess
 *         ArrayAccess
 *         MethodInvocation
 *         MethodReference
 * }<pre>
 */
Expression PrimaryExpression():
{
    Expression ret;
}
{
    ret = PrimaryPrefix()
    ( LOOKAHEAD(2) ret = PrimarySuffix(ret) )*
    { return ret; }
}

/**
 * // TODO: Unclear exactly which part of the JLS this relates to - a JavaParser-specific thing with no 1:1 mapping, perhaps?
 */
Expression PrimaryExpressionWithoutSuperSuffix():
{
    Expression ret;
}
{
    ret = PrimaryPrefix()
    (
        LOOKAHEAD( PrimarySuffixWithoutSuper(null) )
        ret = PrimarySuffixWithoutSuper(ret)
    )*
    { return ret; }
}

/**
 * // TODO: Unclear exactly which part of the JLS this relates to - a JavaParser-specific thing with no 1:1 mapping, perhaps?
 */
Expression PrimaryPrefix():
{
    Expression ret = null;
    SimpleName name;
    RangedList<Type> typeArgs = new RangedList<Type>(null);
    NodeList<Expression> args = emptyNodeList();
    NodeList<Parameter> params = emptyNodeList();
    boolean hasArgs = false;
    boolean isLambda = false;
    Type type;
    JavaToken begin;
    Parameter p = null;
    SimpleName id = null;
}
{
    (
        ret = Literal()
     |
        <THIS> { ret = new ThisExpr(tokenRange(), null); }
     |
        <SUPER> { ret = new SuperExpr(tokenRange(), null); }
        (
            "."
            [ typeArgs = TypeArguments() ]
            name = SimpleName()
            [ args = Arguments() { hasArgs=true; } ]
            {
                if (hasArgs) {
                    ret = new MethodCallExpr(range(ret, token()), ret, typeArgs.list, name, args);
                } else {
                    ret = new FieldAccessExpr(range(ret, token()), ret, emptyNodeList(), name);
                }
            }
         |
            "::"
            [ typeArgs = TypeArguments() ]
            (Identifier() | "new")
            {
                ret = new MethodReferenceExpr(range(ret, token()), ret, typeArgs.list, token.image);
            }
        )
    |
        "(" { begin=token(); }
        (
            ")"
            { ret = new LambdaExpr(range(begin, token()), params, new BlockStmt(), true); }
         |
            LOOKAHEAD(Parameter())
            params = LambdaParameters()
            ")"
            { ret = new LambdaExpr(range(begin, token()), params, new BlockStmt(), true); }
         |
            LOOKAHEAD(VariableDeclaratorId() ",")
            params = InferredLambdaParameters()
            ")"
            { ret = new LambdaExpr(range(begin, token()), params, new BlockStmt(), true); }
         |
            // This could still be a lambda expression, but this is handled after matching -> elsewhere
            ret = Expression()
            ")"
            { ret = new EnclosedExpr(range(begin, token()), ret); }
        )
     |
        ret = AllocationExpression(null)
     |
        LOOKAHEAD( ResultType() "." "class" )
        type = ResultType(emptyNodeList())
        "."
        "class"
        { ret = new ClassExpr(range(type, token()), type); }
     |
        LOOKAHEAD (AnnotatedType() "::" )
        type = AnnotatedType()
        "::"
        [typeArgs = TypeArguments() ]
        (Identifier() | "new")
        {
            ret = new TypeExpr(range(type, type), type);
            ret = new MethodReferenceExpr(range(ret, token()), ret, typeArgs.list, token.image);
        }
     |
        name = SimpleName() { begin=token(); }
        [ args = Arguments() { hasArgs=true; } ]
        {
            if (hasArgs) {
                ret = new MethodCallExpr(range(begin, token()), null, null, name, args);
            } else {
                ret = new NameExpr(name);
            }
        }
    )
    { return ret; }
}

/**
 * // TODO: Unclear exactly which part of the JLS this relates to - a JavaParser-specific thing with no 1:1 mapping, perhaps?
 */
Expression PrimarySuffix(Expression scope):
{
    Expression ret;
}
{
    (
        LOOKAHEAD(2)
        ret = PrimarySuffixWithoutSuper(scope)
     |
        "."
        "super"
        { ret = new SuperExpr(range(scope, token()), scopeToName(scope)); }
    )
    { return ret; }
}

/**
 * // TODO: Unclear exactly which part of the JLS this relates to - a JavaParser-specific thing with no 1:1 mapping, perhaps?
 */
Expression PrimarySuffixWithoutSuper(Expression scope):
{
    Expression ret;
    RangedList<Type> typeArgs = new RangedList<Type>(null);
    NodeList<Expression> args = emptyNodeList();
    boolean hasArgs = false;
    SimpleName name;
}
{
    (
        "."
        (
            "this"
            { ret = new ThisExpr(range(scope, token()), scopeToName(scope)); }
         |
            ret = AllocationExpression(scope)
         |
            LOOKAHEAD( [ TypeArguments() ] Identifier() )
            [ typeArgs = TypeArguments() ]
            name = SimpleName()
            [ args = Arguments() {hasArgs=true;} ]
            {
                if (hasArgs) {
                    ret = new MethodCallExpr(range(scope, token()), scope, typeArgs.list, name, args);
                } else {
                    ret =  new FieldAccessExpr(range(scope, token()), scope, typeArgs.list, name);
                }
            }
        )
     |
        "["
        ret = Expression()
        "]"
        { ret = new ArrayAccessExpr(range(scope, token()), scope, ret); }
    )
    { return ret; }
}

/**
 * Note that a Long Literal is defined as an {@code IntegerLiteral}, suffixed by "L"
 * https://docs.oracle.com/javase/specs/jls/se15/html/jls-3.html#jls-3.10.1
 * <pre>{@code
 *     Literal:
 *         IntegerLiteral
 *         FloatingPointLiteral
 *         BooleanLiteral
 *         CharacterLiteral
 *         StringLiteral
 *         TextBlock
 *         NullLiteral
 * }</pre>
 */
Expression Literal():
{
    Expression ret;
}
{
    (
        <INTEGER_LITERAL> { ret = new IntegerLiteralExpr(tokenRange(), token.image); }
     |
        <LONG_LITERAL> { ret = new LongLiteralExpr(tokenRange(), token.image); }
     |
        <FLOATING_POINT_LITERAL> { ret = new DoubleLiteralExpr(tokenRange(), token.image); }
     |
        <CHARACTER_LITERAL> { ret = new CharLiteralExpr(tokenRange(), unquote(token.image)); }
     |
        <STRING_LITERAL> { ret = new StringLiteralExpr(tokenRange(), unquote(token.image)); }
     |
        <TEXT_BLOCK_LITERAL> { ret = new TextBlockLiteralExpr(tokenRange(), unTripleQuote(token.image)); }
     |
        ret = BooleanLiteral()
     |
        ret = NullLiteral()
    )
    { return ret; }
}

/**
 * https://docs.oracle.com/javase/specs/jls/se15/html/jls-3.html#jls-3.10.3
 * <pre>{@code
 *     BooleanLiteral:
 *         (one of)
 *         true false
 * }</pre>
 */
Expression BooleanLiteral():
{
    Expression ret;
}
{
    (
        "true" { ret = new BooleanLiteralExpr(tokenRange(), true); }
     |
        "false" { ret = new BooleanLiteralExpr(tokenRange(), false); }
    )
    { return ret; }
}

/**
 * https://docs.oracle.com/javase/specs/jls/se15/html/jls-3.html#jls-3.10.8
 * <pre>{@code
 *     NullLiteral:
 *         null
 * }</pre>
 */
Expression NullLiteral():
{}
{
    "null"
    { return new NullLiteralExpr(tokenRange()); }
}


/**
 * https://docs.oracle.com/javase/specs/jls/se15/html/jls-15.html#jls-15.12
 * <pre>{@code
 *     MethodInvocation:
 *         MethodName ( [ArgumentList] )
 *         TypeName . [TypeArguments] Identifier ( [ArgumentList] )
 *         ExpressionName . [TypeArguments] Identifier ( [ArgumentList] )
 *         Primary . [TypeArguments] Identifier ( [ArgumentList] )
 *         super . [TypeArguments] Identifier ( [ArgumentList] )
 *         TypeName . super . [TypeArguments] Identifier ( [ArgumentList] )
 *     ArgumentList:
 *         Expression {, Expression}
 * }</pre>
 */
NodeList<Expression> Arguments():
{
    NodeList<Expression> ret = emptyNodeList();
}
{
    "("
    [ ret = ArgumentList() ]
    ")"
    { return ret; }
}

/**
 * https://docs.oracle.com/javase/specs/jls/se15/html/jls-15.html#jls-15.12
 * <pre>{@code
 *     ArgumentList:
 *         Expression {, Expression}
 * }</pre>
 */
NodeList<Expression> ArgumentList():
{
    NodeList<Expression> ret = emptyNodeList();
    Expression expr;
}
{
    expr = Expression() { ret.add(expr); }
    (
        ","
        expr = Expression() { ret.add(expr); }
    )*
    { return ret; }
}

/**
 * https://docs.oracle.com/javase/specs/jls/se15/html/jls-15.html#jls-15.9
 * <pre>{@code
 *     ClassInstanceCreationExpression:
 *         UnqualifiedClassInstanceCreationExpression
 *         ExpressionName . UnqualifiedClassInstanceCreationExpression
 *         Primary . UnqualifiedClassInstanceCreationExpression
 *     UnqualifiedClassInstanceCreationExpression:
 *         new [TypeArguments] ClassOrInterfaceTypeToInstantiate ( [ArgumentList] ) [ClassBody]
 *     ClassOrInterfaceTypeToInstantiate:
 *         {Annotation} Identifier {. {Annotation} Identifier} [TypeArgumentsOrDiamond]
 *     TypeArgumentsOrDiamond:
 *         TypeArguments
 *         <>
 * }</pre>
 * For Convenience:
 * <pre>{@code
 *     ArgumentList:
 *         Expression {, Expression}
 * }</pre>
 * https://docs.oracle.com/javase/specs/jls/se15/html/jls-15.html#jls-15.10
 * <pre>{@code
 *     ArrayCreationExpression:
 *         new PrimitiveType DimExprs [Dims]
 *         new ClassOrInterfaceType DimExprs [Dims]
 *         new PrimitiveType Dims ArrayInitializer
 *         new ClassOrInterfaceType Dims ArrayInitializer
 *     DimExprs:
 *         DimExpr {DimExpr}
 *     DimExpr:
 *         {Annotation} [ Expression ]
 * }</pre>
 * For Convenience:
 * <pre>{@code
 *     Dims:
 *         {Annotation} [ ] {{Annotation} [ ]}
 * }</pre>
 */
Expression AllocationExpression(Expression scope):
{
    Expression ret;
    Type type;
    RangedList<Type> typeArgs = new RangedList<Type>(null);
    NodeList<BodyDeclaration<?>> anonymousBody = null;
    NodeList<Expression> args;
    JavaToken begin = INVALID;
    NodeList<AnnotationExpr> annotations = new NodeList<AnnotationExpr>();
}
{
    "new" { if(scope==null) { begin=token(); } else { begin = orIfInvalid(begin, scope); } }

    [ typeArgs = TypeArguments() ]
    annotations = Annotations()
    (
        // new array of primitives
        type = PrimitiveType(annotations)
        ret = ArrayCreation(begin, type)
     |
        // new reference type e.g. class (or an array of those)
        type = ClassOrInterfaceType(annotations)
        (
            // new Integer[6] -- the array doesn't have parameters.
            ret = ArrayCreation(begin, type)
         |
            // new Integer(6) -- not an array if parameters being passed.
            args = Arguments()
            [
                LOOKAHEAD(2)
                anonymousBody = ClassOrInterfaceBody()
            ]
            { ret = new ObjectCreationExpr(range(begin, token()), scope, (ClassOrInterfaceType) type, typeArgs.list, args, anonymousBody); }
        )
    )
    { return ret; }
}

/**
 * https://docs.oracle.com/javase/specs/jls/se15/html/jls-15.html#jls-15.10
 * <pre>{@code
 *     ArrayCreationExpression:
 *         new PrimitiveType DimExprs [Dims]
 *         new ClassOrInterfaceType DimExprs [Dims]
 *         new PrimitiveType Dims ArrayInitializer
 *         new ClassOrInterfaceType Dims ArrayInitializer
 *     DimExprs:
 *         DimExpr {DimExpr}
 *     DimExpr:
 *         {Annotation} [ Expression ]
 * }</pre>
 * For Convenience:
 * <pre>{@code
 *     Dims:
 *         {Annotation} [ ] {{Annotation} [ ]}
 * }</pre>
 */
ArrayCreationExpr ArrayCreation(JavaToken begin, Type type):
{
    Expression expr = null;
    ArrayInitializerExpr arrayInitializerExpr = null;
    NodeList<Expression> inits = emptyNodeList();
    List<NodeList<AnnotationExpr>> accum = new ArrayList<NodeList<AnnotationExpr>>();
    NodeList<AnnotationExpr> annotations = new NodeList<AnnotationExpr>();
    JavaToken arrayCreationLevelStart = INVALID;
    List<TokenRange> levelRanges = new ArrayList<TokenRange>();
}
{
    (
        LOOKAHEAD(2)
        annotations = Annotations()
        "[" { arrayCreationLevelStart = annotations.isEmpty() ? token() : orIfInvalid(arrayCreationLevelStart, annotations.get(0)); }
        [expr = Expression()] { accum = add(accum, annotations); inits = add(inits, expr); annotations=null; expr=null; }
        "]" { levelRanges.add(range(arrayCreationLevelStart, token())); }
    )+
    [arrayInitializerExpr = ArrayInitializer()]
    {
        return juggleArrayCreation(range(begin, token()), levelRanges, type, inits, accum, arrayInitializerExpr);
    }
}

/*
 * Statement syntax follows.
 */

/**
 * https://docs.oracle.com/javase/specs/jls/se15/html/jls-14.html#jls-14.5
 * <pre>{@code
 *     Statement:
 *         StatementWithoutTrailingSubstatement
 *         LabeledStatement
 *         IfThenStatement
 *         IfThenElseStatement
 *         WhileStatement
 *         ForStatement
 *     StatementNoShortIf:
 *         StatementWithoutTrailingSubstatement
 *         LabeledStatementNoShortIf
 *         IfThenElseStatementNoShortIf
 *         WhileStatementNoShortIf
 *         ForStatementNoShortIf
 *     StatementWithoutTrailingSubstatement:
 *         Block
 *         EmptyStatement
 *         ExpressionStatement
 *         AssertStatement
 *         SwitchStatement
 *         DoStatement
 *         BreakStatement
 *         ContinueStatement
 *         ReturnStatement
 *         SynchronizedStatement
 *         ThrowStatement
 *         TryStatement
 *         YieldStatement
 * }</pre>
 */
Statement Statement():
{
    Statement ret;
}
{
    try {
        (
            LOOKAHEAD(2) ret = LabeledStatement()
            | ret = AssertStatement()
            | LOOKAHEAD(3) ret = YieldStatement()
            | ret = Block()
            | ret = EmptyStatement()
            | ret = StatementExpression()
            | ret = SwitchStatement()
            | ret = IfStatement()
            | ret = WhileStatement()
            | ret = DoStatement()
            | ret = ForStatement()
            | ret = BreakStatement()
            | ret = ContinueStatement()
            | ret = ReturnStatement()
            | ret = ThrowStatement()
            | ret = SynchronizedStatement()
            | ret = TryStatement()
        )
        { return ret; }
    } catch (ParseException e) {
        TokenRange errorRange = recover(SEMICOLON, e);
        return new UnparsableStmt(errorRange);
    }
}

/**
 * https://docs.oracle.com/javase/specs/jls/se15/html/jls-14.html#jls-14.10
 * <pre>{@code
 *     AssertStatement:
 *         assert Expression ;
 *         assert Expression : Expression ;
 * }</pre>
 */
AssertStmt AssertStatement():
{
    Expression check;
    Expression msg = null;
    JavaToken begin;
}
{
    "assert" { begin=token(); }
    check = Expression()
    [ ":" msg = Expression() ]
    ";"
    { return new AssertStmt(range(begin, token()), check, msg);  }
}

/**
 * // TODO: Examine more closely.
 * https://docs.oracle.com/javase/specs/jls/se15/html/jls-14.html#jls-14.7
 * <pre>{@code
 *     LabeledStatement:
 *         Identifier : Statement
 *     LabeledStatementNoShortIf:
 *         Identifier : StatementNoShortIf
 * }</pre>
 */
LabeledStmt LabeledStatement():
{
    SimpleName label;
    Statement stmt;
    JavaToken begin;
}
{
    label = SimpleName() { begin=token(); }
    ":"
    stmt = Statement()
    { return new LabeledStmt(range(begin, token()), label, stmt); }
}

/**
 * https://docs.oracle.com/javase/specs/jls/se15/html/jls-14.html#jls-14.2
 * <pre>{@code
 *     Block:
 *         { [BlockStatements] }
 *     BlockStatements:
 *         BlockStatement {BlockStatement}
 *     BlockStatement:
 *         LocalVariableDeclarationStatement
 *         ClassDeclaration
 *         Statement
 * }</pre>
 */
BlockStmt Block():
{
    NodeList<Statement> stmts = emptyNodeList();
    JavaToken begin;
}
{
    "{" { begin=token(); }
    try {
        stmts = Statements()
        "}"
        { return new BlockStmt(range(begin, token()), stmts); }
    } catch (ParseException e) {
        recover(RBRACE, e);
        BlockStmt block = new BlockStmt(range(begin, token()), new NodeList<Statement>());
        block.setParsed(UNPARSABLE);
        return block;
    }
}

/**
 * Classes inside body statements can only be abstract or final. The semantic checks must check it.
 * TODO/FIXME: Note that the JLS specifies {@code ClassDeclaration} (thus {@code NormalClassDeclaration} and {@code EnumDeclaration}, but not interface.
 * TODO/FIXME: Is this a bug in the grammar?
 * https://docs.oracle.com/javase/specs/jls/se15/html/jls-14.html#jls-Statement
 * <pre>{@code
 *     Block:
 *         { [BlockStatements] }
 *     BlockStatements:
 *         BlockStatement {BlockStatement}
 *     BlockStatement:
 *         LocalVariableDeclarationStatement
 *         ClassDeclaration
 *         Statement
 * }</pre>
 * For Convenience:
 * https://docs.oracle.com/javase/specs/jls/se15/html/jls-8.html#jls-8.1
 * <pre>{@code
 *     ClassDeclaration:
 *         NormalClassDeclaration
 *         EnumDeclaration
 *     NormalClassDeclaration:
 *         {ClassModifier} class TypeIdentifier [TypeParameters] [Superclass] [Superinterfaces] ClassBody
 * }</pre>
 * For Convenience:
 * https://docs.oracle.com/javase/specs/jls/se15/html/jls-8.html#jls-8.9
 * <pre>{@code
 *     EnumDeclaration:
 *         {ClassModifier} enum TypeIdentifier [Superinterfaces] EnumBody
 * }</pre>
 *
 */
Statement BlockStatement():
{
    Statement ret;
    Expression expr;
    ClassOrInterfaceDeclaration typeDecl;
    ModifierHolder modifier;
}
{
    try {
        (
            LOOKAHEAD( Modifiers() ("class" | "interface") ) // TODO/FIXME: Is this a bug in the grammar? JLS specifies class or enum, not interface.
            modifier = Modifiers()
            typeDecl = ClassOrInterfaceDeclaration(modifier) { ret = new LocalClassDeclarationStmt(range(typeDecl, token()), typeDecl); }
         |
            LOOKAHEAD(VariableDeclarationExpression() )
            expr = VariableDeclarationExpression()
            ";"
            { ret = new ExpressionStmt(range(expr, token()), expr); }
         |
            ret = Statement()
        )
        { return ret; }
    } catch (ParseException e) {
        TokenRange errorRange = recover(SEMICOLON, e);
        return new UnparsableStmt(errorRange);
    }
}

VariableDeclarationExpr VariableDeclarationExpression():
{
    ModifierHolder modifier;
    Type partialType;
    NodeList<VariableDeclarator> variables = new NodeList<VariableDeclarator>();
    VariableDeclarator var;
}
{
    modifier = Modifiers()
    partialType = Type(emptyNodeList())
    var = VariableDeclarator(partialType) { variables.add(var); }
    (
        ","
        var = VariableDeclarator(partialType) { variables.add(var); }
    )*

    {
        JavaToken begin=orIfInvalid(modifier.begin, partialType);
        return new VariableDeclarationExpr(range(begin, token()), modifier.modifiers, modifier.annotations, variables);
    }
}

/**
 * https://docs.oracle.com/javase/specs/jls/se15/html/jls-14.html#jls-14.6
 * <pre>{@code
 *     EmptyStatement:
 *         ;
 * }</pre>
 */
EmptyStmt EmptyStatement():
{}
{
    ";"
    { return new EmptyStmt(tokenRange()); }
}

/**
 * https://docs.oracle.com/javase/specs/jls/se15/html/jls-15.html#jls-15.27.2
 * <pre>{@code
 *     LambdaBody:
 *         Expression
 *         Block
 * }</pre>
 */
Statement LambdaBody():
{
    Expression expr;
    Statement n = null;
}
{
    (
        expr = Expression() { n = new ExpressionStmt(range(expr, token()), expr); }
     |
        n = Block()
    )
    { return n; }
}

ExpressionStmt StatementExpression():
/*
 * The last expansion of this production accepts more than the legal
 * Java expansions for StatementExpression.  This expansion does not
 * use PostfixExpression for performance reasons.
 */
{
    Expression expr;
    AssignExpr.Operator op;
    Expression value;
    RangedList<Type> typeArgs = new RangedList<Type>(null);
    Statement lambdaBody;
}
{
    (
        LOOKAHEAD(2)
        expr = PreIncrementExpression()
     |
        expr = PreDecrementExpression()
     |
        expr = PrimaryExpression()
        [
            "++" { expr = new UnaryExpr(range(expr, token()), expr, UnaryExpr.Operator.POSTFIX_INCREMENT);  }
         |
            "--" { expr = new UnaryExpr(range(expr, token()), expr, UnaryExpr.Operator.POSTFIX_DECREMENT);  }
         |
            op = AssignmentOperator()
            value = Expression() { expr = new AssignExpr(range(expr, token()), expr, value, op); }
        ]
    )
    ";"
    { return new ExpressionStmt(range(expr, token()), expr); }
}


/**
 * Note that the {@code SwitchExpression} and {@code SwitchStatemnt} are similar but different. // TODO: Why/How?
 * // TODO: Examine more closely.
 * https://docs.oracle.com/javase/specs/jls/se15/html/jls-14.html#jls-14.11
 * <pre>{@code
 *     SwitchStatement:
 *         switch ( Expression ) SwitchBlock
 * }</pre>
 * For Convenience:
 * <pre>{@code
 *     SwitchBlock:
 *         { SwitchRule {SwitchRule} }
 *         { {SwitchBlockStatementGroup} {SwitchLabel :} }
 *     SwitchRule:
 *         SwitchLabel -> Expression ;
 *         SwitchLabel -> Block
 *         SwitchLabel -> ThrowStatement
 *     SwitchBlockStatementGroup:
 *         SwitchLabel : {SwitchLabel :} BlockStatements
 *     SwitchLabel:
 *         case CaseConstant {, CaseConstant}
 *         default
 *     CaseConstant:
 *         ConditionalExpression
 * }</pre>
 */
SwitchStmt SwitchStatement():
{
    Expression selector;
    SwitchEntry entry;
    NodeList<SwitchEntry> entries = emptyNodeList() ;
    JavaToken begin;
}
{
    "switch" { begin=token(); }
    "("
    selector = Expression()
    ")"
    "{"
    (
        entry = SwitchEntry() { entries = add(entries, entry); }
    )*
    "}"

    { return new SwitchStmt(range(begin, token()), selector, entries); }
}

/**
 * Note that the {@code SwitchExpression} and {@code SwitchStatemnt} are similar but different. // TODO: Why/How?
 * // TODO: Examine more closely.
 * https://docs.oracle.com/javase/specs/jls/se15/html/jls-15.html#jls-15.28
 * <pre>{@code
 *     SwitchExpression:
 *         switch ( Expression ) SwitchBlock
 * }</pre>
 * For Convenience:
 * <pre>{@code
 *     SwitchBlock:
 *         { SwitchRule {SwitchRule} }
 *         { {SwitchBlockStatementGroup} {SwitchLabel :} }
 *     SwitchRule:
 *         SwitchLabel -> Expression ;
 *         SwitchLabel -> Block
 *         SwitchLabel -> ThrowStatement
 *     SwitchBlockStatementGroup:
 *         SwitchLabel : {SwitchLabel :} BlockStatements
 *     SwitchLabel:
 *         case CaseConstant {, CaseConstant}
 *         default
 *     CaseConstant:
 *         ConditionalExpression
 * }</pre>
 */
SwitchExpr SwitchExpression():
{
    Expression selector;
    SwitchEntry entry;
    NodeList<SwitchEntry> entries = emptyNodeList();
    JavaToken begin;
}
{
    "switch" { begin=token(); }
    "("
    selector = Expression()
    ")"
    "{"
    (
        entry = SwitchEntry() { entries = add(entries, entry); }
    )*
    "}"

    { return new SwitchExpr(range(begin, token()), selector, entries); }
}

/**
 * Note that the {@code SwitchBlock} (JLS) and {@code SwitchEntry} (JavaParser) are equivlent.
 * // TODO: Examine more closely.
 * https://docs.oracle.com/javase/specs/jls/se15/html/jls-14.html#jls-14.11.1
 * <pre>{@code
 *     SwitchBlock:
 *         { SwitchRule {SwitchRule} }
 *         { {SwitchBlockStatementGroup} {SwitchLabel :} }
 *     SwitchRule:
 *         SwitchLabel -> Expression ;
 *         SwitchLabel -> Block
 *         SwitchLabel -> ThrowStatement
 *     SwitchBlockStatementGroup:
 *         SwitchLabel : {SwitchLabel :} BlockStatements
 *     SwitchLabel:
 *         case CaseConstant {, CaseConstant}
 *         default
 *     CaseConstant:
 *         ConditionalExpression
 * }</pre>
 */
SwitchEntry SwitchEntry():
{
    Expression label = null;
    NodeList<Expression> labels = emptyNodeList();
    NodeList<Statement> stmts = emptyNodeList();
    JavaToken begin;
    SwitchEntry ret;
    Expression expression = null;
    Statement stmt = null;
}
{
    (
        "case" { begin=token(); }
        label = ConditionalExpression() { labels = add(labels, label); }
        (
            ","
            label = ConditionalExpression()  { labels = add(labels, label); }
        )*
     |
        "default" { begin=token(); }
    )
    (
        ":"
        stmts = Statements()
        { ret = new SwitchEntry(range(begin, token()), labels, STATEMENT_GROUP, stmts); }
     |
        "->"
        (
            expression = Expression()
            ";"
            {
                TokenRange r=range(begin, token());
                stmts.add(new ExpressionStmt(r, expression));
                ret = new SwitchEntry(r, labels, EXPRESSION, stmts);
            }
         |
            stmt = Block()
            {
                TokenRange r=range(begin, token());
                stmts.add(stmt);
                ret = new SwitchEntry(r, labels, BLOCK, stmts);
            }
         |
            stmt = ThrowStatement()
            {
                TokenRange r=range(begin, token());
                stmts.add(stmt);
                ret = new SwitchEntry(r, labels, THROWS_STATEMENT, stmts);
            }
        )
    )
    { return ret; }
}

/**
 * https://docs.oracle.com/javase/specs/jls/se15/html/jls-14.html#jls-14.9
 * <pre>{@code
 *     IfThenStatement:
 *         if ( Expression ) Statement
 *     IfThenElseStatement:
 *         if ( Expression ) StatementNoShortIf else Statement
 *     IfThenElseStatementNoShortIf:
 *         if ( Expression ) StatementNoShortIf else StatementNoShortIf
 * }</pre>
 */
IfStmt IfStatement():
/*
 * The disambiguating algorithm of JavaCC automatically binds dangling
 * else's to the innermost if statement.  The LOOKAHEAD specification
 * is to tell JavaCC that we know what we are doing.
 */
{
    Expression condition;
    Statement thenStmt;
    Statement elseStmt = null;
    JavaToken begin;
}
{
    "if" { begin=token(); }
    "("
    condition = Expression()
    ")"
    thenStmt = Statement()
    [
        LOOKAHEAD(1)
        "else"
        elseStmt = Statement()
    ]
    {
        return new IfStmt(range(begin, token()), condition, thenStmt, elseStmt);
    }
}

/**
 * https://docs.oracle.com/javase/specs/jls/se15/html/jls-14.html#jls-14.12
 * <pre>{@code
 *     WhileStatement:
 *         while ( Expression ) Statement
 *     WhileStatementNoShortIf:
 *         while ( Expression ) StatementNoShortIf
 * }</pre>
 */
WhileStmt WhileStatement():
{
    Expression condition;
    Statement body;
    JavaToken begin;
}
{
    "while" { begin=token(); }
    "("
    condition = Expression()
    ")"
    body = Statement()
    { return new WhileStmt(range(begin, token()),condition, body); }
}

/**
 * https://docs.oracle.com/javase/specs/jls/se15/html/jls-14.html#jls-14.12
 * <pre>{@code
 *     DoStatement:
 *         do Statement while ( Expression ) ;
 * }</pre>
 */
DoStmt DoStatement():
{
    Expression condition;
    Statement body;
    JavaToken begin;
}
{
    "do" { begin=token(); }
    body = Statement()
    "while"
    "("
    condition = Expression()
    ")"
    ";"
    { return new DoStmt(range(begin, token()),body, condition); }
}

/**
 * https://docs.oracle.com/javase/specs/jls/se15/html/jls-14.html#jls-14.14
 * <pre>{@code
 *     ForStatement:
 *         BasicForStatement
 *         EnhancedForStatement
 *     ForStatementNoShortIf:
 *         BasicForStatementNoShortIf
 *         EnhancedForStatementNoShortIf
 * }</pre>
 */
Statement ForStatement():
{
    VariableDeclarationExpr varExpr = null;
    Expression expr = null;
    NodeList<Expression> init = emptyNodeList();
    NodeList<Expression> update = emptyNodeList();
    Statement body;
    JavaToken begin;
}
{
    "for" { begin=token(); }
    "("

    (
        // Enhanced for statement
        LOOKAHEAD(VariableDeclarationExpression() ":")
        varExpr = VariableDeclarationExpression()
        ":"
        expr = Expression()
     |
        // Basic for statement
        [ init = ForInit() ]
        ";"
        [ expr = Expression() ]
        ";"
        [ update = ForUpdate() ]
    )

    ")"
    body = Statement()

    {
        if (varExpr != null) {
            return new ForEachStmt(range(begin, token()),varExpr, expr, body);
        }
        return new ForStmt(range(begin, token()),init, expr, update, body);
    }
}

/**
 * https://docs.oracle.com/javase/specs/jls/se15/html/jls-14.html#jls-14.14
 * <pre>{@code
 *     BasicForStatement:
 *         for ( [ForInit] ; [Expression] ; [ForUpdate] ) Statement
 *     BasicForStatementNoShortIf:
 *         for ( [ForInit] ; [Expression] ; [ForUpdate] ) StatementNoShortIf
 *     ForInit:
 *         StatementExpressionList
 *         LocalVariableDeclaration
 *     ForUpdate:
 *         StatementExpressionList
 *     StatementExpressionList:
 *         StatementExpression {, StatementExpression}
 * }</pre>
 */
NodeList<Expression> ForInit():
{
    NodeList<Expression> ret;
    Expression expr;
}
{
    (
        LOOKAHEAD( Modifiers() Type() Identifier() )
        expr = VariableDeclarationExpression() { ret = new NodeList<Expression>(); ret.add(expr); }
     |
        ret = ExpressionList()
    )
    { return ret; }
}

/**
 * https://docs.oracle.com/javase/specs/jls/se15/html/jls-14.html#jls-14.14
 * <pre>{@code
 *     BasicForStatement:
 *         for ( [ForInit] ; [Expression] ; [ForUpdate] ) Statement
 *     BasicForStatementNoShortIf:
 *         for ( [ForInit] ; [Expression] ; [ForUpdate] ) StatementNoShortIf
 *     ForInit:
 *         StatementExpressionList
 *         LocalVariableDeclaration
 *     ForUpdate:
 *         StatementExpressionList
 *     StatementExpressionList:
 *         StatementExpression {, StatementExpression}
 * }</pre>
 */
NodeList<Expression> ExpressionList():
{
    NodeList<Expression> ret = new NodeList<Expression>();
    Expression expr;
}
{
    expr = Expression() { ret.add(expr); }
    (
        ","
        expr = Expression()  { ret.add(expr); }
    )*

    { return ret; }
}

/**
 * https://docs.oracle.com/javase/specs/jls/se15/html/jls-14.html#jls-14.14
 * <pre>{@code
 *     BasicForStatement:
 *         for ( [ForInit] ; [Expression] ; [ForUpdate] ) Statement
 *     BasicForStatementNoShortIf:
 *         for ( [ForInit] ; [Expression] ; [ForUpdate] ) StatementNoShortIf
 *     ForInit:
 *         StatementExpressionList
 *         LocalVariableDeclaration
 *     ForUpdate:
 *         StatementExpressionList
 *     StatementExpressionList:
 *         StatementExpression {, StatementExpression}
 * }</pre>
 */
NodeList<Expression> ForUpdate():
{
    NodeList<Expression> ret;
}
{
    ret = ExpressionList()

    { return ret; }
}

/**
 * https://docs.oracle.com/javase/specs/jls/se15/html/jls-14.html#jls-14.15
 * <pre>{@code
 *     BreakStatement:
 *         break [Identifier] ;
 * }</pre>
 */
BreakStmt BreakStatement():
{
    SimpleName label = null;
    JavaToken begin;
}
{
    "break" { begin=token(); }
    [ label = SimpleName() ]
    ";"
    { return new BreakStmt(range(begin, token()), label); }
}

/**
 * https://docs.oracle.com/javase/specs/jls/se15/html/jls-14.html#jls-14.21
 * <pre>{@code
 *     YieldStatement:
 *         yield Expression ;
 * }</pre>
 */
YieldStmt YieldStatement():
{
    Expression value;
    JavaToken begin;
}
{
    "yield" { begin=token(); }
    value = Expression()
    ";"
    { return new YieldStmt(range(begin, token()), value); }
}

/**
 * https://docs.oracle.com/javase/specs/jls/se15/html/jls-14.html#jls-14.16
 * <pre>{@code
 *     ContinueStatement:
 *         continue [Identifier] ;
 * }</pre>
 */
ContinueStmt ContinueStatement():
{
    SimpleName label = null;
    JavaToken begin;
}
{
    "continue" { begin=token(); }
    [ label = SimpleName() ]
    ";"
    { return new ContinueStmt(range(begin, token()), label); }
}

/**
 * https://docs.oracle.com/javase/specs/jls/se15/html/jls-14.html#jls-14.17
 * <pre>{@code
 *     ReturnStatement:
 *         return [Expression] ;
 * }</pre>
 */
ReturnStmt ReturnStatement():
{
    Expression expr = null;
    JavaToken begin;
}
{
    "return" { begin=token(); }
    [ expr = Expression() ]
    ";"
    { return new ReturnStmt(range(begin, token()),expr); }
}

/**
 * https://docs.oracle.com/javase/specs/jls/se15/html/jls-14.html#jls-14.18
 * <pre>{@code
 *     ThrowStatement:
 *         throw Expression ;
 * }</pre>
 */
ThrowStmt ThrowStatement():
{
    Expression expr;
    JavaToken begin;
}
{
    "throw" { begin=token(); }
    expr = Expression()
    ";"
    { return new ThrowStmt(range(begin, token()),expr); }
}

/**
 * https://docs.oracle.com/javase/specs/jls/se15/html/jls-14.html#jls-14.19
 * <pre>{@code
 *     SynchronizedStatement:
 *         synchronized ( Expression ) Block
 * }</pre>
 */
SynchronizedStmt SynchronizedStatement():
{
    Expression expr;
    BlockStmt body;
    JavaToken begin;
}
{
    "synchronized" { begin=token(); }
    "("
    expr = Expression()
    ")"
    body = Block()
    { return new SynchronizedStmt(range(begin, token()),expr, body); }
}

/**
 * // TODO: Examine more closely.
 * https://docs.oracle.com/javase/specs/jls/se15/html/jls-14.html#jls-14.20
 * <pre>{@code
 *     TryStatement:
 *         try Block Catches
 *         try Block [Catches] Finally
 *         TryWithResourcesStatement
 *     Catches:
 *         CatchClause {CatchClause}
 *     CatchClause:
 *         catch ( CatchFormalParameter ) Block
 *     CatchFormalParameter:
 *        {VariableModifier} CatchType VariableDeclaratorId
 *     CatchType:
 *         UnannClassType {| ClassType}
 *     Finally:
 *         finally Block
 * }<pre>
 * For Convenience:
 * <pre>{@code
 *     VariableModifier:
 *         Annotation
 *         final
 *     VariableDeclaratorId:
 *         Identifier [Dims]
 *     Dims:
 *         {Annotation} [ ] {{Annotation} [ ]}
 * }<pre>
 */
TryStmt TryStatement():
{
    NodeList<Expression> resources = emptyNodeList();
    BlockStmt tryBlock;
    BlockStmt finallyBlock = null;
    NodeList<CatchClause> catchs = emptyNodeList();
    BlockStmt catchBlock;
    ModifierHolder exceptModifier;
    ReferenceType exceptionType;
    NodeList<ReferenceType> exceptionTypes = emptyNodeList();
    Pair<SimpleName, List<ArrayBracketPair>> exceptId;
    JavaToken begin;
    JavaToken catchBegin;
    JavaToken typesBegin;
    JavaToken paramEnd;
    Type type;
}
{
    "try" { begin=token(); }
    [resources = ResourceSpecification()]
    tryBlock = Block()
    (
        LOOKAHEAD(2)
        (
            "catch" {catchBegin=token();}
            "("
            exceptModifier = Modifiers() { typesBegin = exceptModifier.begin; }
            exceptionType = ReferenceType(emptyNodeList()) { exceptionTypes.add(exceptionType); typesBegin = orIfInvalid(typesBegin, token()); }
            (
                "|"
                exceptionType = AnnotatedReferenceType() { exceptionTypes.add(exceptionType); }
            )*
            exceptId = VariableDeclaratorId() { paramEnd = token(); }
            ")"

            catchBlock = Block()
            {
                if (exceptionTypes.size() > 1) {
                    type = new UnionType(range(exceptionTypes.get(0), exceptionTypes.get(exceptionTypes.size() - 1)), exceptionTypes);
                } else {
                    type = (Type)exceptionTypes.get(0);
                }
                Parameter catchType = new Parameter(range(typesBegin, paramEnd), exceptModifier.modifiers, exceptModifier.annotations, type, false, emptyNodeList(), exceptId.a);
                catchs = add(catchs, new CatchClause(range(catchBegin, token()), catchType, catchBlock));
                exceptionTypes = emptyNodeList();
            }
        )*
        [
            "finally"
            finallyBlock = Block()
        ]
     |
        "finally"
        finallyBlock = Block()
    )
    { return new TryStmt(range(begin, token()), resources, tryBlock, catchs, finallyBlock); }
}

/**
 * https://docs.oracle.com/javase/specs/jls/se15/html/jls-14.html#jls-14.20.3
 * <pre>{@code
 *     TryWithResourcesStatement:
 *         try ResourceSpecification Block [Catches] [Finally]
 *     ResourceSpecification:
 *         ( ResourceList [;] )
 *     ResourceList:
 *         Resource {; Resource}
 *     Resource:
 *         {VariableModifier} LocalVariableType Identifier = Expression
 *         VariableAccess
 *     VariableAccess:
 *         ExpressionName
 *         FieldAccess
 * }<pre>
 * For Convenience:
 * <pre>{@code
 *     VariableModifier:
 *         Annotation
 *         final
 *     LocalVariableType:
 *         UnannType
 *         var
 * }<pre>
 */
NodeList<Expression> ResourceSpecification():
{
    NodeList<Expression> variables;
}
{
    "("
    variables = Resources()
    (LOOKAHEAD(2) ";")?
    ")"
    { return variables; }
}

/**
 * https://docs.oracle.com/javase/specs/jls/se15/html/jls-14.html#jls-14.20.3
 * <pre>{@code
 *     ResourceList:
 *         Resource {; Resource}
 *     Resource:
 *         {VariableModifier} LocalVariableType Identifier = Expression
 *         VariableAccess
 *     VariableAccess:
 *         ExpressionName
 *         FieldAccess
 * }<pre>
 * For Convenience:
 * <pre>{@code
 *     VariableModifier:
 *         Annotation
 *         final
 *     LocalVariableType:
 *         UnannType
 *         var
 * }<pre>
 */
NodeList<Expression> Resources():
{
    NodeList<Expression> expressions = new NodeList<Expression>();
    Expression expr;
}
{
    expr = Resource() {expressions.add(expr);} (LOOKAHEAD(2) ";" expr = Resource() {expressions.add(expr);})*
    { return expressions; }
}

/**
 * // TODO: Examine more closely.
 * https://docs.oracle.com/javase/specs/jls/se15/html/jls-14.html#jls-14.20.3
 * <pre>{@code
 *     Resource:
 *         {VariableModifier} LocalVariableType Identifier = Expression
 *         VariableAccess
 *     VariableAccess:
 *         ExpressionName
 *         FieldAccess
 * }<pre>
 * For Convenience:
 * <pre>{@code
 *     VariableModifier:
 *         Annotation
 *         final
 *     LocalVariableType:
 *         UnannType
 *         var
 * }<pre>
 */
Expression Resource():
{
    Expression expr;
}
{
    (
        LOOKAHEAD(
            Modifiers()
            partialType = Type()
            VariableDeclarator(partialType)
        )
        /*this is a bit more lenient than we need to be, e.g. allowing access modifiers like private*/
        expr = VariableDeclarationExpression()
     |
        expr = PrimaryExpression()
    )
    { return expr; }
}


/* We use productions to match >>>, >> and > so that we can keep the
 * type declaration syntax with generics clean
 */

void RUNSIGNEDSHIFT():
{}
{
    LOOKAHEAD({ getToken(1).kind == GT && getToken(1).realKind == RUNSIGNEDSHIFT} )
    ">"
    ">"
    ">"
}

void RSIGNEDSHIFT():
{}
{
    LOOKAHEAD({ getToken(1).kind == GT && getToken(1).realKind == RSIGNEDSHIFT} )
    ">"
    ">"
}

/* Annotation syntax follows. */

/**
 * https://docs.oracle.com/javase/specs/jls/se15/html/jls-9.html#jls-9.7
 * <pre>{@code
 *     Annotation:
 *         NormalAnnotation
 *         MarkerAnnotation
 *         SingleElementAnnotation
 * }<pre>
 */
NodeList<AnnotationExpr> Annotations():
{
    NodeList<AnnotationExpr> annotations = new NodeList<AnnotationExpr>();
    AnnotationExpr annotation;
}
{
    (
        LOOKAHEAD("@")
        annotation = Annotation() { annotations = add(annotations, annotation); }
    )*
    { return annotations; }
}

/**
 * https://docs.oracle.com/javase/specs/jls/se15/html/jls-9.html#jls-9.7
 * <pre>{@code
 *     Annotation:
 *         NormalAnnotation
 *         MarkerAnnotation
 *         SingleElementAnnotation
 * }<pre>
 * For Convenience:
 * https://docs.oracle.com/javase/specs/jls/se15/html/jls-9.html#jls-9.7.1
 * <pre>{@code
 *     NormalAnnotation:
 *         @ TypeName ( [ElementValuePairList] )
 *     ElementValuePairList:
 *         ElementValuePair {, ElementValuePair}
 *     ElementValuePair:
 *         Identifier = ElementValue
 *     ElementValue:
 *         ConditionalExpression
 *         ElementValueArrayInitializer
 *         Annotation
 *     ElementValueArrayInitializer:
 *         { [ElementValueList] [,] }
 *     ElementValueList:
 *         ElementValue {, ElementValue}
 * }<pre>
 * For Convenience:
 * https://docs.oracle.com/javase/specs/jls/se15/html/jls-9.html#jls-9.7.2
 * <blockquote>
 * It [The marker annotation] is shorthand for the normal annotation:
 * {@code @TypeName()}
 * </blockquote>
 * <pre>{@code
 *     MarkerAnnotation:
 *         @ TypeName
 * }<pre>
 * For Convenience:
 * https://docs.oracle.com/javase/specs/jls/se15/html/jls-9.html#jls-9.7.3
 * <blockquote>
 * It [The single element annotation] is shorthand for the normal annotation:
 * {@code @TypeName(value = ElementValue)}
 * </blockquote>
 * <pre>{@code
 *     SingleElementAnnotation:
 *         @ TypeName ( ElementValue )
 * }<pre>
 */
AnnotationExpr Annotation():
{
    AnnotationExpr ret;
    Name name;
    NodeList<MemberValuePair> pairs = emptyNodeList();
    JavaToken begin;
    Expression memberVal;
}
{
    "@" { begin=token(); }
    name = Name()
    (
        LOOKAHEAD("(" ( Identifier() "=" | ")" ))
        "("
        [ pairs = MemberValuePairs() ]
        ")"
        { ret = new NormalAnnotationExpr(range(begin, token()), name, pairs); }
     |
        LOOKAHEAD( "(" )
        "("
        memberVal = MemberValue()
        ")"
        { ret = new SingleMemberAnnotationExpr(range(begin, token()), name, memberVal); }
     |
        { ret = new MarkerAnnotationExpr(range(begin, token()), name); }
    )
    { return ret; }
}

/**
 * Note that {@code MemberValuePairs} (JavaParser) is synonymous with {@code ElementValuePairList} (JLS)
 * https://docs.oracle.com/javase/specs/jls/se15/html/jls-9.html#jls-9.7.1
 * <pre>{@code
 *     NormalAnnotation:
 *         @ TypeName ( [ElementValuePairList] )
 *     ElementValuePairList:
 *         ElementValuePair {, ElementValuePair}
 *     ElementValuePair:
 *         Identifier = ElementValue
 * }<pre>
 */
NodeList<MemberValuePair> MemberValuePairs():
{
    NodeList<MemberValuePair> ret = new NodeList<MemberValuePair>();
    MemberValuePair pair;
}
{
    pair = MemberValuePair() { ret.add(pair); }
    (
        ","
        pair = MemberValuePair() { ret.add(pair); }
    )*
    { return ret; }
}

/**
 * Note that {@code MemberValuePair} (JavaParser) is synonymous with {@code ElementValuePair} (JLS)
 * https://docs.oracle.com/javase/specs/jls/se15/html/jls-9.html#jls-9.7.1
 * <pre>{@code
 *     ElementValuePair:
 *         Identifier = ElementValue
 *     ElementValue:
 *         ConditionalExpression
 *         ElementValueArrayInitializer
 *         Annotation
 *     ElementValueArrayInitializer:
 *         { [ElementValueList] [,] }
 *     ElementValueList:
 *         ElementValue {, ElementValue}
 * }<pre>
 */
MemberValuePair MemberValuePair():
{
    SimpleName name;
    Expression value;
    JavaToken begin;
}
{
    name = SimpleName() { begin=token();}
    "="
    value = MemberValue()
    { return new MemberValuePair(range(begin, token()),name, value); }
}

/**
 * Note that {@code MemberValue} (JavaParser) is synonymous with {@code ElementValue} (JLS)
 * https://docs.oracle.com/javase/specs/jls/se15/html/jls-9.html#jls-9.7.1
 * https://docs.oracle.com/javase/specs/jls/se15/html/jls-9.html#jls-ElementValue
 * <pre>{@code
 *     ElementValue:
 *         ConditionalExpression
 *         ElementValueArrayInitializer
 *         Annotation
 *     ElementValueArrayInitializer:
 *         { [ElementValueList] [,] }
 *     ElementValueList:
 *         ElementValue {, ElementValue}
 * }<pre>
 */
Expression MemberValue():
{
    Expression ret;
}
{
    (
        LOOKAHEAD("@")
        ret = Annotation()
     |
        ret = MemberValueArrayInitializer()
     |
        ret = ConditionalExpression()
    )
    { return ret; }
}

/**
 * Note that {@code MemberValueArrayInitializer} (JavaParser) is synonymous with {@code ElementValueArrayInitializer} (JLS)
 * https://docs.oracle.com/javase/specs/jls/se15/html/jls-9.html#jls-9.7.1
 * <pre>{@code
 *     ElementValueArrayInitializer:
 *         { [ElementValueList] [,] }
 *     ElementValueList:
 *         ElementValue {, ElementValue}
 * }<pre>
 */
Expression  MemberValueArrayInitializer():
{
    NodeList<Expression> ret = emptyNodeList();
    Expression member;
    JavaToken begin;
}
{
    "{" { begin=token(); }
    [
        member = MemberValue() { ret.add(member); }
        (
            LOOKAHEAD(2)
            ","
            member = MemberValue() { ret.add(member); }
        )*
    ]
    [ "," ]
    "}"
    { return new ArrayInitializerExpr(range(begin, token()),ret); }
}


/* Annotation Types. */

/**
 * <blockquote>
 * An annotation type declaration specifies a new annotation type, a special kind of interface type.
 * To distinguish an annotation type declaration from a normal interface declaration, the keyword interface is preceded by an at-sign (@).
 * </blockquote>
 * https://docs.oracle.com/javase/specs/jls/se15/html/jls-9.html#jls-9.6
 * <pre>{@code
 *     AnnotationTypeDeclaration:
 *         {InterfaceModifier} @ interface TypeIdentifier AnnotationTypeBody
 * }<pre>
 */
AnnotationDeclaration AnnotationTypeDeclaration(ModifierHolder modifier):
{
    SimpleName name;
    NodeList<BodyDeclaration<?>> members = emptyNodeList();
    JavaToken begin = modifier.begin;
}
{
    "@" { begin=orIfInvalid(begin, token()); }
    "interface"
    name = SimpleName()
    members = AnnotationTypeBody()
    { return new AnnotationDeclaration(range(begin, token()), modifier.modifiers, modifier.annotations, name, members); }
}

/**
 * https://docs.oracle.com/javase/specs/jls/se15/html/jls-9.html#jls-9.6.1
 * <pre>{@code
 *     AnnotationTypeBody:
 *         { {AnnotationTypeMemberDeclaration} }
 *     AnnotationTypeMemberDeclaration:
 *         AnnotationTypeElementDeclaration
 *         ConstantDeclaration
 *         ClassDeclaration
 *         InterfaceDeclaration
 *         ;
 * }<pre>
 */
NodeList<BodyDeclaration<?>> AnnotationTypeBody():
{
    NodeList<BodyDeclaration<?>> ret = emptyNodeList();
    BodyDeclaration member;
}
{
    "{"
    (
        member = AnnotationBodyDeclaration() { ret = addWhenNotNull(ret, member); }
     |
        ";"
    )*
    "}"
    { return ret; }
}

/**
 * Note that {@code AnnotationTypeMemberDeclaration} (JLS) and {@code AnnotationBodyDeclaration} (JavaParser) are synonymous.
 https://docs.oracle.com/javase/specs/jls/se15/html/jls-9.html#jls-9.6.1
 * <pre>{@code
 *     AnnotationTypeBody:
 *         { {AnnotationTypeMemberDeclaration} }
 *     AnnotationTypeMemberDeclaration:
 *         AnnotationTypeElementDeclaration
 *         ConstantDeclaration
 *         ClassDeclaration
 *         InterfaceDeclaration
 *         ;
 *     AnnotationTypeElementDeclaration:
 *         {AnnotationTypeElementModifier} UnannType Identifier ( ) [Dims] [DefaultValue] ;
 *     AnnotationTypeElementModifier:
 *         (one of)
 *         Annotation public
 *         abstract
 * }<pre>
 * For Convenience:
 * <pre>{@code
 *     Dims:
 *         {Annotation} [ ] {{Annotation} [ ]}
 * }<pre>
 */
BodyDeclaration<?> AnnotationBodyDeclaration():
{
    ModifierHolder modifier;
    BodyDeclaration ret;
}
{
    modifier = Modifiers()
    (
        LOOKAHEAD(Type() Identifier() "(")
        ret = AnnotationTypeMemberDeclaration(modifier)
     |
        ret = ClassOrInterfaceDeclaration(modifier)
     |
        LOOKAHEAD("enum")
        ret = EnumDeclaration(modifier)
     |
        ret = AnnotationTypeDeclaration(modifier)
     |
        ret = FieldDeclaration(modifier)
    )
    { return ret; }
}

/**
 * Note that {@code AnnotationTypeElementDeclaration} (JLS) and {@code AnnotationTypeMemberDeclaration} (JavaParser) are synonymous.
 * // TODO/FIXME: Consider missing `[Dims] (present in the JLS, but not the JavaParser grammar)
 * // TODO/FIXME: {AnnotationTypeElementModifier} UnannType Identifier ( ) [Dims] [DefaultValue] ;
 * https://docs.oracle.com/javase/specs/jls/se15/html/jls-9.html#jls-9.6.1
 * <pre>{@code
 *     AnnotationTypeElementDeclaration:
 *         {AnnotationTypeElementModifier} UnannType Identifier ( ) [Dims] [DefaultValue] ;
 *     AnnotationTypeElementModifier:
 *         (one of)
 *         Annotation public
 *         abstract
 * }<pre>
 * For Convenience:
 * <pre>{@code
 *     Dims:
 *         {Annotation} [ ] {{Annotation} [ ]}
 * }<pre>
 */
AnnotationMemberDeclaration AnnotationTypeMemberDeclaration(ModifierHolder modifier):
{
    Type type;
    SimpleName name;
    Expression defaultVal = null;
}
{
    // TODO/FIXME: Consider missing `[Dims] (present in the JLS, but not the JavaParser grammar)
    // TODO/FIXME: {AnnotationTypeElementModifier} UnannType Identifier ( ) [Dims] [DefaultValue] ;
    type = Type(emptyNodeList())
    name = SimpleName()
    "(" ")"
    [ defaultVal = DefaultValue() ]
    ";"

    {
        JavaToken begin = orIfInvalid(modifier.begin, type);
        return new AnnotationMemberDeclaration(range(begin, token()), modifier.modifiers, modifier.annotations, type, name, defaultVal);
    }
}

/**
 * https://docs.oracle.com/javase/specs/jls/se15/html/jls-9.html#jls-9.6.2
 * <pre>{@code
 *     DefaultValue:
 *     default ElementValue
 * }<pre>
 * For Convenience:
 * https://docs.oracle.com/javase/specs/jls/se15/html/jls-9.html#jls-9.7.1
 * https://docs.oracle.com/javase/specs/jls/se15/html/jls-9.html#jls-ElementValue
 * <pre>{@code
 *     ElementValue:
 *         ConditionalExpression
 *         ElementValueArrayInitializer
 *         Annotation
 *     ElementValueArrayInitializer:
 *         { [ElementValueList] [,] }
 *     ElementValueList:
 *         ElementValue {, ElementValue}
 * }<pre>
 */
Expression DefaultValue():
{
    Expression ret;
}
{
    "default"
    ret = MemberValue()
    { return ret; }
}

/* Module syntax follows */


/**
 * https://docs.oracle.com/javase/specs/jls/se15/html/jls-7.html#jls-ModuleDirective
 * <pre>{@code
 *     ModuleDirective:
 *         requires {RequiresModifier} ModuleName ;
 *         exports PackageName [to ModuleName {, ModuleName}] ;
 *         opens PackageName [to ModuleName {, ModuleName}] ;
 *         uses TypeName ;
 *         provides TypeName with TypeName {, TypeName} ;
 *     RequiresModifier:
 *         (one of)
 *         transitive static
 * }<pre>
 */
ModuleDirective ModuleDirective():
{
    ModifierHolder modifiers;
    Name name;
    Name tmpName;
    NodeList<Name> names=emptyNodeList();
    JavaToken begin;
    ModuleDirective directive;
    JavaToken transitiveExceptionalToken;
}
{
    (
        // {@code requires {RequiresModifier} ModuleName ;}
        // This is a hack for the edge case "requires transitive;" which is supposed to mean "require the module named 'transitive'"
        LOOKAHEAD(<REQUIRES> <TRANSITIVE> ";")
        <REQUIRES> { begin=token(); }
        <TRANSITIVE> {transitiveExceptionalToken=token(); setTokenKind(IDENTIFIER);}
        ";"
        { directive=new ModuleRequiresDirective(range(begin, token()), new NodeList<Modifier>(), new Name(range(transitiveExceptionalToken, transitiveExceptionalToken), null, transitiveExceptionalToken.getText())); }
    |
        // {@code requires {RequiresModifier} ModuleName ;}
        <REQUIRES> { begin=token(); }
        modifiers=Modifiers() name=Name()
        ";"
        { directive=new ModuleRequiresDirective(range(begin, token()), modifiers.modifiers, name); }
    |
        // {@code exports PackageName [to ModuleName {, ModuleName}] ;}
        <EXPORTS> { begin=token(); }
        name=Name()
        [
            <TO>
            tmpName=Name() { names.add(tmpName); }
            (
                ","
                tmpName=Name(){ names.add(tmpName); }
            )*
        ]
        ";"
        { directive=new ModuleExportsDirective(range(begin, token()), name, names); }
    |
        // {@code opens PackageName [to ModuleName {, ModuleName}] ;}
        <OPENS> { begin=token(); }
        name=Name()
        [
            <TO>
            tmpName=Name() { names.add(tmpName); }
            (
                ","
                tmpName=Name() { names.add(tmpName); }
            )*
        ]
        ";"
        { directive=new ModuleOpensDirective(range(begin, token()), name, names); }
    |
        // {@code uses TypeName ;}
        <USES> { begin=token(); }
        name=Name()
        ";"
        { directive=new ModuleUsesDirective(range(begin, token()), name); }
    |
        // {@code provides TypeName with TypeName {, TypeName} ;}
        <PROVIDES> { begin=token(); }
        name=Name()
        <WITH>
        tmpName=Name() { names.add(tmpName); }
        (
            ","
            tmpName=Name() { names.add(tmpName); }
        )*
        ";"
        { directive=new ModuleProvidesDirective(range(begin, token()), name, names);}
    )
    { return directive; }
}

/**
 * https://docs.oracle.com/javase/specs/jls/se15/html/jls-7.html#jls-7.7
 * <pre>{@code
 *     ModuleDeclaration:
 *         {Annotation} [open] module Identifier {. Identifier} { {ModuleDirective} }
 * }<pre>
 */
ModuleDeclaration ModuleDeclaration(ModifierHolder modifier):
{
    NodeList<ModuleDirective> directives = new NodeList<ModuleDirective>();
    boolean open=false;
    ModuleDirective directive;
    Name name;
    JavaToken begin = modifier.begin;
}
{
    [ <OPEN> { open = true; begin = orIfInvalid(begin, token()); } ]
    <MODULE> { begin = orIfInvalid(begin, token()); }
    name = Name()
    "{"
    (
        directive = ModuleDirective() { directives = add(directives, directive); }
    )*
    "}"
    { return new ModuleDeclaration(range(begin, token()), modifier.annotations, name, open, directives); }
}


/* Rules for matching partial inputs.
These rules are needed to properly terminate them -
if we simply use the usual rules, they will ignore everything in the provider
after they matched their desired input, which will lead to unexpected behaviour
*/


BlockStmt BlockParseStart():
{ BlockStmt ret; }
{ ret = Block() <EOF> { return ret; } }

Statement BlockStatementParseStart():
{ Statement ret; }
{ (LOOKAHEAD(3) ret = BlockStatement()|ret = ExplicitConstructorInvocation()) <EOF> { return ret; } }

ImportDeclaration ImportDeclarationParseStart():
{ ImportDeclaration ret; }
{ ret = ImportDeclaration() <EOF> { return ret; } }

Expression ExpressionParseStart():
{ Expression ret; }
{ ret = Expression() <EOF> { return ret; } }

AnnotationExpr AnnotationParseStart():
{ AnnotationExpr ret; }
{ ret = Annotation() <EOF> { return ret; } }

BodyDeclaration<?> AnnotationBodyDeclarationParseStart():
{ BodyDeclaration<?> ret; }
{ ret = AnnotationBodyDeclaration() <EOF> { return ret; } }

BodyDeclaration<?> ClassOrInterfaceBodyDeclarationParseStart():
{ BodyDeclaration<?> ret; }
{ ret = ClassOrInterfaceBodyDeclaration() <EOF> { return ret; } }

ClassOrInterfaceType ClassOrInterfaceTypeParseStart():
{ ClassOrInterfaceType ret; }
{ ret = AnnotatedClassOrInterfaceType() <EOF> { return ret; } }

Type ResultTypeParseStart():
{ NodeList<AnnotationExpr> annotations; Type ret; }
{ annotations = Annotations() ret = ResultType(annotations) <EOF> { return ret; } }

VariableDeclarationExpr VariableDeclarationExpressionParseStart():
{ VariableDeclarationExpr ret; }
{ ret = VariableDeclarationExpression() <EOF> { return ret; } }

ExplicitConstructorInvocationStmt ExplicitConstructorInvocationParseStart():
{ ExplicitConstructorInvocationStmt ret; }
{ ret = ExplicitConstructorInvocation() <EOF> { return ret; } }

Name NameParseStart():
{ Name ret; }
{ ret = Name() <EOF> { return ret; } }

SimpleName SimpleNameParseStart():
{ SimpleName ret; }
{ ret = SimpleName() <EOF> { return ret; } }

Parameter ParameterParseStart():
{ Parameter ret; }
{ ret = Parameter() <EOF> { return ret; } }

PackageDeclaration PackageDeclarationParseStart():
{ PackageDeclaration ret; }
{ ret = PackageDeclaration() <EOF> { return ret; } }

TypeDeclaration<?> TypeDeclarationParseStart():
{
    TypeDeclaration<?> ret;
    ModifierHolder modifier;
}
{
    modifier = Modifiers()
    (ret = ClassOrInterfaceDeclaration(modifier)
    |ret = EnumDeclaration(modifier)
    |ret = AnnotationTypeDeclaration(modifier)
    )
    <EOF>
    {return ret;}
}

ModuleDeclaration ModuleDeclarationParseStart():
{
    ModuleDeclaration ret;
    ModifierHolder modifiers;
}
{
    modifiers = Modifiers()
    ret = ModuleDeclaration(modifiers)
    <EOF>
    { return ret; }
}

ModuleDirective ModuleDirectiveParseStart():
{ ModuleDirective ret; }
{ ret = ModuleDirective() <EOF> { return ret; } }

TypeParameter TypeParameterParseStart():
{
    TypeParameter ret;
    NodeList<AnnotationExpr> annotations;
}
{
    annotations = Annotations() ret = TypeParameter(annotations) <EOF>
    { return ret; }
}

MethodDeclaration MethodDeclarationParseStart():
{
    MethodDeclaration ret;
    ModifierHolder modifier;
}
{
    modifier = Modifiers()
    ret = MethodDeclaration(modifier)
    <EOF>
    { return ret; }
}<|MERGE_RESOLUTION|>--- conflicted
+++ resolved
@@ -2345,22 +2345,13 @@
     Type ret;
 }
 {
-<<<<<<< HEAD
-    (
-        LOOKAHEAD(2)
+    (
+        LOOKAHEAD(PrimitiveType(annotations) Annotations() "[" | ClassOrInterfaceType(annotations))
         ret = ReferenceType(annotations)
      |
         ret = PrimitiveType(annotations)
     )
     { return ret; }
-=======
- (
-   LOOKAHEAD(PrimitiveType(annotations) Annotations() "[" | ClassOrInterfaceType(annotations)) ret = ReferenceType(annotations)
- |
-   ret = PrimitiveType(annotations )
- )
- { return ret; }
->>>>>>> 5c2646ab
 }
 
 /**
