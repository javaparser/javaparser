--- conflicted
+++ resolved
@@ -21,8 +21,4 @@
     - secure: ORUzol/BaGhDxYAH2bd4X+pHVT0/R9CugN3n7mY14CjD1EVBcQahUYtmSg9DlXNUUAb7zrCDPB7vsDXkU8eTttAt/GD74C3mNmG9VUvwWeTIaY2JOcwLmcJkP7cOm3O6c+E2AMa8hXtOUuHkXd0da/vIl+FA4i64IgONdk4AZE8=
 
 after_script:
-<<<<<<< HEAD
-  - ./fixup.sh
-=======
-  - if [ "$TRAVIS_PULL_REQUEST" != "false" ]; then bash ./fixup.sh fi
->>>>>>> e76fac37
+  - if [ "$TRAVIS_PULL_REQUEST" != "false" ]; then bash ./fixup.sh fi