--- conflicted
+++ resolved
@@ -6,11 +6,8 @@
 
 jdk:
   - oraclejdk8
-<<<<<<< HEAD
+  - oraclejdk9
 
-=======
-  - oraclejdk9
->>>>>>> 613e2b97
 notifications:
   webhooks:
     urls:
