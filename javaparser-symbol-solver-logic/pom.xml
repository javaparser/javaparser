<?xml version="1.0" encoding="UTF-8"?>
<project xmlns="http://maven.apache.org/POM/4.0.0" xmlns:xsi="http://www.w3.org/2001/XMLSchema-instance" xsi:schemaLocation="http://maven.apache.org/POM/4.0.0 http://maven.apache.org/xsd/maven-4.0.0.xsd">
    <parent>
        <artifactId>javaparser-parent</artifactId>
        <groupId>com.github.javaparser</groupId>
<<<<<<< HEAD
        <version>3.14.6-SNAPSHOT</version>
=======
        <version>3.14.5-SNAPSHOT</version>
>>>>>>> 5cde767d
    </parent>
    <modelVersion>4.0.0</modelVersion>

    <artifactId>javaparser-symbol-solver-logic</artifactId>
    <packaging>jar</packaging>
    <description>A Symbol Solver for Java, built on top of JavaParser (logic)</description>

    <licenses>
        <license>
            <name>GNU Lesser General Public License</name>
            <url>http://www.gnu.org/licenses/lgpl-3.0.html</url>
            <distribution>repo</distribution>
        </license>
        <license>
            <name>Apache License, Version 2.0</name>
            <url>http://www.apache.org/licenses/LICENSE-2.0.txt</url>
            <distribution>repo</distribution>
            <comments>A business-friendly OSS license</comments>
        </license>
    </licenses>

    <properties>
        <java.version>1.8</java.version>
        <build.timestamp>${maven.build.timestamp}</build.timestamp>
    </properties>

    <dependencies>
        <dependency>
            <groupId>org.javassist</groupId>
            <artifactId>javassist</artifactId>
        </dependency>
        <dependency>
            <groupId>com.github.javaparser</groupId>
            <artifactId>javaparser-symbol-solver-model</artifactId>
            <version>${project.version}</version>
        </dependency>
        <dependency>
            <groupId>com.google.guava</groupId>
            <artifactId>guava</artifactId>
        </dependency>
    </dependencies>

    <build>
        <plugins>
            <!-- Set JPMS module name -->
            <plugin>
                <groupId>org.apache.maven.plugins</groupId>
                <artifactId>maven-jar-plugin</artifactId>
                <configuration>
                    <archive>
                        <manifestEntries>
                            <Automatic-Module-Name>com.github.javaparser.symbolsolver.logic</Automatic-Module-Name>
                        </manifestEntries>
                    </archive>
                </configuration>
            </plugin>
        </plugins>
    </build>

</project><|MERGE_RESOLUTION|>--- conflicted
+++ resolved
@@ -3,11 +3,7 @@
     <parent>
         <artifactId>javaparser-parent</artifactId>
         <groupId>com.github.javaparser</groupId>
-<<<<<<< HEAD
-        <version>3.14.6-SNAPSHOT</version>
-=======
         <version>3.14.5-SNAPSHOT</version>
->>>>>>> 5cde767d
     </parent>
     <modelVersion>4.0.0</modelVersion>
 
