/*
 * Copyright (C) 2013-2024 The JavaParser Team.
 *
 * This file is part of JavaParser.
 *
 * JavaParser can be used either under the terms of
 * a) the GNU Lesser General Public License as published by
 *     the Free Software Foundation, either version 3 of the License, or
 *     (at your option) any later version.
 * b) the terms of the Apache License
 *
 * You should have received a copy of both licenses in LICENCE.LGPL and
 * LICENCE.APACHE. Please refer to those files for details.
 *
 * JavaParser is distributed in the hope that it will be useful,
 * but WITHOUT ANY WARRANTY; without even the implied warranty of
 * MERCHANTABILITY or FITNESS FOR A PARTICULAR PURPOSE.  See the
 * GNU Lesser General Public License for more details.
 */

package com.github.javaparser.ast.visitor;

import static org.junit.jupiter.api.Assertions.assertNull;
import static org.mockito.Mockito.mock;
import static org.mockito.Mockito.times;

import com.github.javaparser.ast.*;
import com.github.javaparser.ast.body.*;
import com.github.javaparser.ast.comments.BlockComment;
import com.github.javaparser.ast.comments.Comment;
import com.github.javaparser.ast.comments.LineComment;
import com.github.javaparser.ast.comments.TraditionalJavadocComment;
import com.github.javaparser.ast.expr.*;
import com.github.javaparser.ast.modules.*;
import com.github.javaparser.ast.stmt.*;
import com.github.javaparser.ast.type.*;
import java.util.Optional;
import org.junit.jupiter.api.Test;
import org.mockito.InOrder;
import org.mockito.Mockito;

<<<<<<< HEAD
import java.util.Optional;

import static org.junit.jupiter.api.Assertions.assertNull;
import static org.mockito.Mockito.times;

=======
>>>>>>> f11a1d4b
public class GenericVisitorAdapterTest {

    private final GenericVisitorAdapter<Object, Object> visitor = new GenericVisitorAdapter<Object, Object>() {};

    @Test
    void visit_GivenAnnotationDeclaration() {
        // Given
        Object argument = mock(Object.class);
        AnnotationDeclaration node = mock(AnnotationDeclaration.class);

        // When
        Mockito.when(node.getMembers()).thenReturn(mock(NodeList.class));
        Mockito.when(node.getModifiers()).thenReturn(mock(NodeList.class));
        Mockito.when(node.getName()).thenReturn(mock(SimpleName.class));
        Mockito.when(node.getAnnotations()).thenReturn(mock(NodeList.class));
        Mockito.when(node.getComment()).thenReturn(Optional.of(mock(Comment.class)));

        // Then
        Object result = visitor.visit(node, argument);

        // Assert
        assertNull(result);

        // Verify
        InOrder order = Mockito.inOrder(node);
        order.verify(node).getMembers();
        order.verify(node).getModifiers();
        order.verify(node).getName();
        order.verify(node).getAnnotations();
        order.verify(node, times(2)).getComment();
        order.verifyNoMoreInteractions();
    }

    @Test
    void visit_GivenAnnotationMemberDeclaration() {
        // Given
        Object argument = mock(Object.class);
        AnnotationMemberDeclaration node = mock(AnnotationMemberDeclaration.class);

        // When
        Mockito.when(node.getDefaultValue()).thenReturn(Optional.of(mock(Expression.class)));
        Mockito.when(node.getModifiers()).thenReturn(mock(NodeList.class));
        Mockito.when(node.getName()).thenReturn(mock(SimpleName.class));
        Mockito.when(node.getType()).thenReturn(mock(Type.class));
        Mockito.when(node.getAnnotations()).thenReturn(mock(NodeList.class));
        Mockito.when(node.getComment()).thenReturn(Optional.of(mock(Comment.class)));

        // Then
        Object result = visitor.visit(node, argument);

        // Assert
        assertNull(result);

        // Verify
        InOrder order = Mockito.inOrder(node);
        order.verify(node, times(2)).getDefaultValue();
        order.verify(node).getModifiers();
        order.verify(node).getName();
        order.verify(node).getType();
        order.verify(node).getAnnotations();
        order.verify(node, times(2)).getComment();
        order.verifyNoMoreInteractions();
    }

    @Test
    void visit_GivenArrayAccessExpr() {
        // Given
        Object argument = mock(Object.class);
        ArrayAccessExpr node = mock(ArrayAccessExpr.class);

        // When
        Mockito.when(node.getIndex()).thenReturn(mock(Expression.class));
        Mockito.when(node.getName()).thenReturn(mock(Expression.class));
        Mockito.when(node.getComment()).thenReturn(Optional.of(mock(Comment.class)));

        // Then
        Object result = visitor.visit(node, argument);

        // Assert
        assertNull(result);

        // Verify
        InOrder order = Mockito.inOrder(node);
        order.verify(node).getIndex();
        order.verify(node).getName();
        order.verify(node, times(2)).getComment();
        order.verifyNoMoreInteractions();
    }

    @Test
    void visit_GivenArrayCreationExpr() {
        // Given
        Object argument = mock(Object.class);
        ArrayCreationExpr node = mock(ArrayCreationExpr.class);

        // When
        Mockito.when(node.getElementType()).thenReturn(mock(Type.class));
        Mockito.when(node.getInitializer()).thenReturn(Optional.of(mock(ArrayInitializerExpr.class)));
        Mockito.when(node.getLevels()).thenReturn(mock(NodeList.class));
        Mockito.when(node.getComment()).thenReturn(Optional.of(mock(Comment.class)));

        // Then
        Object result = visitor.visit(node, argument);

        // Assert
        assertNull(result);

        // Verify
        InOrder order = Mockito.inOrder(node);
        order.verify(node).getElementType();
        order.verify(node, times(2)).getInitializer();
        order.verify(node).getLevels();
        order.verify(node, times(2)).getComment();
        order.verifyNoMoreInteractions();
    }

    @Test
    void visit_GivenArrayCreationLevel() {
        // Given
        Object argument = mock(Object.class);
        ArrayCreationLevel node = mock(ArrayCreationLevel.class);

        // When
        Mockito.when(node.getAnnotations()).thenReturn(mock(NodeList.class));
        Mockito.when(node.getDimension()).thenReturn(Optional.of(mock(ArrayInitializerExpr.class)));
        Mockito.when(node.getComment()).thenReturn(Optional.of(mock(Comment.class)));

        // Then
        Object result = visitor.visit(node, argument);

        // Assert
        assertNull(result);

        // Verify
        InOrder order = Mockito.inOrder(node);
        order.verify(node).getAnnotations();
        order.verify(node, times(2)).getDimension();
        order.verify(node, times(2)).getComment();
        order.verifyNoMoreInteractions();
    }

    @Test
    void visit_GivenArrayInitializerExpr() {
        // Given
        Object argument = mock(Object.class);
        ArrayInitializerExpr node = mock(ArrayInitializerExpr.class);

        // When
        Mockito.when(node.getValues()).thenReturn(mock(NodeList.class));
        Mockito.when(node.getComment()).thenReturn(Optional.of(mock(Comment.class)));

        // Then
        Object result = visitor.visit(node, argument);

        // Assert
        assertNull(result);

        // Verify
        InOrder order = Mockito.inOrder(node);
        order.verify(node).getValues();
        order.verify(node, times(2)).getComment();
        order.verifyNoMoreInteractions();
    }

    @Test
    void visit_GivenArrayType() {
        // Given
        Object argument = mock(Object.class);
        ArrayType node = mock(ArrayType.class);

        // When
        Mockito.when(node.getComponentType()).thenReturn(mock(Type.class));
        Mockito.when(node.getAnnotations()).thenReturn(mock(NodeList.class));
        Mockito.when(node.getComment()).thenReturn(Optional.of(mock(Comment.class)));

        // Then
        Object result = visitor.visit(node, argument);

        // Assert
        assertNull(result);

        // Verify
        InOrder order = Mockito.inOrder(node);
        order.verify(node).getComponentType();
        order.verify(node).getAnnotations();
        order.verify(node, times(2)).getComment();
        order.verifyNoMoreInteractions();
    }

    @Test
    void visit_GivenAssertStmt() {
        // Given
        Object argument = mock(Object.class);
        AssertStmt node = mock(AssertStmt.class);

        // When
        Mockito.when(node.getCheck()).thenReturn(mock(Expression.class));
        Mockito.when(node.getMessage()).thenReturn(Optional.of(mock(Expression.class)));
        Mockito.when(node.getComment()).thenReturn(Optional.of(mock(Comment.class)));

        // Then
        Object result = visitor.visit(node, argument);

        // Assert
        assertNull(result);

        // Verify
        InOrder order = Mockito.inOrder(node);
        order.verify(node).getCheck();
        order.verify(node, times(2)).getMessage();
        order.verify(node, times(2)).getComment();
        order.verifyNoMoreInteractions();
    }

    @Test
    void visit_GivenAssignExpr() {
        // Given
        Object argument = mock(Object.class);
        AssignExpr node = mock(AssignExpr.class);

        // When
        Mockito.when(node.getTarget()).thenReturn(mock(Expression.class));
        Mockito.when(node.getValue()).thenReturn(mock(Expression.class));
        Mockito.when(node.getComment()).thenReturn(Optional.of(mock(Comment.class)));

        // Then
        Object result = visitor.visit(node, argument);

        // Assert
        assertNull(result);

        // Verify
        InOrder order = Mockito.inOrder(node);
        order.verify(node).getTarget();
        order.verify(node).getValue();
        order.verify(node, times(2)).getComment();
        order.verifyNoMoreInteractions();
    }

    @Test
    void visit_GivenBinaryExpr() {
        // Given
        Object argument = mock(Object.class);
        BinaryExpr node = mock(BinaryExpr.class);

        // When
        Mockito.when(node.getLeft()).thenReturn(mock(Expression.class));
        Mockito.when(node.getRight()).thenReturn(mock(Expression.class));
        Mockito.when(node.getComment()).thenReturn(Optional.of(mock(Comment.class)));

        // Then
        Object result = visitor.visit(node, argument);

        // Assert
        assertNull(result);

        // Verify
        InOrder order = Mockito.inOrder(node);
        order.verify(node).getLeft();
        order.verify(node).getRight();
        order.verify(node, times(2)).getComment();
        order.verifyNoMoreInteractions();
    }

    @Test
    void visit_GivenBlockComment() {
        // Given
        Object argument = mock(Object.class);
        BlockComment node = mock(BlockComment.class);

        // When
        Mockito.when(node.getComment()).thenReturn(Optional.of(mock(Comment.class)));

        // Then
        Object result = visitor.visit(node, argument);

        // Assert
        assertNull(result);

        // Verify
        InOrder order = Mockito.inOrder(node);
        order.verify(node, times(2)).getComment();
        order.verifyNoMoreInteractions();
    }

    @Test
    void visit_GivenBlockStmt() {
        // Given
        Object argument = mock(Object.class);
        BlockStmt node = mock(BlockStmt.class);

        // When
        Mockito.when(node.getStatements()).thenReturn(mock(NodeList.class));
        Mockito.when(node.getComment()).thenReturn(Optional.of(mock(Comment.class)));

        // Then
        Object result = visitor.visit(node, argument);

        // Assert
        assertNull(result);

        // Verify
        InOrder order = Mockito.inOrder(node);
        order.verify(node).getStatements();
        order.verify(node, times(2)).getComment();
        order.verifyNoMoreInteractions();
    }

    @Test
    void visit_GivenBooleanLiteralExpr() {
        // Given
        Object argument = mock(Object.class);
        BooleanLiteralExpr node = mock(BooleanLiteralExpr.class);

        // When
        Mockito.when(node.getComment()).thenReturn(Optional.of(mock(Comment.class)));

        // Then
        Object result = visitor.visit(node, argument);

        // Assert
        assertNull(result);

        // Verify
        InOrder order = Mockito.inOrder(node);
        order.verify(node, times(2)).getComment();
        order.verifyNoMoreInteractions();
    }

    @Test
    void visit_GivenBreakStmt() {
        // Given
        Object argument = mock(Object.class);
        BreakStmt node = mock(BreakStmt.class);

        // When
        Mockito.when(node.getLabel()).thenReturn(Optional.of(mock(SimpleName.class)));
        Mockito.when(node.getComment()).thenReturn(Optional.of(mock(Comment.class)));

        // Then
        Object result = visitor.visit(node, argument);

        // Assert
        assertNull(result);

        // Verify
        InOrder order = Mockito.inOrder(node);
        order.verify(node, times(2)).getLabel();
        order.verify(node, times(2)).getComment();
        order.verifyNoMoreInteractions();
    }

    @Test
    void visit_GivenCastExpr() {
        // Given
        Object argument = mock(Object.class);
        CastExpr node = mock(CastExpr.class);

        // When
        Mockito.when(node.getExpression()).thenReturn(mock(Expression.class));
        Mockito.when(node.getType()).thenReturn(mock(Type.class));
        Mockito.when(node.getComment()).thenReturn(Optional.of(mock(Comment.class)));

        // Then
        Object result = visitor.visit(node, argument);

        // Assert
        assertNull(result);

        // Verify
        InOrder order = Mockito.inOrder(node);
        order.verify(node).getExpression();
        order.verify(node).getType();
        order.verify(node, times(2)).getComment();
        order.verifyNoMoreInteractions();
    }

    @Test
    void visit_GivenCatchClause() {
        // Given
        Object argument = mock(Object.class);
        CatchClause node = mock(CatchClause.class);

        // When
        Mockito.when(node.getBody()).thenReturn(mock(BlockStmt.class));
        Mockito.when(node.getParameter()).thenReturn(mock(Parameter.class));
        Mockito.when(node.getComment()).thenReturn(Optional.of(mock(Comment.class)));

        // Then
        Object result = visitor.visit(node, argument);

        // Assert
        assertNull(result);

        // Verify
        InOrder order = Mockito.inOrder(node);
        order.verify(node).getBody();
        order.verify(node).getParameter();
        order.verify(node, times(2)).getComment();
        order.verifyNoMoreInteractions();
    }

    @Test
    void visit_GivenCharLiteralExpr() {
        // Given
        Object argument = mock(Object.class);
        CharLiteralExpr node = mock(CharLiteralExpr.class);

        // When
        Mockito.when(node.getComment()).thenReturn(Optional.of(mock(Comment.class)));

        // Then
        Object result = visitor.visit(node, argument);

        // Assert
        assertNull(result);

        // Verify
        InOrder order = Mockito.inOrder(node);
        order.verify(node, times(2)).getComment();
        order.verifyNoMoreInteractions();
    }

    @Test
    void visit_GivenClassExpr() {
        // Given
        Object argument = mock(Object.class);
        ClassExpr node = mock(ClassExpr.class);

        // When
        Mockito.when(node.getType()).thenReturn(mock(Type.class));
        Mockito.when(node.getComment()).thenReturn(Optional.of(mock(Comment.class)));

        // Then
        Object result = visitor.visit(node, argument);

        // Assert
        assertNull(result);

        // Verify
        InOrder order = Mockito.inOrder(node);
        order.verify(node).getType();
        order.verify(node, times(2)).getComment();
        order.verifyNoMoreInteractions();
    }

    @Test
    void visit_GivenClassOrInterfaceDeclaration() {
        // Given
        Object argument = mock(Object.class);
        ClassOrInterfaceDeclaration node = mock(ClassOrInterfaceDeclaration.class);

        // When
        Mockito.when(node.getExtendedTypes()).thenReturn(mock(NodeList.class));
        Mockito.when(node.getImplementedTypes()).thenReturn(mock(NodeList.class));
        Mockito.when(node.getPermittedTypes()).thenReturn(mock(NodeList.class));
        Mockito.when(node.getTypeParameters()).thenReturn(mock(NodeList.class));
        Mockito.when(node.getMembers()).thenReturn(mock(NodeList.class));
        Mockito.when(node.getModifiers()).thenReturn(mock(NodeList.class));
        Mockito.when(node.getName()).thenReturn(mock(SimpleName.class));
        Mockito.when(node.getAnnotations()).thenReturn(mock(NodeList.class));
        Mockito.when(node.getComment()).thenReturn(Optional.of(mock(Comment.class)));

        // Then
        Object result = visitor.visit(node, argument);

        // Assert
        assertNull(result);

        // Verify
        InOrder order = Mockito.inOrder(node);
        order.verify(node).getExtendedTypes();
        order.verify(node).getImplementedTypes();
        order.verify(node).getPermittedTypes();
        order.verify(node).getTypeParameters();
        order.verify(node).getMembers();
        order.verify(node).getModifiers();
        order.verify(node).getName();
        order.verify(node).getAnnotations();
        order.verify(node, times(2)).getComment();
        order.verifyNoMoreInteractions();
    }

    @Test
    void visit_GivenClassOrInterfaceType() {
        // Given
        Object argument = mock(Object.class);
        ClassOrInterfaceType node = mock(ClassOrInterfaceType.class);

        // When
        Mockito.when(node.getName()).thenReturn(mock(SimpleName.class));
        Mockito.when(node.getScope()).thenReturn(Optional.of(mock(ClassOrInterfaceType.class)));
        Mockito.when(node.getTypeArguments()).thenReturn(Optional.of(mock(NodeList.class)));
        Mockito.when(node.getAnnotations()).thenReturn(mock(NodeList.class));
        Mockito.when(node.getComment()).thenReturn(Optional.of(mock(Comment.class)));

        // Then
        Object result = visitor.visit(node, argument);

        // Assert
        assertNull(result);

        // Verify
        InOrder order = Mockito.inOrder(node);
        order.verify(node).getName();
        order.verify(node, times(2)).getScope();
        order.verify(node, times(2)).getTypeArguments();
        order.verify(node).getAnnotations();
        order.verify(node, times(2)).getComment();
        order.verifyNoMoreInteractions();
    }

    @Test
    void visit_GivenCompilationUnit() {
        // Given
        Object argument = mock(Object.class);
        CompilationUnit node = mock(CompilationUnit.class);

        // When
        Mockito.when(node.getImports()).thenReturn(mock(NodeList.class));
        Mockito.when(node.getModule()).thenReturn(Optional.of(mock(ModuleDeclaration.class)));
        Mockito.when(node.getPackageDeclaration()).thenReturn(Optional.of(mock(PackageDeclaration.class)));
        Mockito.when(node.getTypes()).thenReturn(mock(NodeList.class));
        Mockito.when(node.getComment()).thenReturn(Optional.of(mock(Comment.class)));

        // Then
        Object result = visitor.visit(node, argument);

        // Assert
        assertNull(result);

        // Verify
        InOrder order = Mockito.inOrder(node);
        order.verify(node).getImports();
        order.verify(node, times(2)).getModule();
        order.verify(node, times(2)).getPackageDeclaration();
        order.verify(node).getTypes();
        order.verify(node, times(2)).getComment();
        order.verifyNoMoreInteractions();
    }

    @Test
    void visit_GivenConditionalExpr() {
        // Given
        Object argument = mock(Object.class);
        ConditionalExpr node = mock(ConditionalExpr.class);

        // When
        Mockito.when(node.getCondition()).thenReturn(mock(Expression.class));
        Mockito.when(node.getElseExpr()).thenReturn(mock(Expression.class));
        Mockito.when(node.getThenExpr()).thenReturn(mock(Expression.class));
        Mockito.when(node.getComment()).thenReturn(Optional.of(mock(Comment.class)));

        // Then
        Object result = visitor.visit(node, argument);

        // Assert
        assertNull(result);

        // Verify
        InOrder order = Mockito.inOrder(node);
        order.verify(node).getCondition();
        order.verify(node).getElseExpr();
        order.verify(node).getThenExpr();
        order.verify(node, times(2)).getComment();
        order.verifyNoMoreInteractions();
    }

    @Test
    void visit_GivenConstructorDeclaration() {
        // Given
        Object argument = mock(Object.class);
        ConstructorDeclaration node = mock(ConstructorDeclaration.class);

        // When
        Mockito.when(node.getBody()).thenReturn(mock(BlockStmt.class));
        Mockito.when(node.getModifiers()).thenReturn(mock(NodeList.class));
        Mockito.when(node.getName()).thenReturn(mock(SimpleName.class));
        Mockito.when(node.getParameters()).thenReturn(mock(NodeList.class));
        Mockito.when(node.getReceiverParameter()).thenReturn(Optional.of(mock(ReceiverParameter.class)));
        Mockito.when(node.getThrownExceptions()).thenReturn(mock(NodeList.class));
        Mockito.when(node.getTypeParameters()).thenReturn(mock(NodeList.class));
        Mockito.when(node.getAnnotations()).thenReturn(mock(NodeList.class));
        Mockito.when(node.getComment()).thenReturn(Optional.of(mock(Comment.class)));

        // Then
        Object result = visitor.visit(node, argument);

        // Assert
        assertNull(result);

        // Verify
        InOrder order = Mockito.inOrder(node);
        order.verify(node).getBody();
        order.verify(node).getModifiers();
        order.verify(node).getName();
        order.verify(node).getParameters();
        order.verify(node, times(2)).getReceiverParameter();
        order.verify(node).getThrownExceptions();
        order.verify(node).getTypeParameters();
        order.verify(node).getAnnotations();
        order.verify(node, times(2)).getComment();
        order.verifyNoMoreInteractions();
    }

    @Test
    void visit_GivenContinueStmt() {
        // Given
        Object argument = mock(Object.class);
        ContinueStmt node = mock(ContinueStmt.class);

        // When
        Mockito.when(node.getLabel()).thenReturn(Optional.of(mock(SimpleName.class)));
        Mockito.when(node.getComment()).thenReturn(Optional.of(mock(Comment.class)));

        // Then
        Object result = visitor.visit(node, argument);

        // Assert
        assertNull(result);

        // Verify
        InOrder order = Mockito.inOrder(node);
        order.verify(node, times(2)).getLabel();
        order.verify(node, times(2)).getComment();
        order.verifyNoMoreInteractions();
    }

    @Test
    void visit_GivenDoStmt() {
        // Given
        Object argument = mock(Object.class);
        DoStmt node = mock(DoStmt.class);

        // When
        Mockito.when(node.getBody()).thenReturn(mock(Statement.class));
        Mockito.when(node.getCondition()).thenReturn(mock(Expression.class));
        Mockito.when(node.getComment()).thenReturn(Optional.of(mock(Comment.class)));

        // Then
        Object result = visitor.visit(node, argument);

        // Assert
        assertNull(result);

        // Verify
        InOrder order = Mockito.inOrder(node);
        order.verify(node).getBody();
        order.verify(node).getCondition();
        order.verify(node, times(2)).getComment();
        order.verifyNoMoreInteractions();
    }

    @Test
    void visit_GivenDoubleLiteralExpr() {
        // Given
        Object argument = mock(Object.class);
        DoubleLiteralExpr node = mock(DoubleLiteralExpr.class);

        // When
        Mockito.when(node.getComment()).thenReturn(Optional.of(mock(Comment.class)));

        // Then
        Object result = visitor.visit(node, argument);

        // Assert
        assertNull(result);

        // Verify
        InOrder order = Mockito.inOrder(node);
        order.verify(node, times(2)).getComment();
        order.verifyNoMoreInteractions();
    }

    @Test
    void visit_GivenEmptyStmt() {
        // Given
        Object argument = mock(Object.class);
        EmptyStmt node = mock(EmptyStmt.class);

        // When
        Mockito.when(node.getComment()).thenReturn(Optional.of(mock(Comment.class)));

        // Then
        Object result = visitor.visit(node, argument);

        // Assert
        assertNull(result);

        // Verify
        InOrder order = Mockito.inOrder(node);
        order.verify(node, times(2)).getComment();
        order.verifyNoMoreInteractions();
    }

    @Test
    void visit_GivenEnclosedExpr() {
        // Given
        Object argument = mock(Object.class);
        EnclosedExpr node = mock(EnclosedExpr.class);

        // When
        Mockito.when(node.getInner()).thenReturn(mock(Expression.class));
        Mockito.when(node.getComment()).thenReturn(Optional.of(mock(Comment.class)));

        // Then
        Object result = visitor.visit(node, argument);

        // Assert
        assertNull(result);

        // Verify
        InOrder order = Mockito.inOrder(node);
        order.verify(node).getInner();
        order.verify(node, times(2)).getComment();
        order.verifyNoMoreInteractions();
    }

    @Test
    void visit_GivenEnumConstantDeclaration() {
        // Given
        Object argument = mock(Object.class);
        EnumConstantDeclaration node = mock(EnumConstantDeclaration.class);

        // When
        Mockito.when(node.getArguments()).thenReturn(mock(NodeList.class));
        Mockito.when(node.getClassBody()).thenReturn(mock(NodeList.class));
        Mockito.when(node.getName()).thenReturn(mock(SimpleName.class));
        Mockito.when(node.getAnnotations()).thenReturn(mock(NodeList.class));
        Mockito.when(node.getComment()).thenReturn(Optional.of(mock(Comment.class)));

        // Then
        Object result = visitor.visit(node, argument);

        // Assert
        assertNull(result);

        // Verify
        InOrder order = Mockito.inOrder(node);
        order.verify(node).getArguments();
        order.verify(node).getClassBody();
        order.verify(node).getName();
        order.verify(node).getAnnotations();
        order.verify(node, times(2)).getComment();
        order.verifyNoMoreInteractions();
    }

    @Test
    void visit_GivenEnumDeclaration() {
        // Given
        Object argument = mock(Object.class);
        EnumDeclaration node = mock(EnumDeclaration.class);

        // When
        Mockito.when(node.getEntries()).thenReturn(mock(NodeList.class));
        Mockito.when(node.getImplementedTypes()).thenReturn(mock(NodeList.class));
        Mockito.when(node.getMembers()).thenReturn(mock(NodeList.class));
        Mockito.when(node.getModifiers()).thenReturn(mock(NodeList.class));
        Mockito.when(node.getName()).thenReturn(mock(SimpleName.class));
        Mockito.when(node.getAnnotations()).thenReturn(mock(NodeList.class));
        Mockito.when(node.getComment()).thenReturn(Optional.of(mock(Comment.class)));

        // Then
        Object result = visitor.visit(node, argument);

        // Assert
        assertNull(result);

        // Verify
        InOrder order = Mockito.inOrder(node);
        order.verify(node).getEntries();
        order.verify(node).getImplementedTypes();
        order.verify(node).getMembers();
        order.verify(node).getModifiers();
        order.verify(node).getName();
        order.verify(node).getAnnotations();
        order.verify(node, times(2)).getComment();
        order.verifyNoMoreInteractions();
    }

    @Test
    void visit_GivenExplicitConstructorInvocationStmt() {
        // Given
        Object argument = mock(Object.class);
        ExplicitConstructorInvocationStmt node = mock(ExplicitConstructorInvocationStmt.class);

        // When
        Mockito.when(node.getArguments()).thenReturn(mock(NodeList.class));
        Mockito.when(node.getExpression()).thenReturn(Optional.of(mock(Expression.class)));
        Mockito.when(node.getTypeArguments()).thenReturn(Optional.of(mock(NodeList.class)));
        Mockito.when(node.getComment()).thenReturn(Optional.of(mock(Comment.class)));

        // Then
        Object result = visitor.visit(node, argument);

        // Assert
        assertNull(result);

        // Verify
        InOrder order = Mockito.inOrder(node);
        order.verify(node).getArguments();
        order.verify(node, times(2)).getExpression();
        order.verify(node, times(2)).getTypeArguments();
        order.verify(node, times(2)).getComment();
        order.verifyNoMoreInteractions();
    }

    @Test
    void visit_GivenExpressionStmt() {
        // Given
        Object argument = mock(Object.class);
        ExpressionStmt node = mock(ExpressionStmt.class);

        // When
        Mockito.when(node.getExpression()).thenReturn(mock(Expression.class));
        Mockito.when(node.getComment()).thenReturn(Optional.of(mock(Comment.class)));

        // Then
        Object result = visitor.visit(node, argument);

        // Assert
        assertNull(result);

        // Verify
        InOrder order = Mockito.inOrder(node);
        order.verify(node).getExpression();
        order.verify(node, times(2)).getComment();
        order.verifyNoMoreInteractions();
    }

    @Test
    void visit_GivenFieldAccessExpr() {
        // Given
        Object argument = mock(Object.class);
        FieldAccessExpr node = mock(FieldAccessExpr.class);

        // When
        Mockito.when(node.getName()).thenReturn(mock(SimpleName.class));
        Mockito.when(node.getScope()).thenReturn(mock(Expression.class));
        Mockito.when(node.getTypeArguments()).thenReturn(Optional.of(mock(NodeList.class)));
        Mockito.when(node.getComment()).thenReturn(Optional.of(mock(Comment.class)));

        // Then
        Object result = visitor.visit(node, argument);

        // Assert
        assertNull(result);

        // Verify
        InOrder order = Mockito.inOrder(node);
        order.verify(node).getName();
        order.verify(node).getScope();
        order.verify(node, times(2)).getTypeArguments();
        order.verify(node, times(2)).getComment();
        order.verifyNoMoreInteractions();
    }

    @Test
    void visit_GivenFieldDeclaration() {
        // Given
        Object argument = mock(Object.class);
        FieldDeclaration node = mock(FieldDeclaration.class);

        // When
        Mockito.when(node.getModifiers()).thenReturn(mock(NodeList.class));
        Mockito.when(node.getVariables()).thenReturn(mock(NodeList.class));
        Mockito.when(node.getAnnotations()).thenReturn(mock(NodeList.class));
        Mockito.when(node.getComment()).thenReturn(Optional.of(mock(Comment.class)));

        // Then
        Object result = visitor.visit(node, argument);

        // Assert
        assertNull(result);

        // Verify
        InOrder order = Mockito.inOrder(node);
        order.verify(node).getModifiers();
        order.verify(node).getVariables();
        order.verify(node).getAnnotations();
        order.verify(node, times(2)).getComment();
        order.verifyNoMoreInteractions();
    }

    @Test
    void visit_GivenForStmt() {
        // Given
        Object argument = mock(Object.class);
        ForStmt node = mock(ForStmt.class);

        // When
        Mockito.when(node.getBody()).thenReturn(mock(Statement.class));
        Mockito.when(node.getCompare()).thenReturn(Optional.of(mock(Expression.class)));
        Mockito.when(node.getInitialization()).thenReturn(mock(NodeList.class));
        Mockito.when(node.getUpdate()).thenReturn(mock(NodeList.class));
        Mockito.when(node.getComment()).thenReturn(Optional.of(mock(Comment.class)));

        // Then
        Object result = visitor.visit(node, argument);

        // Assert
        assertNull(result);

        // Verify
        InOrder order = Mockito.inOrder(node);
        order.verify(node).getBody();
        order.verify(node, times(2)).getCompare();
        order.verify(node).getInitialization();
        order.verify(node).getUpdate();
        order.verify(node, times(2)).getComment();
        order.verifyNoMoreInteractions();
    }

    @Test
    void visit_GivenForEachStmt() {
        // Given
        Object argument = mock(Object.class);
        ForEachStmt node = mock(ForEachStmt.class);

        // When
        Mockito.when(node.getBody()).thenReturn(mock(Statement.class));
        Mockito.when(node.getIterable()).thenReturn(mock(Expression.class));
        Mockito.when(node.getVariable()).thenReturn(mock(VariableDeclarationExpr.class));
        Mockito.when(node.getComment()).thenReturn(Optional.of(mock(Comment.class)));

        // Then
        Object result = visitor.visit(node, argument);

        // Assert
        assertNull(result);

        // Verify
        InOrder order = Mockito.inOrder(node);
        order.verify(node).getBody();
        order.verify(node).getIterable();
        order.verify(node).getVariable();
        order.verify(node, times(2)).getComment();
        order.verifyNoMoreInteractions();
    }

    @Test
    void visit_GivenIfStmt() {
        // Given
        Object argument = mock(Object.class);
        IfStmt node = mock(IfStmt.class);

        // When
        Mockito.when(node.getCondition()).thenReturn(mock(ConditionalExpr.class));
        Mockito.when(node.getElseStmt()).thenReturn(Optional.of(mock(Statement.class)));
        Mockito.when(node.getThenStmt()).thenReturn(mock(Statement.class));
        Mockito.when(node.getComment()).thenReturn(Optional.of(mock(Comment.class)));

        // Then
        Object result = visitor.visit(node, argument);

        // Assert
        assertNull(result);

        // Verify
        InOrder order = Mockito.inOrder(node);
        order.verify(node).getCondition();
        order.verify(node, times(2)).getElseStmt();
        order.verify(node).getThenStmt();
        order.verify(node, times(2)).getComment();
        order.verifyNoMoreInteractions();
    }

    @Test
    void visit_GivenImportDeclaration() {
        // Given
        Object argument = mock(Object.class);
        ImportDeclaration node = mock(ImportDeclaration.class);

        // When
        Mockito.when(node.getName()).thenReturn(mock(Name.class));
        Mockito.when(node.getComment()).thenReturn(Optional.of(mock(Comment.class)));

        // Then
        Object result = visitor.visit(node, argument);

        // Assert
        assertNull(result);

        // Verify
        InOrder order = Mockito.inOrder(node);
        order.verify(node).getName();
        order.verify(node, times(2)).getComment();
        order.verifyNoMoreInteractions();
    }

    @Test
    void visit_GivenInitializerDeclaration() {
        // Given
        Object argument = mock(Object.class);
        InitializerDeclaration node = mock(InitializerDeclaration.class);

        // When
        Mockito.when(node.getBody()).thenReturn(mock(BlockStmt.class));
        Mockito.when(node.getAnnotations()).thenReturn(mock(NodeList.class));
        Mockito.when(node.getComment()).thenReturn(Optional.of(mock(Comment.class)));

        // Then
        Object result = visitor.visit(node, argument);

        // Assert
        assertNull(result);

        // Verify
        InOrder order = Mockito.inOrder(node);
        order.verify(node).getBody();
        order.verify(node).getAnnotations();
        order.verify(node, times(2)).getComment();
        order.verifyNoMoreInteractions();
    }

    @Test
    void visit_GivenInstanceOfExpr() {
        // Given
        Object argument = mock(Object.class);
        InstanceOfExpr node = mock(InstanceOfExpr.class);

        // When
        Mockito.when(node.getExpression()).thenReturn(mock(Expression.class));
        Mockito.when(node.getPattern()).thenReturn(Optional.of(mock(TypePatternExpr.class)));
        Mockito.when(node.getType()).thenReturn(mock(ReferenceType.class));
        Mockito.when(node.getComment()).thenReturn(Optional.of(mock(Comment.class)));

        // Then
        Object result = visitor.visit(node, argument);

        // Assert
        assertNull(result);

        // Verify
        InOrder order = Mockito.inOrder(node);
        order.verify(node).getExpression();
        order.verify(node, times(2)).getPattern();
        order.verify(node).getType();
        order.verify(node, times(2)).getComment();
        order.verifyNoMoreInteractions();
    }

    @Test
    void visit_GivenIntegerLiteralExpr() {
        // Given
        Object argument = mock(Object.class);
        IntegerLiteralExpr node = mock(IntegerLiteralExpr.class);

        // When
        Mockito.when(node.getComment()).thenReturn(Optional.of(mock(Comment.class)));

        // Then
        Object result = visitor.visit(node, argument);

        // Assert
        assertNull(result);

        // Verify
        InOrder order = Mockito.inOrder(node);
        order.verify(node, times(2)).getComment();
        order.verifyNoMoreInteractions();
    }

    @Test
    void visit_GivenIntersectionType() {
        // Given
        Object argument = mock(Object.class);
        IntersectionType node = mock(IntersectionType.class);

        // When
        Mockito.when(node.getElements()).thenReturn(mock(NodeList.class));
        Mockito.when(node.getAnnotations()).thenReturn(mock(NodeList.class));
        Mockito.when(node.getComment()).thenReturn(Optional.of(mock(Comment.class)));

        // Then
        Object result = visitor.visit(node, argument);

        // Assert
        assertNull(result);

        // Verify
        InOrder order = Mockito.inOrder(node);
        order.verify(node).getElements();
        order.verify(node).getAnnotations();
        order.verify(node, times(2)).getComment();
        order.verifyNoMoreInteractions();
    }

    @Test
    void visit_GivenJavadocComment() {
        // Given
        Object argument = mock(Object.class);
        TraditionalJavadocComment node = mock(TraditionalJavadocComment.class);

        // When
        Mockito.when(node.getComment()).thenReturn(Optional.of(mock(Comment.class)));

        // Then
        Object result = visitor.visit(node, argument);

        // Assert
        assertNull(result);

        // Verify
        InOrder order = Mockito.inOrder(node);
        order.verify(node, times(2)).getComment();
        order.verifyNoMoreInteractions();
    }

    @Test
    void visit_GivenLabeledStmt() {
        // Given
        Object argument = mock(Object.class);
        LabeledStmt node = mock(LabeledStmt.class);

        // When
        Mockito.when(node.getLabel()).thenReturn(mock(SimpleName.class));
        Mockito.when(node.getStatement()).thenReturn(mock(Statement.class));
        Mockito.when(node.getComment()).thenReturn(Optional.of(mock(Comment.class)));

        // Then
        Object result = visitor.visit(node, argument);

        // Assert
        assertNull(result);

        // Verify
        InOrder order = Mockito.inOrder(node);
        order.verify(node).getLabel();
        order.verify(node).getStatement();
        order.verify(node, times(2)).getComment();
        order.verifyNoMoreInteractions();
    }

    @Test
    void visit_GivenLambdaExpr() {
        // Given
        Object argument = mock(Object.class);
        LambdaExpr node = mock(LambdaExpr.class);

        // When
        Mockito.when(node.getBody()).thenReturn(mock(Statement.class));
        Mockito.when(node.getParameters()).thenReturn(mock(NodeList.class));
        Mockito.when(node.getComment()).thenReturn(Optional.of(mock(Comment.class)));

        // Then
        Object result = visitor.visit(node, argument);

        // Assert
        assertNull(result);

        // Verify
        InOrder order = Mockito.inOrder(node);
        order.verify(node).getBody();
        order.verify(node).getParameters();
        order.verify(node, times(2)).getComment();
        order.verifyNoMoreInteractions();
    }

    @Test
    void visit_GivenLineComment() {
        // Given
        Object argument = mock(Object.class);
        LineComment node = mock(LineComment.class);

        // When
        Mockito.when(node.getComment()).thenReturn(Optional.of(mock(Comment.class)));

        // Then
        Object result = visitor.visit(node, argument);

        // Assert
        assertNull(result);

        // Verify
        InOrder order = Mockito.inOrder(node);
        order.verify(node, times(2)).getComment();
        order.verifyNoMoreInteractions();
    }

    @Test
    void visit_GivenLocalClassDeclarationStmt() {
        // Given
        Object argument = mock(Object.class);
        LocalClassDeclarationStmt node = mock(LocalClassDeclarationStmt.class);

        // When
        Mockito.when(node.getClassDeclaration()).thenReturn(mock(ClassOrInterfaceDeclaration.class));
        Mockito.when(node.getComment()).thenReturn(Optional.of(mock(Comment.class)));

        // Then
        Object result = visitor.visit(node, argument);

        // Assert
        assertNull(result);

        // Verify
        InOrder order = Mockito.inOrder(node);
        order.verify(node).getClassDeclaration();
        order.verify(node, times(2)).getComment();
        order.verifyNoMoreInteractions();
    }

    @Test
    void visit_GivenLocalRecordDeclarationStmt() {
        // Given
        Object argument = mock(Object.class);
        LocalRecordDeclarationStmt node = mock(LocalRecordDeclarationStmt.class);

        // When
        Mockito.when(node.getRecordDeclaration()).thenReturn(mock(RecordDeclaration.class));
        Mockito.when(node.getComment()).thenReturn(Optional.of(mock(Comment.class)));

        // Then
        Object result = visitor.visit(node, argument);

        // Assert
        assertNull(result);

        // Verify
        InOrder order = Mockito.inOrder(node);
        order.verify(node).getRecordDeclaration();
        order.verify(node, times(2)).getComment();
        order.verifyNoMoreInteractions();
    }

    @Test
    void visit_GivenLongLiteralExpr() {
        // Given
        Object argument = mock(Object.class);
        LongLiteralExpr node = mock(LongLiteralExpr.class);

        // When
        Mockito.when(node.getComment()).thenReturn(Optional.of(mock(Comment.class)));

        // Then
        Object result = visitor.visit(node, argument);

        // Assert
        assertNull(result);

        // Verify
        InOrder order = Mockito.inOrder(node);
        order.verify(node, times(2)).getComment();
        order.verifyNoMoreInteractions();
    }

    @Test
    void visit_GivenMarkerAnnotationExpr() {
        // Given
        Object argument = mock(Object.class);
        MarkerAnnotationExpr node = mock(MarkerAnnotationExpr.class);

        // When
        Mockito.when(node.getName()).thenReturn(mock(Name.class));
        Mockito.when(node.getComment()).thenReturn(Optional.of(mock(Comment.class)));

        // Then
        Object result = visitor.visit(node, argument);

        // Assert
        assertNull(result);

        // Verify
        InOrder order = Mockito.inOrder(node);
        order.verify(node).getName();
        order.verify(node, times(2)).getComment();
        order.verifyNoMoreInteractions();
    }

    @Test
    void visit_GivenMemberValuePair() {
        // Given
        Object argument = mock(Object.class);
        MemberValuePair node = mock(MemberValuePair.class);

        // When
        Mockito.when(node.getName()).thenReturn(mock(SimpleName.class));
        Mockito.when(node.getValue()).thenReturn(mock(Expression.class));
        Mockito.when(node.getComment()).thenReturn(Optional.of(mock(Comment.class)));

        // Then
        Object result = visitor.visit(node, argument);

        // Assert
        assertNull(result);

        // Verify
        InOrder order = Mockito.inOrder(node);
        order.verify(node).getName();
        order.verify(node).getValue();
        order.verify(node, times(2)).getComment();
        order.verifyNoMoreInteractions();
    }

    @Test
    void visit_GivenMethodCallExpr() {
        // Given
        Object argument = mock(Object.class);
        MethodCallExpr node = mock(MethodCallExpr.class);

        // When
        Mockito.when(node.getArguments()).thenReturn(mock(NodeList.class));
        Mockito.when(node.getName()).thenReturn(mock(SimpleName.class));
        Mockito.when(node.getScope()).thenReturn(Optional.of(mock(Expression.class)));
        Mockito.when(node.getTypeArguments()).thenReturn(Optional.of(mock(NodeList.class)));
        Mockito.when(node.getComment()).thenReturn(Optional.of(mock(Comment.class)));

        // Then
        Object result = visitor.visit(node, argument);

        // Assert
        assertNull(result);

        // Verify
        InOrder order = Mockito.inOrder(node);
        order.verify(node).getArguments();
        order.verify(node).getName();
        order.verify(node, times(2)).getScope();
        order.verify(node, times(2)).getTypeArguments();
        order.verify(node, times(2)).getComment();
        order.verifyNoMoreInteractions();
    }

    @Test
    void visit_GivenMethodDeclaration() {
        // Given
        Object argument = mock(Object.class);
        MethodDeclaration node = mock(MethodDeclaration.class);

        // When
        Mockito.when(node.getBody()).thenReturn(Optional.of(mock(BlockStmt.class)));
        Mockito.when(node.getType()).thenReturn(mock(Type.class));
        Mockito.when(node.getModifiers()).thenReturn(mock(NodeList.class));
        Mockito.when(node.getName()).thenReturn(mock(SimpleName.class));
        Mockito.when(node.getParameters()).thenReturn(mock(NodeList.class));
        Mockito.when(node.getThrownExceptions()).thenReturn(mock(NodeList.class));
        Mockito.when(node.getTypeParameters()).thenReturn(mock(NodeList.class));
        Mockito.when(node.getAnnotations()).thenReturn(mock(NodeList.class));
        Mockito.when(node.getComment()).thenReturn(Optional.of(mock(Comment.class)));

        // Then
        Object result = visitor.visit(node, argument);

        // Assert
        assertNull(result);

        // Verify
        InOrder order = Mockito.inOrder(node);
        order.verify(node, times(2)).getBody();
        order.verify(node).getType();
        order.verify(node).getModifiers();
        order.verify(node).getName();
        order.verify(node).getParameters();
        order.verify(node).getThrownExceptions();
        order.verify(node).getTypeParameters();
        order.verify(node).getAnnotations();
        order.verify(node, times(2)).getComment();
        order.verifyNoMoreInteractions();
    }

    @Test
    void visit_GivenMethodReferenceExpr() {
        // Given
        Object argument = mock(Object.class);
        MethodReferenceExpr node = mock(MethodReferenceExpr.class);

        // When
        Mockito.when(node.getScope()).thenReturn(mock(Expression.class));
        Mockito.when(node.getTypeArguments()).thenReturn(Optional.of(mock(NodeList.class)));
        Mockito.when(node.getComment()).thenReturn(Optional.of(mock(Comment.class)));

        // Then
        Object result = visitor.visit(node, argument);

        // Assert
        assertNull(result);

        // Verify
        InOrder order = Mockito.inOrder(node);
        order.verify(node).getScope();
        order.verify(node, times(2)).getTypeArguments();
        order.verify(node, times(2)).getComment();
        order.verifyNoMoreInteractions();
    }

    @Test
    void visit_GivenNameExpr() {
        // Given
        Object argument = mock(Object.class);
        NameExpr node = mock(NameExpr.class);

        // When
        Mockito.when(node.getName()).thenReturn(mock(SimpleName.class));
        Mockito.when(node.getComment()).thenReturn(Optional.of(mock(Comment.class)));

        // Then
        Object result = visitor.visit(node, argument);

        // Assert
        assertNull(result);

        // Verify
        InOrder order = Mockito.inOrder(node);
        order.verify(node).getName();
        order.verify(node, times(2)).getComment();
        order.verifyNoMoreInteractions();
    }

    @Test
    void visit_GivenName() {
        // Given
        Object argument = mock(Object.class);
        Name node = mock(Name.class);

        // When
        Mockito.when(node.getQualifier()).thenReturn(Optional.of(mock(Name.class)));
        Mockito.when(node.getComment()).thenReturn(Optional.of(mock(Comment.class)));

        // Then
        Object result = visitor.visit(node, argument);

        // Assert
        assertNull(result);

        // Verify
        InOrder order = Mockito.inOrder(node);
        order.verify(node, times(2)).getQualifier();
        order.verify(node, times(2)).getComment();
        order.verifyNoMoreInteractions();
    }

    @Test
    void visit_GivenNormalAnnotationExpr() {
        // Given
        Object argument = mock(Object.class);
        NormalAnnotationExpr node = mock(NormalAnnotationExpr.class);

        // When
        Mockito.when(node.getPairs()).thenReturn(mock(NodeList.class));
        Mockito.when(node.getName()).thenReturn(mock(Name.class));
        Mockito.when(node.getComment()).thenReturn(Optional.of(mock(Comment.class)));

        // Then
        Object result = visitor.visit(node, argument);

        // Assert
        assertNull(result);

        // Verify
        InOrder order = Mockito.inOrder(node);
        order.verify(node).getPairs();
        order.verify(node).getName();
        order.verify(node, times(2)).getComment();
        order.verifyNoMoreInteractions();
    }

    @Test
    void visit_GivenNullLiteralExpr() {
        // Given
        Object argument = mock(Object.class);
        NullLiteralExpr node = mock(NullLiteralExpr.class);

        // When
        Mockito.when(node.getComment()).thenReturn(Optional.of(mock(Comment.class)));

        // Then
        Object result = visitor.visit(node, argument);

        // Assert
        assertNull(result);

        // Verify
        InOrder order = Mockito.inOrder(node);
        order.verify(node, times(2)).getComment();
        order.verifyNoMoreInteractions();
    }

    @Test
    void visit_GivenObjectCreationExpr() {
        // Given
        Object argument = mock(Object.class);
        ObjectCreationExpr node = mock(ObjectCreationExpr.class);

        // When
        Mockito.when(node.getAnonymousClassBody()).thenReturn(Optional.of(mock(NodeList.class)));
        Mockito.when(node.getArguments()).thenReturn(mock(NodeList.class));
        Mockito.when(node.getScope()).thenReturn(Optional.of(mock(Expression.class)));
        Mockito.when(node.getType()).thenReturn(mock(ClassOrInterfaceType.class));
        Mockito.when(node.getTypeArguments()).thenReturn(Optional.of(mock(NodeList.class)));
        Mockito.when(node.getComment()).thenReturn(Optional.of(mock(Comment.class)));

        // Then
        Object result = visitor.visit(node, argument);

        // Assert
        assertNull(result);

        // Verify
        InOrder order = Mockito.inOrder(node);
        order.verify(node, times(2)).getAnonymousClassBody();
        order.verify(node).getArguments();
        order.verify(node, times(2)).getScope();
        order.verify(node).getType();
        order.verify(node, times(2)).getTypeArguments();
        order.verify(node, times(2)).getComment();
        order.verifyNoMoreInteractions();
    }

    @Test
    void visit_GivenPackageDeclaration() {
        // Given
        Object argument = mock(Object.class);
        PackageDeclaration node = mock(PackageDeclaration.class);

        // When
        Mockito.when(node.getAnnotations()).thenReturn(mock(NodeList.class));
        Mockito.when(node.getName()).thenReturn(mock(Name.class));
        Mockito.when(node.getComment()).thenReturn(Optional.of(mock(Comment.class)));

        // Then
        Object result = visitor.visit(node, argument);

        // Assert
        assertNull(result);

        // Verify
        InOrder order = Mockito.inOrder(node);
        order.verify(node).getAnnotations();
        order.verify(node).getName();
        order.verify(node, times(2)).getComment();
        order.verifyNoMoreInteractions();
    }

    @Test
    void visit_GivenParameter() {
        // Given
        Object argument = mock(Object.class);
        Parameter node = mock(Parameter.class);

        // When
        Mockito.when(node.getAnnotations()).thenReturn(mock(NodeList.class));
        Mockito.when(node.getModifiers()).thenReturn(mock(NodeList.class));
        Mockito.when(node.getName()).thenReturn(mock(SimpleName.class));
        Mockito.when(node.getType()).thenReturn(mock(Type.class));
        Mockito.when(node.getVarArgsAnnotations()).thenReturn(mock(NodeList.class));
        Mockito.when(node.getComment()).thenReturn(Optional.of(mock(Comment.class)));

        // Then
        Object result = visitor.visit(node, argument);

        // Assert
        assertNull(result);

        // Verify
        InOrder order = Mockito.inOrder(node);
        order.verify(node).getAnnotations();
        order.verify(node).getModifiers();
        order.verify(node).getName();
        order.verify(node).getType();
        order.verify(node).getVarArgsAnnotations();
        order.verify(node, times(2)).getComment();
        order.verifyNoMoreInteractions();
    }

    @Test
    void visit_GivenPrimitiveType() {
        // Given
        Object argument = mock(Object.class);
        PrimitiveType node = mock(PrimitiveType.class);

        // When
        Mockito.when(node.getAnnotations()).thenReturn(mock(NodeList.class));
        Mockito.when(node.getComment()).thenReturn(Optional.of(mock(Comment.class)));

        // Then
        Object result = visitor.visit(node, argument);

        // Assert
        assertNull(result);

        // Verify
        InOrder order = Mockito.inOrder(node);
        order.verify(node).getAnnotations();
        order.verify(node, times(2)).getComment();
        order.verifyNoMoreInteractions();
    }

    @Test
    void visit_GivenReturnStmt() {
        // Given
        Object argument = mock(Object.class);
        ReturnStmt node = mock(ReturnStmt.class);

        // When
        Mockito.when(node.getExpression()).thenReturn(Optional.of(mock(Expression.class)));
        Mockito.when(node.getComment()).thenReturn(Optional.of(mock(Comment.class)));

        // Then
        Object result = visitor.visit(node, argument);

        // Assert
        assertNull(result);

        // Verify
        InOrder order = Mockito.inOrder(node);
        order.verify(node, times(2)).getExpression();
        order.verify(node, times(2)).getComment();
        order.verifyNoMoreInteractions();
    }

    @Test
    void visit_GivenSimpleName() {
        // Given
        Object argument = mock(Object.class);
        SimpleName node = mock(SimpleName.class);

        // When
        Mockito.when(node.getComment()).thenReturn(Optional.of(mock(Comment.class)));

        // Then
        Object result = visitor.visit(node, argument);

        // Assert
        assertNull(result);

        // Verify
        InOrder order = Mockito.inOrder(node);
        order.verify(node, times(2)).getComment();
        order.verifyNoMoreInteractions();
    }

    @Test
    void visit_GivenSingleMemberAnnotationExpr() {
        // Given
        Object argument = mock(Object.class);
        SingleMemberAnnotationExpr node = mock(SingleMemberAnnotationExpr.class);

        // When
        Mockito.when(node.getMemberValue()).thenReturn(mock(Expression.class));
        Mockito.when(node.getName()).thenReturn(mock(Name.class));
        Mockito.when(node.getComment()).thenReturn(Optional.of(mock(Comment.class)));

        // Then
        Object result = visitor.visit(node, argument);

        // Assert
        assertNull(result);

        // Verify
        InOrder order = Mockito.inOrder(node);
        order.verify(node).getMemberValue();
        order.verify(node).getName();
        order.verify(node, times(2)).getComment();
        order.verifyNoMoreInteractions();
    }

    @Test
    void visit_GivenStringLiteralExpr() {
        // Given
        Object argument = mock(Object.class);
        StringLiteralExpr node = mock(StringLiteralExpr.class);

        // When
        Mockito.when(node.getComment()).thenReturn(Optional.of(mock(Comment.class)));

        // Then
        Object result = visitor.visit(node, argument);

        // Assert
        assertNull(result);

        // Verify
        InOrder order = Mockito.inOrder(node);
        order.verify(node, times(2)).getComment();
        order.verifyNoMoreInteractions();
    }

    @Test
    void visit_GivenSuperExpr() {
        // Given
        Object argument = mock(Object.class);
        SuperExpr node = mock(SuperExpr.class);

        // When
        Mockito.when(node.getTypeName()).thenReturn(Optional.of(mock(Name.class)));
        Mockito.when(node.getComment()).thenReturn(Optional.of(mock(Comment.class)));

        // Then
        Object result = visitor.visit(node, argument);

        // Assert
        assertNull(result);

        // Verify
        InOrder order = Mockito.inOrder(node);
        order.verify(node, times(2)).getTypeName();
        order.verify(node, times(2)).getComment();
        order.verifyNoMoreInteractions();
    }

    @Test
    void visit_GivenSwitchEntry() {
        // Given
        Object argument = mock(Object.class);
        SwitchEntry node = mock(SwitchEntry.class);

        // When
        Mockito.when(node.getLabels()).thenReturn(mock(NodeList.class));
        Mockito.when(node.getStatements()).thenReturn(mock(NodeList.class));
        Mockito.when(node.getComment()).thenReturn(Optional.of(mock(Comment.class)));

        // Then
        Object result = visitor.visit(node, argument);

        // Assert
        assertNull(result);

        // Verify
        InOrder order = Mockito.inOrder(node);
        order.verify(node).getLabels();
        order.verify(node).getStatements();
        order.verify(node, times(2)).getComment();
        order.verifyNoMoreInteractions();
    }

    @Test
    void visit_GivenSwitchStmt() {
        // Given
        Object argument = mock(Object.class);
        SwitchStmt node = mock(SwitchStmt.class);

        // When
        Mockito.when(node.getEntries()).thenReturn(mock(NodeList.class));
        Mockito.when(node.getSelector()).thenReturn(mock(Expression.class));
        Mockito.when(node.getComment()).thenReturn(Optional.of(mock(Comment.class)));

        // Then
        Object result = visitor.visit(node, argument);

        // Assert
        assertNull(result);

        // Verify
        InOrder order = Mockito.inOrder(node);
        order.verify(node).getEntries();
        order.verify(node).getSelector();
        order.verify(node, times(2)).getComment();
        order.verifyNoMoreInteractions();
    }

    @Test
    void visit_GivenSynchronizedStmt() {
        // Given
        Object argument = mock(Object.class);
        SynchronizedStmt node = mock(SynchronizedStmt.class);

        // When
        Mockito.when(node.getBody()).thenReturn(mock(BlockStmt.class));
        Mockito.when(node.getExpression()).thenReturn(mock(Expression.class));
        Mockito.when(node.getComment()).thenReturn(Optional.of(mock(Comment.class)));

        // Then
        Object result = visitor.visit(node, argument);

        // Assert
        assertNull(result);

        // Verify
        InOrder order = Mockito.inOrder(node);
        order.verify(node).getBody();
        order.verify(node).getExpression();
        order.verify(node, times(2)).getComment();
        order.verifyNoMoreInteractions();
    }

    @Test
    void visit_GivenThisExpr() {
        // Given
        Object argument = mock(Object.class);
        ThisExpr node = mock(ThisExpr.class);

        // When
        Mockito.when(node.getTypeName()).thenReturn(Optional.of(mock(Name.class)));
        Mockito.when(node.getComment()).thenReturn(Optional.of(mock(Comment.class)));

        // Then
        Object result = visitor.visit(node, argument);

        // Assert
        assertNull(result);

        // Verify
        InOrder order = Mockito.inOrder(node);
        order.verify(node, times(2)).getTypeName();
        order.verify(node, times(2)).getComment();
        order.verifyNoMoreInteractions();
    }

    @Test
    void visit_GivenThrowStmt() {
        // Given
        Object argument = mock(Object.class);
        ThrowStmt node = mock(ThrowStmt.class);

        // When
        Mockito.when(node.getExpression()).thenReturn(mock(Expression.class));
        Mockito.when(node.getComment()).thenReturn(Optional.of(mock(Comment.class)));

        // Then
        Object result = visitor.visit(node, argument);

        // Assert
        assertNull(result);

        // Verify
        InOrder order = Mockito.inOrder(node);
        order.verify(node).getExpression();
        order.verify(node, times(2)).getComment();
        order.verifyNoMoreInteractions();
    }

    @Test
    void visit_GivenTryStmt() {
        // Given
        Object argument = mock(Object.class);
        TryStmt node = mock(TryStmt.class);

        // When
        Mockito.when(node.getCatchClauses()).thenReturn(mock(NodeList.class));
        Mockito.when(node.getFinallyBlock()).thenReturn(Optional.of(mock(BlockStmt.class)));
        Mockito.when(node.getResources()).thenReturn(mock(NodeList.class));
        Mockito.when(node.getTryBlock()).thenReturn(mock(BlockStmt.class));
        Mockito.when(node.getComment()).thenReturn(Optional.of(mock(Comment.class)));

        // Then
        Object result = visitor.visit(node, argument);

        // Assert
        assertNull(result);

        // Verify
        InOrder order = Mockito.inOrder(node);
        order.verify(node).getCatchClauses();
        order.verify(node, times(2)).getFinallyBlock();
        order.verify(node).getResources();
        order.verify(node).getTryBlock();
        order.verify(node, times(2)).getComment();
        order.verifyNoMoreInteractions();
    }

    @Test
    void visit_GivenTypeExpr() {
        // Given
        Object argument = mock(Object.class);
        TypeExpr node = mock(TypeExpr.class);

        // When
        Mockito.when(node.getType()).thenReturn(mock(Type.class));
        Mockito.when(node.getComment()).thenReturn(Optional.of(mock(Comment.class)));

        // Then
        Object result = visitor.visit(node, argument);

        // Assert
        assertNull(result);

        // Verify
        InOrder order = Mockito.inOrder(node);
        order.verify(node).getType();
        order.verify(node, times(2)).getComment();
        order.verifyNoMoreInteractions();
    }

    @Test
    void visit_GivenTypeParameter() {
        // Given
        Object argument = mock(Object.class);
        TypeParameter node = mock(TypeParameter.class);

        // When
        Mockito.when(node.getName()).thenReturn(mock(SimpleName.class));
        Mockito.when(node.getTypeBound()).thenReturn(mock(NodeList.class));
        Mockito.when(node.getAnnotations()).thenReturn(mock(NodeList.class));
        Mockito.when(node.getComment()).thenReturn(Optional.of(mock(Comment.class)));

        // Then
        Object result = visitor.visit(node, argument);

        // Assert
        assertNull(result);

        // Verify
        InOrder order = Mockito.inOrder(node);
        order.verify(node).getName();
        order.verify(node).getTypeBound();
        order.verify(node).getAnnotations();
        order.verify(node, times(2)).getComment();
        order.verifyNoMoreInteractions();
    }

    @Test
    void visit_GivenUnaryExpr() {
        // Given
        Object argument = mock(Object.class);
        UnaryExpr node = mock(UnaryExpr.class);

        // When
        Mockito.when(node.getExpression()).thenReturn(mock(Expression.class));
        Mockito.when(node.getComment()).thenReturn(Optional.of(mock(Comment.class)));

        // Then
        Object result = visitor.visit(node, argument);

        // Assert
        assertNull(result);

        // Verify
        InOrder order = Mockito.inOrder(node);
        order.verify(node).getExpression();
        order.verify(node, times(2)).getComment();
        order.verifyNoMoreInteractions();
    }

    @Test
    void visit_GivenUnionType() {
        // Given
        Object argument = mock(Object.class);
        UnionType node = mock(UnionType.class);

        // When
        Mockito.when(node.getElements()).thenReturn(mock(NodeList.class));
        Mockito.when(node.getAnnotations()).thenReturn(mock(NodeList.class));
        Mockito.when(node.getComment()).thenReturn(Optional.of(mock(Comment.class)));

        // Then
        Object result = visitor.visit(node, argument);

        // Assert
        assertNull(result);

        // Verify
        InOrder order = Mockito.inOrder(node);
        order.verify(node).getElements();
        order.verify(node).getAnnotations();
        order.verify(node, times(2)).getComment();
        order.verifyNoMoreInteractions();
    }

    @Test
    void visit_GivenUnknownType() {
        // Given
        Object argument = mock(Object.class);
        UnknownType node = mock(UnknownType.class);

        // When
        Mockito.when(node.getAnnotations()).thenReturn(mock(NodeList.class));
        Mockito.when(node.getComment()).thenReturn(Optional.of(mock(Comment.class)));

        // Then
        Object result = visitor.visit(node, argument);

        // Assert
        assertNull(result);

        // Verify
        InOrder order = Mockito.inOrder(node);
        order.verify(node).getAnnotations();
        order.verify(node, times(2)).getComment();
        order.verifyNoMoreInteractions();
    }

    @Test
    void visit_GivenVariableDeclarationExpr() {
        // Given
        Object argument = mock(Object.class);
        VariableDeclarationExpr node = mock(VariableDeclarationExpr.class);

        // When
        Mockito.when(node.getAnnotations()).thenReturn(mock(NodeList.class));
        Mockito.when(node.getModifiers()).thenReturn(mock(NodeList.class));
        Mockito.when(node.getVariables()).thenReturn(mock(NodeList.class));
        Mockito.when(node.getComment()).thenReturn(Optional.of(mock(Comment.class)));

        // Then
        Object result = visitor.visit(node, argument);

        // Assert
        assertNull(result);

        // Verify
        InOrder order = Mockito.inOrder(node);
        order.verify(node).getAnnotations();
        order.verify(node).getModifiers();
        order.verify(node).getVariables();
        order.verify(node, times(2)).getComment();
        order.verifyNoMoreInteractions();
    }

    @Test
    void visit_GivenVariableDeclarator() {
        // Given
        Object argument = mock(Object.class);
        VariableDeclarator node = mock(VariableDeclarator.class);

        // When
        Mockito.when(node.getInitializer()).thenReturn(Optional.of(mock(Expression.class)));
        Mockito.when(node.getName()).thenReturn(mock(SimpleName.class));
        Mockito.when(node.getType()).thenReturn(mock(Type.class));
        Mockito.when(node.getComment()).thenReturn(Optional.of(mock(Comment.class)));

        // Then
        Object result = visitor.visit(node, argument);

        // Assert
        assertNull(result);

        // Verify
        InOrder order = Mockito.inOrder(node);
        order.verify(node, times(2)).getInitializer();
        order.verify(node).getName();
        order.verify(node).getType();
        order.verify(node, times(2)).getComment();
        order.verifyNoMoreInteractions();
    }

    @Test
    void visit_GivenVoidType() {
        // Given
        Object argument = mock(Object.class);
        VoidType node = mock(VoidType.class);

        // When
        Mockito.when(node.getAnnotations()).thenReturn(mock(NodeList.class));
        Mockito.when(node.getComment()).thenReturn(Optional.of(mock(Comment.class)));

        // Then
        Object result = visitor.visit(node, argument);

        // Assert
        assertNull(result);

        // Verify
        InOrder order = Mockito.inOrder(node);
        order.verify(node).getAnnotations();
        order.verify(node, times(2)).getComment();
        order.verifyNoMoreInteractions();
    }

    @Test
    void visit_GivenWhileStmt() {
        // Given
        Object argument = mock(Object.class);
        WhileStmt node = mock(WhileStmt.class);

        // When
        Mockito.when(node.getBody()).thenReturn(mock(Statement.class));
        Mockito.when(node.getCondition()).thenReturn(mock(Expression.class));
        Mockito.when(node.getComment()).thenReturn(Optional.of(mock(Comment.class)));

        // Then
        Object result = visitor.visit(node, argument);

        // Assert
        assertNull(result);

        // Verify
        InOrder order = Mockito.inOrder(node);
        order.verify(node).getBody();
        order.verify(node).getCondition();
        order.verify(node, times(2)).getComment();
        order.verifyNoMoreInteractions();
    }

    @Test
    void visit_GivenWildcardType() {
        // Given
        Object argument = mock(Object.class);
        WildcardType node = mock(WildcardType.class);

        // When
        Mockito.when(node.getExtendedType()).thenReturn(Optional.of(mock(ReferenceType.class)));
        Mockito.when(node.getSuperType()).thenReturn(Optional.of(mock(ReferenceType.class)));
        Mockito.when(node.getAnnotations()).thenReturn(mock(NodeList.class));
        Mockito.when(node.getComment()).thenReturn(Optional.of(mock(Comment.class)));

        // Then
        Object result = visitor.visit(node, argument);

        // Assert
        assertNull(result);

        // Verify
        InOrder order = Mockito.inOrder(node);
        order.verify(node, times(2)).getExtendedType();
        order.verify(node, times(2)).getSuperType();
        order.verify(node).getAnnotations();
        order.verify(node, times(2)).getComment();
        order.verifyNoMoreInteractions();
    }

    @Test
    void visit_GivenModuleDeclaration() {
        // Given
        Object argument = mock(Object.class);
        ModuleDeclaration node = mock(ModuleDeclaration.class);

        // When
        Mockito.when(node.getAnnotations()).thenReturn(mock(NodeList.class));
        Mockito.when(node.getDirectives()).thenReturn(mock(NodeList.class));
        Mockito.when(node.getName()).thenReturn(mock(Name.class));
        Mockito.when(node.getComment()).thenReturn(Optional.of(mock(Comment.class)));

        // Then
        Object result = visitor.visit(node, argument);

        // Assert
        assertNull(result);

        // Verify
        InOrder order = Mockito.inOrder(node);
        order.verify(node).getAnnotations();
        order.verify(node).getDirectives();
        order.verify(node).getName();
        order.verify(node, times(2)).getComment();
        order.verifyNoMoreInteractions();
    }

    @Test
    void visit_GivenModuleExportsDirective() {
        // Given
        Object argument = mock(Object.class);
        ModuleExportsDirective node = mock(ModuleExportsDirective.class);

        // When
        Mockito.when(node.getModuleNames()).thenReturn(mock(NodeList.class));
        Mockito.when(node.getName()).thenReturn(mock(Name.class));
        Mockito.when(node.getComment()).thenReturn(Optional.of(mock(Comment.class)));

        // Then
        Object result = visitor.visit(node, argument);

        // Assert
        assertNull(result);

        // Verify
        InOrder order = Mockito.inOrder(node);
        order.verify(node).getModuleNames();
        order.verify(node).getName();
        order.verify(node, times(2)).getComment();
        order.verifyNoMoreInteractions();
    }

    @Test
    void visit_GivenModuleOpensDirective() {
        // Given
        Object argument = mock(Object.class);
        ModuleOpensDirective node = mock(ModuleOpensDirective.class);

        // When
        Mockito.when(node.getModuleNames()).thenReturn(mock(NodeList.class));
        Mockito.when(node.getName()).thenReturn(mock(Name.class));
        Mockito.when(node.getComment()).thenReturn(Optional.of(mock(Comment.class)));

        // Then
        Object result = visitor.visit(node, argument);

        // Assert
        assertNull(result);

        // Verify
        InOrder order = Mockito.inOrder(node);
        order.verify(node).getModuleNames();
        order.verify(node).getName();
        order.verify(node, times(2)).getComment();
        order.verifyNoMoreInteractions();
    }

    @Test
    void visit_GivenModuleProvidesDirective() {
        // Given
        Object argument = mock(Object.class);
        ModuleProvidesDirective node = mock(ModuleProvidesDirective.class);

        // When
        Mockito.when(node.getName()).thenReturn(mock(Name.class));
        Mockito.when(node.getWith()).thenReturn(mock(NodeList.class));
        Mockito.when(node.getComment()).thenReturn(Optional.of(mock(Comment.class)));

        // Then
        Object result = visitor.visit(node, argument);

        // Assert
        assertNull(result);

        // Verify
        InOrder order = Mockito.inOrder(node);
        order.verify(node).getName();
        order.verify(node).getWith();
        order.verify(node, times(2)).getComment();
        order.verifyNoMoreInteractions();
    }

    @Test
    void visit_GivenModuleRequiresDirective() {
        // Given
        Object argument = mock(Object.class);
        ModuleRequiresDirective node = mock(ModuleRequiresDirective.class);

        // When
        Mockito.when(node.getModifiers()).thenReturn(mock(NodeList.class));
        Mockito.when(node.getName()).thenReturn(mock(Name.class));
        Mockito.when(node.getComment()).thenReturn(Optional.of(mock(Comment.class)));

        // Then
        Object result = visitor.visit(node, argument);

        // Assert
        assertNull(result);

        // Verify
        InOrder order = Mockito.inOrder(node);
        order.verify(node).getModifiers();
        order.verify(node).getName();
        order.verify(node, times(2)).getComment();
        order.verifyNoMoreInteractions();
    }

    @Test
    void visit_GivenModuleUsesDirective() {
        // Given
        Object argument = mock(Object.class);
        ModuleUsesDirective node = mock(ModuleUsesDirective.class);

        // When
        Mockito.when(node.getName()).thenReturn(mock(Name.class));
        Mockito.when(node.getComment()).thenReturn(Optional.of(mock(Comment.class)));

        // Then
        Object result = visitor.visit(node, argument);

        // Assert
        assertNull(result);

        // Verify
        InOrder order = Mockito.inOrder(node);
        order.verify(node).getName();
        order.verify(node, times(2)).getComment();
        order.verifyNoMoreInteractions();
    }

    @Test
    void visit_GivenUnparsableStmt() {
        // Given
        Object argument = mock(Object.class);
        UnparsableStmt node = mock(UnparsableStmt.class);

        // When
        Mockito.when(node.getComment()).thenReturn(Optional.of(mock(Comment.class)));

        // Then
        Object result = visitor.visit(node, argument);

        // Assert
        assertNull(result);

        // Verify
        InOrder order = Mockito.inOrder(node);
        order.verify(node, times(2)).getComment();
        order.verifyNoMoreInteractions();
    }

    @Test
    void visit_GivenReceiverParameter() {
        // Given
        Object argument = mock(Object.class);
        ReceiverParameter node = mock(ReceiverParameter.class);

        // When
        Mockito.when(node.getAnnotations()).thenReturn(mock(NodeList.class));
        Mockito.when(node.getName()).thenReturn(mock(Name.class));
        Mockito.when(node.getType()).thenReturn(mock(Type.class));
        Mockito.when(node.getComment()).thenReturn(Optional.of(mock(Comment.class)));

        // Then
        Object result = visitor.visit(node, argument);

        // Assert
        assertNull(result);

        // Verify
        InOrder order = Mockito.inOrder(node);
        order.verify(node).getAnnotations();
        order.verify(node).getName();
        order.verify(node).getType();
        order.verify(node, times(2)).getComment();
        order.verifyNoMoreInteractions();
    }

    @Test
    void visit_GivenVarType() {
        // Given
        Object argument = mock(Object.class);
        VarType node = mock(VarType.class);

        // When
        Mockito.when(node.getAnnotations()).thenReturn(mock(NodeList.class));
        Mockito.when(node.getComment()).thenReturn(Optional.of(mock(Comment.class)));

        // Then
        Object result = visitor.visit(node, argument);

        // Assert
        assertNull(result);

        // Verify
        InOrder order = Mockito.inOrder(node);
        order.verify(node).getAnnotations();
        order.verify(node, times(2)).getComment();
        order.verifyNoMoreInteractions();
    }

    @Test
    void visit_GivenModifier() {
        // Given
        Object argument = mock(Object.class);
        Modifier node = mock(Modifier.class);

        // When
        Mockito.when(node.getComment()).thenReturn(Optional.of(mock(Comment.class)));

        // Then
        Object result = visitor.visit(node, argument);

        // Assert
        assertNull(result);

        // Verify
        InOrder order = Mockito.inOrder(node);
        order.verify(node, times(2)).getComment();
        order.verifyNoMoreInteractions();
    }

    @Test
    void visit_GivenSwitchExpr() {
        // Given
        Object argument = mock(Object.class);
        SwitchExpr node = mock(SwitchExpr.class);

        // When
        Mockito.when(node.getEntries()).thenReturn(mock(NodeList.class));
        Mockito.when(node.getSelector()).thenReturn(mock(Expression.class));
        Mockito.when(node.getComment()).thenReturn(Optional.of(mock(Comment.class)));

        // Then
        Object result = visitor.visit(node, argument);

        // Assert
        assertNull(result);

        // Verify
        InOrder order = Mockito.inOrder(node);
        order.verify(node).getEntries();
        order.verify(node).getSelector();
        order.verify(node, times(2)).getComment();
        order.verifyNoMoreInteractions();
    }

    @Test
    void visit_GivenYieldStmt() {
        // Given
        Object argument = mock(Object.class);
        YieldStmt node = mock(YieldStmt.class);

        // When
        Mockito.when(node.getExpression()).thenReturn(mock(Expression.class));
        Mockito.when(node.getComment()).thenReturn(Optional.of(mock(Comment.class)));

        // Then
        Object result = visitor.visit(node, argument);

        // Assert
        assertNull(result);

        // Verify
        InOrder order = Mockito.inOrder(node);
        order.verify(node).getExpression();
        order.verify(node, times(2)).getComment();
        order.verifyNoMoreInteractions();
    }

    @Test
    void visit_GivenTextBlockLiteralExpr() {
        // Given
        Object argument = mock(Object.class);
        TextBlockLiteralExpr node = mock(TextBlockLiteralExpr.class);

        // When
        Mockito.when(node.getComment()).thenReturn(Optional.of(mock(Comment.class)));

        // Then
        Object result = visitor.visit(node, argument);

        // Assert
        assertNull(result);

        // Verify
        InOrder order = Mockito.inOrder(node);
        order.verify(node, times(2)).getComment();
        order.verifyNoMoreInteractions();
    }

    @Test
    void visit_GivenTypePatternExpr() {
        // Given
        Object argument = mock(Object.class);
        TypePatternExpr node = mock(TypePatternExpr.class);

        // When
        Mockito.when(node.getModifiers()).thenReturn(mock(NodeList.class));
        Mockito.when(node.getName()).thenReturn(mock(SimpleName.class));
        Mockito.when(node.getType()).thenReturn(mock(ReferenceType.class));
        Mockito.when(node.getComment()).thenReturn(Optional.of(mock(Comment.class)));

        // Then
        Object result = visitor.visit(node, argument);

        // Assert
        assertNull(result);

        // Verify
        InOrder order = Mockito.inOrder(node);
        order.verify(node).getModifiers();
        order.verify(node).getName();
        order.verify(node).getType();
        order.verify(node, times(2)).getComment();
        order.verifyNoMoreInteractions();
    }

    @Test
    void visit_GivenRecordPatternExpr() {
        // Given
        Object argument = mock(Object.class);
        RecordPatternExpr node = mock(RecordPatternExpr.class);

        // When
        Mockito.when(node.getModifiers()).thenReturn(mock(NodeList.class));
        Mockito.when(node.getType()).thenReturn(mock(ReferenceType.class));
        Mockito.when(node.getPatternList()).thenReturn(mock(NodeList.class));
        Mockito.when(node.getComment()).thenReturn(Optional.of(mock(Comment.class)));

        // Then
        Object result = visitor.visit(node, argument);

        // Assert
        assertNull(result);

        // Verify
        InOrder order = Mockito.inOrder(node);
        order.verify(node).getModifiers();
        order.verify(node).getPatternList();
        order.verify(node).getType();
        order.verify(node, times(2)).getComment();
        order.verifyNoMoreInteractions();
    }

    @Test
    void visit_GivenRecordDeclaration() {
        // Given
        Object argument = mock(Object.class);
        RecordDeclaration node = mock(RecordDeclaration.class);

        // When
        Mockito.when(node.getImplementedTypes()).thenReturn(mock(NodeList.class));
        Mockito.when(node.getParameters()).thenReturn(mock(NodeList.class));
        Mockito.when(node.getReceiverParameter()).thenReturn(Optional.of(mock(ReceiverParameter.class)));
        Mockito.when(node.getTypeParameters()).thenReturn(mock(NodeList.class));
        Mockito.when(node.getMembers()).thenReturn(mock(NodeList.class));
        Mockito.when(node.getModifiers()).thenReturn(mock(NodeList.class));
        Mockito.when(node.getName()).thenReturn(mock(SimpleName.class));
        Mockito.when(node.getAnnotations()).thenReturn(mock(NodeList.class));
        Mockito.when(node.getComment()).thenReturn(Optional.of(mock(Comment.class)));

        // Then
        Object result = visitor.visit(node, argument);

        // Assert
        assertNull(result);

        // Verify
        InOrder order = Mockito.inOrder(node);
        order.verify(node).getImplementedTypes();
        order.verify(node).getParameters();
        order.verify(node, times(2)).getReceiverParameter();
        order.verify(node).getTypeParameters();
        order.verify(node).getMembers();
        order.verify(node).getModifiers();
        order.verify(node).getName();
        order.verify(node).getAnnotations();
        order.verify(node, times(2)).getComment();
        order.verifyNoMoreInteractions();
    }

    @Test
    void visit_CompactConstructorDeclaration() {
        // Given
        Object argument = mock(Object.class);
        CompactConstructorDeclaration node = mock(CompactConstructorDeclaration.class);

        // When
        Mockito.when(node.getBody()).thenReturn(mock(BlockStmt.class));
        Mockito.when(node.getModifiers()).thenReturn(mock(NodeList.class));
        Mockito.when(node.getName()).thenReturn(mock(SimpleName.class));
        Mockito.when(node.getThrownExceptions()).thenReturn(mock(NodeList.class));
        Mockito.when(node.getTypeParameters()).thenReturn(mock(NodeList.class));
        Mockito.when(node.getAnnotations()).thenReturn(mock(NodeList.class));
        Mockito.when(node.getComment()).thenReturn(Optional.of(mock(Comment.class)));

        // Then
        Object result = visitor.visit(node, argument);

        // Assert
        assertNull(result);

        // Verify
        InOrder order = Mockito.inOrder(node);
        order.verify(node).getBody();
        order.verify(node).getModifiers();
        order.verify(node).getName();
        order.verify(node).getThrownExceptions();
        order.verify(node).getTypeParameters();
        order.verify(node).getAnnotations();
        order.verify(node, times(2)).getComment();
        order.verifyNoMoreInteractions();
    }
<<<<<<< HEAD

	@SuppressWarnings("unchecked")
	// Non type-safe mock method to avoid unchecked warnings
	// Its use is trivial and systematic enough to not be a problem
	private <T> T mock(Class<?> classToMock) {
		return (T) Mockito.mock(classToMock);
	}
=======
>>>>>>> f11a1d4b
}<|MERGE_RESOLUTION|>--- conflicted
+++ resolved
@@ -39,14 +39,11 @@
 import org.mockito.InOrder;
 import org.mockito.Mockito;
 
-<<<<<<< HEAD
 import java.util.Optional;
 
 import static org.junit.jupiter.api.Assertions.assertNull;
 import static org.mockito.Mockito.times;
 
-=======
->>>>>>> f11a1d4b
 public class GenericVisitorAdapterTest {
 
     private final GenericVisitorAdapter<Object, Object> visitor = new GenericVisitorAdapter<Object, Object>() {};
@@ -2582,7 +2579,6 @@
         order.verify(node, times(2)).getComment();
         order.verifyNoMoreInteractions();
     }
-<<<<<<< HEAD
 
 	@SuppressWarnings("unchecked")
 	// Non type-safe mock method to avoid unchecked warnings
@@ -2590,6 +2586,4 @@
 	private <T> T mock(Class<?> classToMock) {
 		return (T) Mockito.mock(classToMock);
 	}
-=======
->>>>>>> f11a1d4b
 }