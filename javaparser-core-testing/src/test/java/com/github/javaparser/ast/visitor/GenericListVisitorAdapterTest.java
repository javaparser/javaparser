/*
 * Copyright (C) 2013-2024 The JavaParser Team.
 *
 * This file is part of JavaParser.
 *
 * JavaParser can be used either under the terms of
 * a) the GNU Lesser General Public License as published by
 *     the Free Software Foundation, either version 3 of the License, or
 *     (at your option) any later version.
 * b) the terms of the Apache License
 *
 * You should have received a copy of both licenses in LICENCE.LGPL and
 * LICENCE.APACHE. Please refer to those files for details.
 *
 * JavaParser is distributed in the hope that it will be useful,
 * but WITHOUT ANY WARRANTY; without even the implied warranty of
 * MERCHANTABILITY or FITNESS FOR A PARTICULAR PURPOSE.  See the
 * GNU Lesser General Public License for more details.
 */

package com.github.javaparser.ast.visitor;

import static org.junit.jupiter.api.Assertions.assertNotNull;
import static org.mockito.Mockito.mock;
import static org.mockito.Mockito.times;

import com.github.javaparser.ast.*;
import com.github.javaparser.ast.body.*;
import com.github.javaparser.ast.comments.BlockComment;
import com.github.javaparser.ast.comments.Comment;
import com.github.javaparser.ast.comments.LineComment;
import com.github.javaparser.ast.comments.TraditionalJavadocComment;
import com.github.javaparser.ast.expr.*;
import com.github.javaparser.ast.modules.*;
import com.github.javaparser.ast.stmt.*;
import com.github.javaparser.ast.type.*;
import java.util.List;
import java.util.Optional;
import org.junit.jupiter.api.Test;
import org.mockito.InOrder;
import org.mockito.Mockito;

<<<<<<< HEAD
import java.util.List;
import java.util.Optional;

import static org.junit.jupiter.api.Assertions.assertNotNull;
import static org.mockito.Mockito.times;

=======
>>>>>>> f11a1d4b
class GenericListVisitorAdapterTest {

    private final GenericListVisitorAdapter<Object, Object> visitor =
            new GenericListVisitorAdapter<Object, Object>() {};

    @Test
    void visit_GivenAnnotationDeclaration() {
        // Given
        Object argument = mock(Object.class);
        AnnotationDeclaration node = mock(AnnotationDeclaration.class);

        // When
        Mockito.when(node.getMembers()).thenReturn(mock(NodeList.class));
        Mockito.when(node.getModifiers()).thenReturn(mock(NodeList.class));
        Mockito.when(node.getName()).thenReturn(mock(SimpleName.class));
        Mockito.when(node.getAnnotations()).thenReturn(mock(NodeList.class));
        Mockito.when(node.getComment()).thenReturn(Optional.of(mock(Comment.class)));

        // Then
        List<Object> result = visitor.visit(node, argument);

        // Assert
        assertNotNull(result);

        // Verify
        InOrder order = Mockito.inOrder(node);
        order.verify(node).getMembers();
        order.verify(node).getModifiers();
        order.verify(node).getName();
        order.verify(node).getAnnotations();
        order.verify(node, times(2)).getComment();
        order.verifyNoMoreInteractions();
    }

    @Test
    void visit_GivenAnnotationMemberDeclaration() {
        // Given
        Object argument = mock(Object.class);
        AnnotationMemberDeclaration node = mock(AnnotationMemberDeclaration.class);

        // When
        Mockito.when(node.getDefaultValue()).thenReturn(Optional.of(mock(Expression.class)));
        Mockito.when(node.getModifiers()).thenReturn(mock(NodeList.class));
        Mockito.when(node.getName()).thenReturn(mock(SimpleName.class));
        Mockito.when(node.getType()).thenReturn(mock(Type.class));
        Mockito.when(node.getAnnotations()).thenReturn(mock(NodeList.class));
        Mockito.when(node.getComment()).thenReturn(Optional.of(mock(Comment.class)));

        // Then
        List<Object> result = visitor.visit(node, argument);

        // Assert
        assertNotNull(result);

        // Verify
        InOrder order = Mockito.inOrder(node);
        order.verify(node, times(2)).getDefaultValue();
        order.verify(node).getModifiers();
        order.verify(node).getName();
        order.verify(node).getType();
        order.verify(node).getAnnotations();
        order.verify(node, times(2)).getComment();
        order.verifyNoMoreInteractions();
    }

    @Test
    void visit_GivenArrayAccessExpr() {
        // Given
        Object argument = mock(Object.class);
        ArrayAccessExpr node = mock(ArrayAccessExpr.class);

        // When
        Mockito.when(node.getIndex()).thenReturn(mock(Expression.class));
        Mockito.when(node.getName()).thenReturn(mock(Expression.class));
        Mockito.when(node.getComment()).thenReturn(Optional.of(mock(Comment.class)));

        // Then
        List<Object> result = visitor.visit(node, argument);

        // Assert
        assertNotNull(result);

        // Verify
        InOrder order = Mockito.inOrder(node);
        order.verify(node).getIndex();
        order.verify(node).getName();
        order.verify(node, times(2)).getComment();
        order.verifyNoMoreInteractions();
    }

    @Test
    void visit_GivenArrayCreationExpr() {
        // Given
        Object argument = mock(Object.class);
        ArrayCreationExpr node = mock(ArrayCreationExpr.class);

        // When
        Mockito.when(node.getElementType()).thenReturn(mock(Type.class));
        Mockito.when(node.getInitializer()).thenReturn(Optional.of(mock(ArrayInitializerExpr.class)));
        Mockito.when(node.getLevels()).thenReturn(mock(NodeList.class));
        Mockito.when(node.getComment()).thenReturn(Optional.of(mock(Comment.class)));

        // Then
        List<Object> result = visitor.visit(node, argument);

        // Assert
        assertNotNull(result);

        // Verify
        InOrder order = Mockito.inOrder(node);
        order.verify(node).getElementType();
        order.verify(node, times(2)).getInitializer();
        order.verify(node).getLevels();
        order.verify(node, times(2)).getComment();
        order.verifyNoMoreInteractions();
    }

    @Test
    void visit_GivenArrayCreationLevel() {
        // Given
        Object argument = mock(Object.class);
        ArrayCreationLevel node = mock(ArrayCreationLevel.class);

        // When
        Mockito.when(node.getAnnotations()).thenReturn(mock(NodeList.class));
        Mockito.when(node.getDimension()).thenReturn(Optional.of(mock(ArrayInitializerExpr.class)));
        Mockito.when(node.getComment()).thenReturn(Optional.of(mock(Comment.class)));

        // Then
        List<Object> result = visitor.visit(node, argument);

        // Assert
        assertNotNull(result);

        // Verify
        InOrder order = Mockito.inOrder(node);
        order.verify(node).getAnnotations();
        order.verify(node, times(2)).getDimension();
        order.verify(node, times(2)).getComment();
        order.verifyNoMoreInteractions();
    }

    @Test
    void visit_GivenArrayInitializerExpr() {
        // Given
        Object argument = mock(Object.class);
        ArrayInitializerExpr node = mock(ArrayInitializerExpr.class);

        // When
        Mockito.when(node.getValues()).thenReturn(mock(NodeList.class));
        Mockito.when(node.getComment()).thenReturn(Optional.of(mock(Comment.class)));

        // Then
        List<Object> result = visitor.visit(node, argument);

        // Assert
        assertNotNull(result);

        // Verify
        InOrder order = Mockito.inOrder(node);
        order.verify(node).getValues();
        order.verify(node, times(2)).getComment();
        order.verifyNoMoreInteractions();
    }

    @Test
    void visit_GivenArrayType() {
        // Given
        Object argument = mock(Object.class);
        ArrayType node = mock(ArrayType.class);

        // When
        Mockito.when(node.getComponentType()).thenReturn(mock(Type.class));
        Mockito.when(node.getAnnotations()).thenReturn(mock(NodeList.class));
        Mockito.when(node.getComment()).thenReturn(Optional.of(mock(Comment.class)));

        // Then
        List<Object> result = visitor.visit(node, argument);

        // Assert
        assertNotNull(result);

        // Verify
        InOrder order = Mockito.inOrder(node);
        order.verify(node).getComponentType();
        order.verify(node).getAnnotations();
        order.verify(node, times(2)).getComment();
        order.verifyNoMoreInteractions();
    }

    @Test
    void visit_GivenAssertStmt() {
        // Given
        Object argument = mock(Object.class);
        AssertStmt node = mock(AssertStmt.class);

        // When
        Mockito.when(node.getCheck()).thenReturn(mock(Expression.class));
        Mockito.when(node.getMessage()).thenReturn(Optional.of(mock(Expression.class)));
        Mockito.when(node.getComment()).thenReturn(Optional.of(mock(Comment.class)));

        // Then
        List<Object> result = visitor.visit(node, argument);

        // Assert
        assertNotNull(result);

        // Verify
        InOrder order = Mockito.inOrder(node);
        order.verify(node).getCheck();
        order.verify(node, times(2)).getMessage();
        order.verify(node, times(2)).getComment();
        order.verifyNoMoreInteractions();
    }

    @Test
    void visit_GivenAssignExpr() {
        // Given
        Object argument = mock(Object.class);
        AssignExpr node = mock(AssignExpr.class);

        // When
        Mockito.when(node.getTarget()).thenReturn(mock(Expression.class));
        Mockito.when(node.getValue()).thenReturn(mock(Expression.class));
        Mockito.when(node.getComment()).thenReturn(Optional.of(mock(Comment.class)));

        // Then
        List<Object> result = visitor.visit(node, argument);

        // Assert
        assertNotNull(result);

        // Verify
        InOrder order = Mockito.inOrder(node);
        order.verify(node).getTarget();
        order.verify(node).getValue();
        order.verify(node, times(2)).getComment();
        order.verifyNoMoreInteractions();
    }

    @Test
    void visit_GivenBinaryExpr() {
        // Given
        Object argument = mock(Object.class);
        BinaryExpr node = mock(BinaryExpr.class);

        // When
        Mockito.when(node.getLeft()).thenReturn(mock(Expression.class));
        Mockito.when(node.getRight()).thenReturn(mock(Expression.class));
        Mockito.when(node.getComment()).thenReturn(Optional.of(mock(Comment.class)));

        // Then
        List<Object> result = visitor.visit(node, argument);

        // Assert
        assertNotNull(result);

        // Verify
        InOrder order = Mockito.inOrder(node);
        order.verify(node).getLeft();
        order.verify(node).getRight();
        order.verify(node, times(2)).getComment();
        order.verifyNoMoreInteractions();
    }

    @Test
    void visit_GivenBlockComment() {
        // Given
        Object argument = mock(Object.class);
        BlockComment node = mock(BlockComment.class);

        // When
        Mockito.when(node.getComment()).thenReturn(Optional.of(mock(Comment.class)));

        // Then
        List<Object> result = visitor.visit(node, argument);

        // Assert
        assertNotNull(result);

        // Verify
        InOrder order = Mockito.inOrder(node);
        order.verify(node, times(2)).getComment();
        order.verifyNoMoreInteractions();
    }

    @Test
    void visit_GivenBlockStmt() {
        // Given
        Object argument = mock(Object.class);
        BlockStmt node = mock(BlockStmt.class);

        // When
        Mockito.when(node.getStatements()).thenReturn(mock(NodeList.class));
        Mockito.when(node.getComment()).thenReturn(Optional.of(mock(Comment.class)));

        // Then
        List<Object> result = visitor.visit(node, argument);

        // Assert
        assertNotNull(result);

        // Verify
        InOrder order = Mockito.inOrder(node);
        order.verify(node).getStatements();
        order.verify(node, times(2)).getComment();
        order.verifyNoMoreInteractions();
    }

    @Test
    void visit_GivenBooleanLiteralExpr() {
        // Given
        Object argument = mock(Object.class);
        BooleanLiteralExpr node = mock(BooleanLiteralExpr.class);

        // When
        Mockito.when(node.getComment()).thenReturn(Optional.of(mock(Comment.class)));

        // Then
        List<Object> result = visitor.visit(node, argument);

        // Assert
        assertNotNull(result);

        // Verify
        InOrder order = Mockito.inOrder(node);
        order.verify(node, times(2)).getComment();
        order.verifyNoMoreInteractions();
    }

    @Test
    void visit_GivenBreakStmt() {
        // Given
        Object argument = mock(Object.class);
        BreakStmt node = mock(BreakStmt.class);

        // When
        Mockito.when(node.getLabel()).thenReturn(Optional.of(mock(SimpleName.class)));
        Mockito.when(node.getComment()).thenReturn(Optional.of(mock(Comment.class)));

        // Then
        List<Object> result = visitor.visit(node, argument);

        // Assert
        assertNotNull(result);

        // Verify
        InOrder order = Mockito.inOrder(node);
        order.verify(node, times(2)).getLabel();
        order.verify(node, times(2)).getComment();
        order.verifyNoMoreInteractions();
    }

    @Test
    void visit_GivenCastExpr() {
        // Given
        Object argument = mock(Object.class);
        CastExpr node = mock(CastExpr.class);

        // When
        Mockito.when(node.getExpression()).thenReturn(mock(Expression.class));
        Mockito.when(node.getType()).thenReturn(mock(Type.class));
        Mockito.when(node.getComment()).thenReturn(Optional.of(mock(Comment.class)));

        // Then
        List<Object> result = visitor.visit(node, argument);

        // Assert
        assertNotNull(result);

        // Verify
        InOrder order = Mockito.inOrder(node);
        order.verify(node).getExpression();
        order.verify(node).getType();
        order.verify(node, times(2)).getComment();
        order.verifyNoMoreInteractions();
    }

    @Test
    void visit_GivenCatchClause() {
        // Given
        Object argument = mock(Object.class);
        CatchClause node = mock(CatchClause.class);

        // When
        Mockito.when(node.getBody()).thenReturn(mock(BlockStmt.class));
        Mockito.when(node.getParameter()).thenReturn(mock(Parameter.class));
        Mockito.when(node.getComment()).thenReturn(Optional.of(mock(Comment.class)));

        // Then
        List<Object> result = visitor.visit(node, argument);

        // Assert
        assertNotNull(result);

        // Verify
        InOrder order = Mockito.inOrder(node);
        order.verify(node).getBody();
        order.verify(node).getParameter();
        order.verify(node, times(2)).getComment();
        order.verifyNoMoreInteractions();
    }

    @Test
    void visit_GivenCharLiteralExpr() {
        // Given
        Object argument = mock(Object.class);
        CharLiteralExpr node = mock(CharLiteralExpr.class);

        // When
        Mockito.when(node.getComment()).thenReturn(Optional.of(mock(Comment.class)));

        // Then
        List<Object> result = visitor.visit(node, argument);

        // Assert
        assertNotNull(result);

        // Verify
        InOrder order = Mockito.inOrder(node);
        order.verify(node, times(2)).getComment();
        order.verifyNoMoreInteractions();
    }

    @Test
    void visit_GivenClassExpr() {
        // Given
        Object argument = mock(Object.class);
        ClassExpr node = mock(ClassExpr.class);

        // When
        Mockito.when(node.getType()).thenReturn(mock(Type.class));
        Mockito.when(node.getComment()).thenReturn(Optional.of(mock(Comment.class)));

        // Then
        List<Object> result = visitor.visit(node, argument);

        // Assert
        assertNotNull(result);

        // Verify
        InOrder order = Mockito.inOrder(node);
        order.verify(node).getType();
        order.verify(node, times(2)).getComment();
        order.verifyNoMoreInteractions();
    }

    @Test
    void visit_GivenClassOrInterfaceDeclaration() {
        // Given
        Object argument = mock(Object.class);
        ClassOrInterfaceDeclaration node = mock(ClassOrInterfaceDeclaration.class);

        // When
        Mockito.when(node.getExtendedTypes()).thenReturn(mock(NodeList.class));
        Mockito.when(node.getImplementedTypes()).thenReturn(mock(NodeList.class));
        Mockito.when(node.getPermittedTypes()).thenReturn(mock(NodeList.class));
        Mockito.when(node.getTypeParameters()).thenReturn(mock(NodeList.class));
        Mockito.when(node.getMembers()).thenReturn(mock(NodeList.class));
        Mockito.when(node.getModifiers()).thenReturn(mock(NodeList.class));
        Mockito.when(node.getName()).thenReturn(mock(SimpleName.class));
        Mockito.when(node.getAnnotations()).thenReturn(mock(NodeList.class));
        Mockito.when(node.getComment()).thenReturn(Optional.of(mock(Comment.class)));

        // Then
        List<Object> result = visitor.visit(node, argument);

        // Assert
        assertNotNull(result);

        // Verify
        InOrder order = Mockito.inOrder(node);
        order.verify(node).getExtendedTypes();
        order.verify(node).getImplementedTypes();
        order.verify(node).getPermittedTypes();
        order.verify(node).getTypeParameters();
        order.verify(node).getMembers();
        order.verify(node).getModifiers();
        order.verify(node).getName();
        order.verify(node).getAnnotations();
        order.verify(node, times(2)).getComment();
        order.verifyNoMoreInteractions();
    }

    @Test
    void visit_GivenClassOrInterfaceType() {
        // Given
        Object argument = mock(Object.class);
        ClassOrInterfaceType node = mock(ClassOrInterfaceType.class);

        // When
        Mockito.when(node.getName()).thenReturn(mock(SimpleName.class));
        Mockito.when(node.getScope()).thenReturn(Optional.of(mock(ClassOrInterfaceType.class)));
        Mockito.when(node.getTypeArguments()).thenReturn(Optional.of(mock(NodeList.class)));
        Mockito.when(node.getAnnotations()).thenReturn(mock(NodeList.class));
        Mockito.when(node.getComment()).thenReturn(Optional.of(mock(Comment.class)));

        // Then
        List<Object> result = visitor.visit(node, argument);

        // Assert
        assertNotNull(result);

        // Verify
        InOrder order = Mockito.inOrder(node);
        order.verify(node).getName();
        order.verify(node, times(2)).getScope();
        order.verify(node, times(2)).getTypeArguments();
        order.verify(node).getAnnotations();
        order.verify(node, times(2)).getComment();
        order.verifyNoMoreInteractions();
    }

    @Test
    void visit_GivenCompilationUnit() {
        // Given
        Object argument = mock(Object.class);
        CompilationUnit node = mock(CompilationUnit.class);

        // When
        Mockito.when(node.getImports()).thenReturn(mock(NodeList.class));
        Mockito.when(node.getModule()).thenReturn(Optional.of(mock(ModuleDeclaration.class)));
        Mockito.when(node.getPackageDeclaration()).thenReturn(Optional.of(mock(PackageDeclaration.class)));
        Mockito.when(node.getTypes()).thenReturn(mock(NodeList.class));
        Mockito.when(node.getComment()).thenReturn(Optional.of(mock(Comment.class)));

        // Then
        List<Object> result = visitor.visit(node, argument);

        // Assert
        assertNotNull(result);

        // Verify
        InOrder order = Mockito.inOrder(node);
        order.verify(node).getImports();
        order.verify(node, times(2)).getModule();
        order.verify(node, times(2)).getPackageDeclaration();
        order.verify(node).getTypes();
        order.verify(node, times(2)).getComment();
        order.verifyNoMoreInteractions();
    }

    @Test
    void visit_GivenConditionalExpr() {
        // Given
        Object argument = mock(Object.class);
        ConditionalExpr node = mock(ConditionalExpr.class);

        // When
        Mockito.when(node.getCondition()).thenReturn(mock(Expression.class));
        Mockito.when(node.getElseExpr()).thenReturn(mock(Expression.class));
        Mockito.when(node.getThenExpr()).thenReturn(mock(Expression.class));
        Mockito.when(node.getComment()).thenReturn(Optional.of(mock(Comment.class)));

        // Then
        List<Object> result = visitor.visit(node, argument);

        // Assert
        assertNotNull(result);

        // Verify
        InOrder order = Mockito.inOrder(node);
        order.verify(node).getCondition();
        order.verify(node).getElseExpr();
        order.verify(node).getThenExpr();
        order.verify(node, times(2)).getComment();
        order.verifyNoMoreInteractions();
    }

    @Test
    void visit_GivenConstructorDeclaration() {
        // Given
        Object argument = mock(Object.class);
        ConstructorDeclaration node = mock(ConstructorDeclaration.class);

        // When
        Mockito.when(node.getBody()).thenReturn(mock(BlockStmt.class));
        Mockito.when(node.getModifiers()).thenReturn(mock(NodeList.class));
        Mockito.when(node.getName()).thenReturn(mock(SimpleName.class));
        Mockito.when(node.getParameters()).thenReturn(mock(NodeList.class));
        Mockito.when(node.getReceiverParameter()).thenReturn(Optional.of(mock(ReceiverParameter.class)));
        Mockito.when(node.getThrownExceptions()).thenReturn(mock(NodeList.class));
        Mockito.when(node.getTypeParameters()).thenReturn(mock(NodeList.class));
        Mockito.when(node.getAnnotations()).thenReturn(mock(NodeList.class));
        Mockito.when(node.getComment()).thenReturn(Optional.of(mock(Comment.class)));

        // Then
        List<Object> result = visitor.visit(node, argument);

        // Assert
        assertNotNull(result);

        // Verify
        InOrder order = Mockito.inOrder(node);
        order.verify(node).getBody();
        order.verify(node).getModifiers();
        order.verify(node).getName();
        order.verify(node).getParameters();
        order.verify(node, times(2)).getReceiverParameter();
        order.verify(node).getThrownExceptions();
        order.verify(node).getTypeParameters();
        order.verify(node).getAnnotations();
        order.verify(node, times(2)).getComment();
        order.verifyNoMoreInteractions();
    }

    @Test
    void visit_GivenContinueStmt() {
        // Given
        Object argument = mock(Object.class);
        ContinueStmt node = mock(ContinueStmt.class);

        // When
        Mockito.when(node.getLabel()).thenReturn(Optional.of(mock(SimpleName.class)));
        Mockito.when(node.getComment()).thenReturn(Optional.of(mock(Comment.class)));

        // Then
        List<Object> result = visitor.visit(node, argument);

        // Assert
        assertNotNull(result);

        // Verify
        InOrder order = Mockito.inOrder(node);
        order.verify(node, times(2)).getLabel();
        order.verify(node, times(2)).getComment();
        order.verifyNoMoreInteractions();
    }

    @Test
    void visit_GivenDoStmt() {
        // Given
        Object argument = mock(Object.class);
        DoStmt node = mock(DoStmt.class);

        // When
        Mockito.when(node.getBody()).thenReturn(mock(Statement.class));
        Mockito.when(node.getCondition()).thenReturn(mock(Expression.class));
        Mockito.when(node.getComment()).thenReturn(Optional.of(mock(Comment.class)));

        // Then
        List<Object> result = visitor.visit(node, argument);

        // Assert
        assertNotNull(result);

        // Verify
        InOrder order = Mockito.inOrder(node);
        order.verify(node).getBody();
        order.verify(node).getCondition();
        order.verify(node, times(2)).getComment();
        order.verifyNoMoreInteractions();
    }

    @Test
    void visit_GivenDoubleLiteralExpr() {
        // Given
        Object argument = mock(Object.class);
        DoubleLiteralExpr node = mock(DoubleLiteralExpr.class);

        // When
        Mockito.when(node.getComment()).thenReturn(Optional.of(mock(Comment.class)));

        // Then
        List<Object> result = visitor.visit(node, argument);

        // Assert
        assertNotNull(result);

        // Verify
        InOrder order = Mockito.inOrder(node);
        order.verify(node, times(2)).getComment();
        order.verifyNoMoreInteractions();
    }

    @Test
    void visit_GivenEmptyStmt() {
        // Given
        Object argument = mock(Object.class);
        EmptyStmt node = mock(EmptyStmt.class);

        // When
        Mockito.when(node.getComment()).thenReturn(Optional.of(mock(Comment.class)));

        // Then
        List<Object> result = visitor.visit(node, argument);

        // Assert
        assertNotNull(result);

        // Verify
        InOrder order = Mockito.inOrder(node);
        order.verify(node, times(2)).getComment();
        order.verifyNoMoreInteractions();
    }

    @Test
    void visit_GivenEnclosedExpr() {
        // Given
        Object argument = mock(Object.class);
        EnclosedExpr node = mock(EnclosedExpr.class);

        // When
        Mockito.when(node.getInner()).thenReturn(mock(Expression.class));
        Mockito.when(node.getComment()).thenReturn(Optional.of(mock(Comment.class)));

        // Then
        List<Object> result = visitor.visit(node, argument);

        // Assert
        assertNotNull(result);

        // Verify
        InOrder order = Mockito.inOrder(node);
        order.verify(node).getInner();
        order.verify(node, times(2)).getComment();
        order.verifyNoMoreInteractions();
    }

    @Test
    void visit_GivenEnumConstantDeclaration() {
        // Given
        Object argument = mock(Object.class);
        EnumConstantDeclaration node = mock(EnumConstantDeclaration.class);

        // When
        Mockito.when(node.getArguments()).thenReturn(mock(NodeList.class));
        Mockito.when(node.getClassBody()).thenReturn(mock(NodeList.class));
        Mockito.when(node.getName()).thenReturn(mock(SimpleName.class));
        Mockito.when(node.getAnnotations()).thenReturn(mock(NodeList.class));
        Mockito.when(node.getComment()).thenReturn(Optional.of(mock(Comment.class)));

        // Then
        List<Object> result = visitor.visit(node, argument);

        // Assert
        assertNotNull(result);

        // Verify
        InOrder order = Mockito.inOrder(node);
        order.verify(node).getArguments();
        order.verify(node).getClassBody();
        order.verify(node).getName();
        order.verify(node).getAnnotations();
        order.verify(node, times(2)).getComment();
        order.verifyNoMoreInteractions();
    }

    @Test
    void visit_GivenEnumDeclaration() {
        // Given
        Object argument = mock(Object.class);
        EnumDeclaration node = mock(EnumDeclaration.class);

        // When
        Mockito.when(node.getEntries()).thenReturn(mock(NodeList.class));
        Mockito.when(node.getImplementedTypes()).thenReturn(mock(NodeList.class));
        Mockito.when(node.getMembers()).thenReturn(mock(NodeList.class));
        Mockito.when(node.getModifiers()).thenReturn(mock(NodeList.class));
        Mockito.when(node.getName()).thenReturn(mock(SimpleName.class));
        Mockito.when(node.getAnnotations()).thenReturn(mock(NodeList.class));
        Mockito.when(node.getComment()).thenReturn(Optional.of(mock(Comment.class)));

        // Then
        List<Object> result = visitor.visit(node, argument);

        // Assert
        assertNotNull(result);

        // Verify
        InOrder order = Mockito.inOrder(node);
        order.verify(node).getEntries();
        order.verify(node).getImplementedTypes();
        order.verify(node).getMembers();
        order.verify(node).getModifiers();
        order.verify(node).getName();
        order.verify(node).getAnnotations();
        order.verify(node, times(2)).getComment();
        order.verifyNoMoreInteractions();
    }

    @Test
    void visit_GivenExplicitConstructorInvocationStmt() {
        // Given
        Object argument = mock(Object.class);
        ExplicitConstructorInvocationStmt node = mock(ExplicitConstructorInvocationStmt.class);

        // When
        Mockito.when(node.getArguments()).thenReturn(mock(NodeList.class));
        Mockito.when(node.getExpression()).thenReturn(Optional.of(mock(Expression.class)));
        Mockito.when(node.getTypeArguments()).thenReturn(Optional.of(mock(NodeList.class)));
        Mockito.when(node.getComment()).thenReturn(Optional.of(mock(Comment.class)));

        // Then
        List<Object> result = visitor.visit(node, argument);

        // Assert
        assertNotNull(result);

        // Verify
        InOrder order = Mockito.inOrder(node);
        order.verify(node).getArguments();
        order.verify(node, times(2)).getExpression();
        order.verify(node, times(2)).getTypeArguments();
        order.verify(node, times(2)).getComment();
        order.verifyNoMoreInteractions();
    }

    @Test
    void visit_GivenExpressionStmt() {
        // Given
        Object argument = mock(Object.class);
        ExpressionStmt node = mock(ExpressionStmt.class);

        // When
        Mockito.when(node.getExpression()).thenReturn(mock(Expression.class));
        Mockito.when(node.getComment()).thenReturn(Optional.of(mock(Comment.class)));

        // Then
        List<Object> result = visitor.visit(node, argument);

        // Assert
        assertNotNull(result);

        // Verify
        InOrder order = Mockito.inOrder(node);
        order.verify(node).getExpression();
        order.verify(node, times(2)).getComment();
        order.verifyNoMoreInteractions();
    }

    @Test
    void visit_GivenFieldAccessExpr() {
        // Given
        Object argument = mock(Object.class);
        FieldAccessExpr node = mock(FieldAccessExpr.class);

        // When
        Mockito.when(node.getName()).thenReturn(mock(SimpleName.class));
        Mockito.when(node.getScope()).thenReturn(mock(Expression.class));
        Mockito.when(node.getTypeArguments()).thenReturn(Optional.of(mock(NodeList.class)));
        Mockito.when(node.getComment()).thenReturn(Optional.of(mock(Comment.class)));

        // Then
        List<Object> result = visitor.visit(node, argument);

        // Assert
        assertNotNull(result);

        // Verify
        InOrder order = Mockito.inOrder(node);
        order.verify(node).getName();
        order.verify(node).getScope();
        order.verify(node, times(2)).getTypeArguments();
        order.verify(node, times(2)).getComment();
        order.verifyNoMoreInteractions();
    }

    @Test
    void visit_GivenFieldDeclaration() {
        // Given
        Object argument = mock(Object.class);
        FieldDeclaration node = mock(FieldDeclaration.class);

        // When
        Mockito.when(node.getModifiers()).thenReturn(mock(NodeList.class));
        Mockito.when(node.getVariables()).thenReturn(mock(NodeList.class));
        Mockito.when(node.getAnnotations()).thenReturn(mock(NodeList.class));
        Mockito.when(node.getComment()).thenReturn(Optional.of(mock(Comment.class)));

        // Then
        List<Object> result = visitor.visit(node, argument);

        // Assert
        assertNotNull(result);

        // Verify
        InOrder order = Mockito.inOrder(node);
        order.verify(node).getModifiers();
        order.verify(node).getVariables();
        order.verify(node).getAnnotations();
        order.verify(node, times(2)).getComment();
        order.verifyNoMoreInteractions();
    }

    @Test
    void visit_GivenForStmt() {
        // Given
        Object argument = mock(Object.class);
        ForStmt node = mock(ForStmt.class);

        // When
        Mockito.when(node.getBody()).thenReturn(mock(Statement.class));
        Mockito.when(node.getCompare()).thenReturn(Optional.of(mock(Expression.class)));
        Mockito.when(node.getInitialization()).thenReturn(mock(NodeList.class));
        Mockito.when(node.getUpdate()).thenReturn(mock(NodeList.class));
        Mockito.when(node.getComment()).thenReturn(Optional.of(mock(Comment.class)));

        // Then
        List<Object> result = visitor.visit(node, argument);

        // Assert
        assertNotNull(result);

        // Verify
        InOrder order = Mockito.inOrder(node);
        order.verify(node).getBody();
        order.verify(node, times(2)).getCompare();
        order.verify(node).getInitialization();
        order.verify(node).getUpdate();
        order.verify(node, times(2)).getComment();
        order.verifyNoMoreInteractions();
    }

    @Test
    void visit_GivenForEachStmt() {
        // Given
        Object argument = mock(Object.class);
        ForEachStmt node = mock(ForEachStmt.class);

        // When
        Mockito.when(node.getBody()).thenReturn(mock(Statement.class));
        Mockito.when(node.getIterable()).thenReturn(mock(Expression.class));
        Mockito.when(node.getVariable()).thenReturn(mock(VariableDeclarationExpr.class));
        Mockito.when(node.getComment()).thenReturn(Optional.of(mock(Comment.class)));

        // Then
        List<Object> result = visitor.visit(node, argument);

        // Assert
        assertNotNull(result);

        // Verify
        InOrder order = Mockito.inOrder(node);
        order.verify(node).getBody();
        order.verify(node).getIterable();
        order.verify(node).getVariable();
        order.verify(node, times(2)).getComment();
        order.verifyNoMoreInteractions();
    }

    @Test
    void visit_GivenIfStmt() {
        // Given
        Object argument = mock(Object.class);
        IfStmt node = mock(IfStmt.class);

        // When
        Mockito.when(node.getCondition()).thenReturn(mock(ConditionalExpr.class));
        Mockito.when(node.getElseStmt()).thenReturn(Optional.of(mock(Statement.class)));
        Mockito.when(node.getThenStmt()).thenReturn(mock(Statement.class));
        Mockito.when(node.getComment()).thenReturn(Optional.of(mock(Comment.class)));

        // Then
        List<Object> result = visitor.visit(node, argument);

        // Assert
        assertNotNull(result);

        // Verify
        InOrder order = Mockito.inOrder(node);
        order.verify(node).getCondition();
        order.verify(node, times(2)).getElseStmt();
        order.verify(node).getThenStmt();
        order.verify(node, times(2)).getComment();
        order.verifyNoMoreInteractions();
    }

    @Test
    void visit_GivenImportDeclaration() {
        // Given
        Object argument = mock(Object.class);
        ImportDeclaration node = mock(ImportDeclaration.class);

        // When
        Mockito.when(node.getName()).thenReturn(mock(Name.class));
        Mockito.when(node.getComment()).thenReturn(Optional.of(mock(Comment.class)));

        // Then
        List<Object> result = visitor.visit(node, argument);

        // Assert
        assertNotNull(result);

        // Verify
        InOrder order = Mockito.inOrder(node);
        order.verify(node).getName();
        order.verify(node, times(2)).getComment();
        order.verifyNoMoreInteractions();
    }

    @Test
    void visit_GivenInitializerDeclaration() {
        // Given
        Object argument = mock(Object.class);
        InitializerDeclaration node = mock(InitializerDeclaration.class);

        // When
        Mockito.when(node.getBody()).thenReturn(mock(BlockStmt.class));
        Mockito.when(node.getAnnotations()).thenReturn(mock(NodeList.class));
        Mockito.when(node.getComment()).thenReturn(Optional.of(mock(Comment.class)));

        // Then
        List<Object> result = visitor.visit(node, argument);

        // Assert
        assertNotNull(result);

        // Verify
        InOrder order = Mockito.inOrder(node);
        order.verify(node).getBody();
        order.verify(node).getAnnotations();
        order.verify(node, times(2)).getComment();
        order.verifyNoMoreInteractions();
    }

    @Test
    void visit_GivenInstanceOfExpr() {
        // Given
        Object argument = mock(Object.class);
        InstanceOfExpr node = mock(InstanceOfExpr.class);

        // When
        Mockito.when(node.getExpression()).thenReturn(mock(Expression.class));
        Mockito.when(node.getPattern()).thenReturn(Optional.of(mock(TypePatternExpr.class)));
        Mockito.when(node.getType()).thenReturn(mock(ReferenceType.class));
        Mockito.when(node.getComment()).thenReturn(Optional.of(mock(Comment.class)));

        // Then
        List<Object> result = visitor.visit(node, argument);

        // Assert
        assertNotNull(result);

        // Verify
        InOrder order = Mockito.inOrder(node);
        order.verify(node).getExpression();
        order.verify(node, times(2)).getPattern();
        order.verify(node).getType();
        order.verify(node, times(2)).getComment();
        order.verifyNoMoreInteractions();
    }

    @Test
    void visit_GivenIntegerLiteralExpr() {
        // Given
        Object argument = mock(Object.class);
        IntegerLiteralExpr node = mock(IntegerLiteralExpr.class);

        // When
        Mockito.when(node.getComment()).thenReturn(Optional.of(mock(Comment.class)));

        // Then
        List<Object> result = visitor.visit(node, argument);

        // Assert
        assertNotNull(result);

        // Verify
        InOrder order = Mockito.inOrder(node);
        order.verify(node, times(2)).getComment();
        order.verifyNoMoreInteractions();
    }

    @Test
    void visit_GivenIntersectionType() {
        // Given
        Object argument = mock(Object.class);
        IntersectionType node = mock(IntersectionType.class);

        // When
        Mockito.when(node.getElements()).thenReturn(mock(NodeList.class));
        Mockito.when(node.getAnnotations()).thenReturn(mock(NodeList.class));
        Mockito.when(node.getComment()).thenReturn(Optional.of(mock(Comment.class)));

        // Then
        List<Object> result = visitor.visit(node, argument);

        // Assert
        assertNotNull(result);

        // Verify
        InOrder order = Mockito.inOrder(node);
        order.verify(node).getElements();
        order.verify(node).getAnnotations();
        order.verify(node, times(2)).getComment();
        order.verifyNoMoreInteractions();
    }

    @Test
    void visit_GivenJavadocComment() {
        // Given
        Object argument = mock(Object.class);
        TraditionalJavadocComment node = mock(TraditionalJavadocComment.class);

        // When
        Mockito.when(node.getComment()).thenReturn(Optional.of(mock(Comment.class)));

        // Then
        List<Object> result = visitor.visit(node, argument);

        // Assert
        assertNotNull(result);

        // Verify
        InOrder order = Mockito.inOrder(node);
        order.verify(node, times(2)).getComment();
        order.verifyNoMoreInteractions();
    }

    @Test
    void visit_GivenLabeledStmt() {
        // Given
        Object argument = mock(Object.class);
        LabeledStmt node = mock(LabeledStmt.class);

        // When
        Mockito.when(node.getLabel()).thenReturn(mock(SimpleName.class));
        Mockito.when(node.getStatement()).thenReturn(mock(Statement.class));
        Mockito.when(node.getComment()).thenReturn(Optional.of(mock(Comment.class)));

        // Then
        List<Object> result = visitor.visit(node, argument);

        // Assert
        assertNotNull(result);

        // Verify
        InOrder order = Mockito.inOrder(node);
        order.verify(node).getLabel();
        order.verify(node).getStatement();
        order.verify(node, times(2)).getComment();
        order.verifyNoMoreInteractions();
    }

    @Test
    void visit_GivenLambdaExpr() {
        // Given
        Object argument = mock(Object.class);
        LambdaExpr node = mock(LambdaExpr.class);

        // When
        Mockito.when(node.getBody()).thenReturn(mock(Statement.class));
        Mockito.when(node.getParameters()).thenReturn(mock(NodeList.class));
        Mockito.when(node.getComment()).thenReturn(Optional.of(mock(Comment.class)));

        // Then
        List<Object> result = visitor.visit(node, argument);

        // Assert
        assertNotNull(result);

        // Verify
        InOrder order = Mockito.inOrder(node);
        order.verify(node).getBody();
        order.verify(node).getParameters();
        order.verify(node, times(2)).getComment();
        order.verifyNoMoreInteractions();
    }

    @Test
    void visit_GivenLineComment() {
        // Given
        Object argument = mock(Object.class);
        LineComment node = mock(LineComment.class);

        // When
        Mockito.when(node.getComment()).thenReturn(Optional.of(mock(Comment.class)));

        // Then
        List<Object> result = visitor.visit(node, argument);

        // Assert
        assertNotNull(result);

        // Verify
        InOrder order = Mockito.inOrder(node);
        order.verify(node, times(2)).getComment();
        order.verifyNoMoreInteractions();
    }

    @Test
    void visit_GivenLocalClassDeclarationStmt() {
        // Given
        Object argument = mock(Object.class);
        LocalClassDeclarationStmt node = mock(LocalClassDeclarationStmt.class);

        // When
        Mockito.when(node.getClassDeclaration()).thenReturn(mock(ClassOrInterfaceDeclaration.class));
        Mockito.when(node.getComment()).thenReturn(Optional.of(mock(Comment.class)));

        // Then
        List<Object> result = visitor.visit(node, argument);

        // Assert
        assertNotNull(result);

        // Verify
        InOrder order = Mockito.inOrder(node);
        order.verify(node).getClassDeclaration();
        order.verify(node, times(2)).getComment();
        order.verifyNoMoreInteractions();
    }

    @Test
    void visit_GivenLocalRecordDeclarationStmt() {
        // Given
        Object argument = mock(Object.class);
        LocalRecordDeclarationStmt node = mock(LocalRecordDeclarationStmt.class);

        // When
        Mockito.when(node.getRecordDeclaration()).thenReturn(mock(RecordDeclaration.class));
        Mockito.when(node.getComment()).thenReturn(Optional.of(mock(Comment.class)));

        // Then
        List<Object> result = visitor.visit(node, argument);

        // Assert
        assertNotNull(result);

        // Verify
        InOrder order = Mockito.inOrder(node);
        order.verify(node).getRecordDeclaration();
        order.verify(node, times(2)).getComment();
        order.verifyNoMoreInteractions();
    }

    @Test
    void visit_GivenLongLiteralExpr() {
        // Given
        Object argument = mock(Object.class);
        LongLiteralExpr node = mock(LongLiteralExpr.class);

        // When
        Mockito.when(node.getComment()).thenReturn(Optional.of(mock(Comment.class)));

        // Then
        List<Object> result = visitor.visit(node, argument);

        // Assert
        assertNotNull(result);

        // Verify
        InOrder order = Mockito.inOrder(node);
        order.verify(node, times(2)).getComment();
        order.verifyNoMoreInteractions();
    }

    @Test
    void visit_GivenMarkerAnnotationExpr() {
        // Given
        Object argument = mock(Object.class);
        MarkerAnnotationExpr node = mock(MarkerAnnotationExpr.class);

        // When
        Mockito.when(node.getName()).thenReturn(mock(Name.class));
        Mockito.when(node.getComment()).thenReturn(Optional.of(mock(Comment.class)));

        // Then
        List<Object> result = visitor.visit(node, argument);

        // Assert
        assertNotNull(result);

        // Verify
        InOrder order = Mockito.inOrder(node);
        order.verify(node).getName();
        order.verify(node, times(2)).getComment();
        order.verifyNoMoreInteractions();
    }

    @Test
    void visit_GivenMemberValuePair() {
        // Given
        Object argument = mock(Object.class);
        MemberValuePair node = mock(MemberValuePair.class);

        // When
        Mockito.when(node.getName()).thenReturn(mock(SimpleName.class));
        Mockito.when(node.getValue()).thenReturn(mock(Expression.class));
        Mockito.when(node.getComment()).thenReturn(Optional.of(mock(Comment.class)));

        // Then
        List<Object> result = visitor.visit(node, argument);

        // Assert
        assertNotNull(result);

        // Verify
        InOrder order = Mockito.inOrder(node);
        order.verify(node).getName();
        order.verify(node).getValue();
        order.verify(node, times(2)).getComment();
        order.verifyNoMoreInteractions();
    }

    @Test
    void visit_GivenMethodCallExpr() {
        // Given
        Object argument = mock(Object.class);
        MethodCallExpr node = mock(MethodCallExpr.class);

        // When
        Mockito.when(node.getArguments()).thenReturn(mock(NodeList.class));
        Mockito.when(node.getName()).thenReturn(mock(SimpleName.class));
        Mockito.when(node.getScope()).thenReturn(Optional.of(mock(Expression.class)));
        Mockito.when(node.getTypeArguments()).thenReturn(Optional.of(mock(NodeList.class)));
        Mockito.when(node.getComment()).thenReturn(Optional.of(mock(Comment.class)));

        // Then
        List<Object> result = visitor.visit(node, argument);

        // Assert
        assertNotNull(result);

        // Verify
        InOrder order = Mockito.inOrder(node);
        order.verify(node).getArguments();
        order.verify(node).getName();
        order.verify(node, times(2)).getScope();
        order.verify(node, times(2)).getTypeArguments();
        order.verify(node, times(2)).getComment();
        order.verifyNoMoreInteractions();
    }

    @Test
    void visit_GivenMethodDeclaration() {
        // Given
        Object argument = mock(Object.class);
        MethodDeclaration node = mock(MethodDeclaration.class);

        // When
        Mockito.when(node.getBody()).thenReturn(Optional.of(mock(BlockStmt.class)));
        Mockito.when(node.getType()).thenReturn(mock(Type.class));
        Mockito.when(node.getModifiers()).thenReturn(mock(NodeList.class));
        Mockito.when(node.getName()).thenReturn(mock(SimpleName.class));
        Mockito.when(node.getParameters()).thenReturn(mock(NodeList.class));
        Mockito.when(node.getThrownExceptions()).thenReturn(mock(NodeList.class));
        Mockito.when(node.getTypeParameters()).thenReturn(mock(NodeList.class));
        Mockito.when(node.getAnnotations()).thenReturn(mock(NodeList.class));
        Mockito.when(node.getComment()).thenReturn(Optional.of(mock(Comment.class)));

        // Then
        List<Object> result = visitor.visit(node, argument);

        // Assert
        assertNotNull(result);

        // Verify
        InOrder order = Mockito.inOrder(node);
        order.verify(node, times(2)).getBody();
        order.verify(node).getType();
        order.verify(node).getModifiers();
        order.verify(node).getName();
        order.verify(node).getParameters();
        order.verify(node).getThrownExceptions();
        order.verify(node).getTypeParameters();
        order.verify(node).getAnnotations();
        order.verify(node, times(2)).getComment();
        order.verifyNoMoreInteractions();
    }

    @Test
    void visit_GivenMethodReferenceExpr() {
        // Given
        Object argument = mock(Object.class);
        MethodReferenceExpr node = mock(MethodReferenceExpr.class);

        // When
        Mockito.when(node.getScope()).thenReturn(mock(Expression.class));
        Mockito.when(node.getTypeArguments()).thenReturn(Optional.of(mock(NodeList.class)));
        Mockito.when(node.getComment()).thenReturn(Optional.of(mock(Comment.class)));

        // Then
        List<Object> result = visitor.visit(node, argument);

        // Assert
        assertNotNull(result);

        // Verify
        InOrder order = Mockito.inOrder(node);
        order.verify(node).getScope();
        order.verify(node, times(2)).getTypeArguments();
        order.verify(node, times(2)).getComment();
        order.verifyNoMoreInteractions();
    }

    @Test
    void visit_GivenNameExpr() {
        // Given
        Object argument = mock(Object.class);
        NameExpr node = mock(NameExpr.class);

        // When
        Mockito.when(node.getName()).thenReturn(mock(SimpleName.class));
        Mockito.when(node.getComment()).thenReturn(Optional.of(mock(Comment.class)));

        // Then
        List<Object> result = visitor.visit(node, argument);

        // Assert
        assertNotNull(result);

        // Verify
        InOrder order = Mockito.inOrder(node);
        order.verify(node).getName();
        order.verify(node, times(2)).getComment();
        order.verifyNoMoreInteractions();
    }

    @Test
    void visit_GivenName() {
        // Given
        Object argument = mock(Object.class);
        Name node = mock(Name.class);

        // When
        Mockito.when(node.getQualifier()).thenReturn(Optional.of(mock(Name.class)));
        Mockito.when(node.getComment()).thenReturn(Optional.of(mock(Comment.class)));

        // Then
        List<Object> result = visitor.visit(node, argument);

        // Assert
        assertNotNull(result);

        // Verify
        InOrder order = Mockito.inOrder(node);
        order.verify(node, times(2)).getQualifier();
        order.verify(node, times(2)).getComment();
        order.verifyNoMoreInteractions();
    }

    @Test
    void visit_GivenNormalAnnotationExpr() {
        // Given
        Object argument = mock(Object.class);
        NormalAnnotationExpr node = mock(NormalAnnotationExpr.class);

        // When
        Mockito.when(node.getPairs()).thenReturn(mock(NodeList.class));
        Mockito.when(node.getName()).thenReturn(mock(Name.class));
        Mockito.when(node.getComment()).thenReturn(Optional.of(mock(Comment.class)));

        // Then
        List<Object> result = visitor.visit(node, argument);

        // Assert
        assertNotNull(result);

        // Verify
        InOrder order = Mockito.inOrder(node);
        order.verify(node).getPairs();
        order.verify(node).getName();
        order.verify(node, times(2)).getComment();
        order.verifyNoMoreInteractions();
    }

    @Test
    void visit_GivenNullLiteralExpr() {
        // Given
        Object argument = mock(Object.class);
        NullLiteralExpr node = mock(NullLiteralExpr.class);

        // When
        Mockito.when(node.getComment()).thenReturn(Optional.of(mock(Comment.class)));

        // Then
        List<Object> result = visitor.visit(node, argument);

        // Assert
        assertNotNull(result);

        // Verify
        InOrder order = Mockito.inOrder(node);
        order.verify(node, times(2)).getComment();
        order.verifyNoMoreInteractions();
    }

    @Test
    void visit_GivenObjectCreationExpr() {
        // Given
        Object argument = mock(Object.class);
        ObjectCreationExpr node = mock(ObjectCreationExpr.class);

        // When
        Mockito.when(node.getAnonymousClassBody()).thenReturn(Optional.of(mock(NodeList.class)));
        Mockito.when(node.getArguments()).thenReturn(mock(NodeList.class));
        Mockito.when(node.getScope()).thenReturn(Optional.of(mock(Expression.class)));
        Mockito.when(node.getType()).thenReturn(mock(ClassOrInterfaceType.class));
        Mockito.when(node.getTypeArguments()).thenReturn(Optional.of(mock(NodeList.class)));
        Mockito.when(node.getComment()).thenReturn(Optional.of(mock(Comment.class)));

        // Then
        List<Object> result = visitor.visit(node, argument);

        // Assert
        assertNotNull(result);

        // Verify
        InOrder order = Mockito.inOrder(node);
        order.verify(node, times(2)).getAnonymousClassBody();
        order.verify(node).getArguments();
        order.verify(node, times(2)).getScope();
        order.verify(node).getType();
        order.verify(node, times(2)).getTypeArguments();
        order.verify(node, times(2)).getComment();
        order.verifyNoMoreInteractions();
    }

    @Test
    void visit_GivenPackageDeclaration() {
        // Given
        Object argument = mock(Object.class);
        PackageDeclaration node = mock(PackageDeclaration.class);

        // When
        Mockito.when(node.getAnnotations()).thenReturn(mock(NodeList.class));
        Mockito.when(node.getName()).thenReturn(mock(Name.class));
        Mockito.when(node.getComment()).thenReturn(Optional.of(mock(Comment.class)));

        // Then
        List<Object> result = visitor.visit(node, argument);

        // Assert
        assertNotNull(result);

        // Verify
        InOrder order = Mockito.inOrder(node);
        order.verify(node).getAnnotations();
        order.verify(node).getName();
        order.verify(node, times(2)).getComment();
        order.verifyNoMoreInteractions();
    }

    @Test
    void visit_GivenParameter() {
        // Given
        Object argument = mock(Object.class);
        Parameter node = mock(Parameter.class);

        // When
        Mockito.when(node.getAnnotations()).thenReturn(mock(NodeList.class));
        Mockito.when(node.getModifiers()).thenReturn(mock(NodeList.class));
        Mockito.when(node.getName()).thenReturn(mock(SimpleName.class));
        Mockito.when(node.getType()).thenReturn(mock(Type.class));
        Mockito.when(node.getVarArgsAnnotations()).thenReturn(mock(NodeList.class));
        Mockito.when(node.getComment()).thenReturn(Optional.of(mock(Comment.class)));

        // Then
        List<Object> result = visitor.visit(node, argument);

        // Assert
        assertNotNull(result);

        // Verify
        InOrder order = Mockito.inOrder(node);
        order.verify(node).getAnnotations();
        order.verify(node).getModifiers();
        order.verify(node).getName();
        order.verify(node).getType();
        order.verify(node).getVarArgsAnnotations();
        order.verify(node, times(2)).getComment();
        order.verifyNoMoreInteractions();
    }

    @Test
    void visit_GivenPrimitiveType() {
        // Given
        Object argument = mock(Object.class);
        PrimitiveType node = mock(PrimitiveType.class);

        // When
        Mockito.when(node.getAnnotations()).thenReturn(mock(NodeList.class));
        Mockito.when(node.getComment()).thenReturn(Optional.of(mock(Comment.class)));

        // Then
        List<Object> result = visitor.visit(node, argument);

        // Assert
        assertNotNull(result);

        // Verify
        InOrder order = Mockito.inOrder(node);
        order.verify(node).getAnnotations();
        order.verify(node, times(2)).getComment();
        order.verifyNoMoreInteractions();
    }

    @Test
    void visit_GivenReturnStmt() {
        // Given
        Object argument = mock(Object.class);
        ReturnStmt node = mock(ReturnStmt.class);

        // When
        Mockito.when(node.getExpression()).thenReturn(Optional.of(mock(Expression.class)));
        Mockito.when(node.getComment()).thenReturn(Optional.of(mock(Comment.class)));

        // Then
        List<Object> result = visitor.visit(node, argument);

        // Assert
        assertNotNull(result);

        // Verify
        InOrder order = Mockito.inOrder(node);
        order.verify(node, times(2)).getExpression();
        order.verify(node, times(2)).getComment();
        order.verifyNoMoreInteractions();
    }

    @Test
    void visit_GivenSimpleName() {
        // Given
        Object argument = mock(Object.class);
        SimpleName node = mock(SimpleName.class);

        // When
        Mockito.when(node.getComment()).thenReturn(Optional.of(mock(Comment.class)));

        // Then
        List<Object> result = visitor.visit(node, argument);

        // Assert
        assertNotNull(result);

        // Verify
        InOrder order = Mockito.inOrder(node);
        order.verify(node, times(2)).getComment();
        order.verifyNoMoreInteractions();
    }

    @Test
    void visit_GivenSingleMemberAnnotationExpr() {
        // Given
        Object argument = mock(Object.class);
        SingleMemberAnnotationExpr node = mock(SingleMemberAnnotationExpr.class);

        // When
        Mockito.when(node.getMemberValue()).thenReturn(mock(Expression.class));
        Mockito.when(node.getName()).thenReturn(mock(Name.class));
        Mockito.when(node.getComment()).thenReturn(Optional.of(mock(Comment.class)));

        // Then
        List<Object> result = visitor.visit(node, argument);

        // Assert
        assertNotNull(result);

        // Verify
        InOrder order = Mockito.inOrder(node);
        order.verify(node).getMemberValue();
        order.verify(node).getName();
        order.verify(node, times(2)).getComment();
        order.verifyNoMoreInteractions();
    }

    @Test
    void visit_GivenStringLiteralExpr() {
        // Given
        Object argument = mock(Object.class);
        StringLiteralExpr node = mock(StringLiteralExpr.class);

        // When
        Mockito.when(node.getComment()).thenReturn(Optional.of(mock(Comment.class)));

        // Then
        List<Object> result = visitor.visit(node, argument);

        // Assert
        assertNotNull(result);

        // Verify
        InOrder order = Mockito.inOrder(node);
        order.verify(node, times(2)).getComment();
        order.verifyNoMoreInteractions();
    }

    @Test
    void visit_GivenSuperExpr() {
        // Given
        Object argument = mock(Object.class);
        SuperExpr node = mock(SuperExpr.class);

        // When
        Mockito.when(node.getTypeName()).thenReturn(Optional.of(mock(Name.class)));
        Mockito.when(node.getComment()).thenReturn(Optional.of(mock(Comment.class)));

        // Then
        List<Object> result = visitor.visit(node, argument);

        // Assert
        assertNotNull(result);

        // Verify
        InOrder order = Mockito.inOrder(node);
        order.verify(node, times(2)).getTypeName();
        order.verify(node, times(2)).getComment();
        order.verifyNoMoreInteractions();
    }

    @Test
    void visit_GivenSwitchEntry() {
        // Given
        Object argument = mock(Object.class);
        SwitchEntry node = mock(SwitchEntry.class);

        // When
        Mockito.when(node.getLabels()).thenReturn(mock(NodeList.class));
        Mockito.when(node.getStatements()).thenReturn(mock(NodeList.class));
        Mockito.when(node.getComment()).thenReturn(Optional.of(mock(Comment.class)));

        // Then
        List<Object> result = visitor.visit(node, argument);

        // Assert
        assertNotNull(result);

        // Verify
        InOrder order = Mockito.inOrder(node);
        order.verify(node).getLabels();
        order.verify(node).getStatements();
        order.verify(node, times(2)).getComment();
        order.verifyNoMoreInteractions();
    }

    @Test
    void visit_GivenSwitchStmt() {
        // Given
        Object argument = mock(Object.class);
        SwitchStmt node = mock(SwitchStmt.class);

        // When
        Mockito.when(node.getEntries()).thenReturn(mock(NodeList.class));
        Mockito.when(node.getSelector()).thenReturn(mock(Expression.class));
        Mockito.when(node.getComment()).thenReturn(Optional.of(mock(Comment.class)));

        // Then
        List<Object> result = visitor.visit(node, argument);

        // Assert
        assertNotNull(result);

        // Verify
        InOrder order = Mockito.inOrder(node);
        order.verify(node).getEntries();
        order.verify(node).getSelector();
        order.verify(node, times(2)).getComment();
        order.verifyNoMoreInteractions();
    }

    @Test
    void visit_GivenSynchronizedStmt() {
        // Given
        Object argument = mock(Object.class);
        SynchronizedStmt node = mock(SynchronizedStmt.class);

        // When
        Mockito.when(node.getBody()).thenReturn(mock(BlockStmt.class));
        Mockito.when(node.getExpression()).thenReturn(mock(Expression.class));
        Mockito.when(node.getComment()).thenReturn(Optional.of(mock(Comment.class)));

        // Then
        List<Object> result = visitor.visit(node, argument);

        // Assert
        assertNotNull(result);

        // Verify
        InOrder order = Mockito.inOrder(node);
        order.verify(node).getBody();
        order.verify(node).getExpression();
        order.verify(node, times(2)).getComment();
        order.verifyNoMoreInteractions();
    }

    @Test
    void visit_GivenThisExpr() {
        // Given
        Object argument = mock(Object.class);
        ThisExpr node = mock(ThisExpr.class);

        // When
        Mockito.when(node.getTypeName()).thenReturn(Optional.of(mock(Name.class)));
        Mockito.when(node.getComment()).thenReturn(Optional.of(mock(Comment.class)));

        // Then
        List<Object> result = visitor.visit(node, argument);

        // Assert
        assertNotNull(result);

        // Verify
        InOrder order = Mockito.inOrder(node);
        order.verify(node, times(2)).getTypeName();
        order.verify(node, times(2)).getComment();
        order.verifyNoMoreInteractions();
    }

    @Test
    void visit_GivenThrowStmt() {
        // Given
        Object argument = mock(Object.class);
        ThrowStmt node = mock(ThrowStmt.class);

        // When
        Mockito.when(node.getExpression()).thenReturn(mock(Expression.class));
        Mockito.when(node.getComment()).thenReturn(Optional.of(mock(Comment.class)));

        // Then
        List<Object> result = visitor.visit(node, argument);

        // Assert
        assertNotNull(result);

        // Verify
        InOrder order = Mockito.inOrder(node);
        order.verify(node).getExpression();
        order.verify(node, times(2)).getComment();
        order.verifyNoMoreInteractions();
    }

    @Test
    void visit_GivenTryStmt() {
        // Given
        Object argument = mock(Object.class);
        TryStmt node = mock(TryStmt.class);

        // When
        Mockito.when(node.getCatchClauses()).thenReturn(mock(NodeList.class));
        Mockito.when(node.getFinallyBlock()).thenReturn(Optional.of(mock(BlockStmt.class)));
        Mockito.when(node.getResources()).thenReturn(mock(NodeList.class));
        Mockito.when(node.getTryBlock()).thenReturn(mock(BlockStmt.class));
        Mockito.when(node.getComment()).thenReturn(Optional.of(mock(Comment.class)));

        // Then
        List<Object> result = visitor.visit(node, argument);

        // Assert
        assertNotNull(result);

        // Verify
        InOrder order = Mockito.inOrder(node);
        order.verify(node).getCatchClauses();
        order.verify(node, times(2)).getFinallyBlock();
        order.verify(node).getResources();
        order.verify(node).getTryBlock();
        order.verify(node, times(2)).getComment();
        order.verifyNoMoreInteractions();
    }

    @Test
    void visit_GivenTypeExpr() {
        // Given
        Object argument = mock(Object.class);
        TypeExpr node = mock(TypeExpr.class);

        // When
        Mockito.when(node.getType()).thenReturn(mock(Type.class));
        Mockito.when(node.getComment()).thenReturn(Optional.of(mock(Comment.class)));

        // Then
        List<Object> result = visitor.visit(node, argument);

        // Assert
        assertNotNull(result);

        // Verify
        InOrder order = Mockito.inOrder(node);
        order.verify(node).getType();
        order.verify(node, times(2)).getComment();
        order.verifyNoMoreInteractions();
    }

    @Test
    void visit_GivenTypeParameter() {
        // Given
        Object argument = mock(Object.class);
        TypeParameter node = mock(TypeParameter.class);

        // When
        Mockito.when(node.getName()).thenReturn(mock(SimpleName.class));
        Mockito.when(node.getTypeBound()).thenReturn(mock(NodeList.class));
        Mockito.when(node.getAnnotations()).thenReturn(mock(NodeList.class));
        Mockito.when(node.getComment()).thenReturn(Optional.of(mock(Comment.class)));

        // Then
        List<Object> result = visitor.visit(node, argument);

        // Assert
        assertNotNull(result);

        // Verify
        InOrder order = Mockito.inOrder(node);
        order.verify(node).getName();
        order.verify(node).getTypeBound();
        order.verify(node).getAnnotations();
        order.verify(node, times(2)).getComment();
        order.verifyNoMoreInteractions();
    }

    @Test
    void visit_GivenUnaryExpr() {
        // Given
        Object argument = mock(Object.class);
        UnaryExpr node = mock(UnaryExpr.class);

        // When
        Mockito.when(node.getExpression()).thenReturn(mock(Expression.class));
        Mockito.when(node.getComment()).thenReturn(Optional.of(mock(Comment.class)));

        // Then
        List<Object> result = visitor.visit(node, argument);

        // Assert
        assertNotNull(result);

        // Verify
        InOrder order = Mockito.inOrder(node);
        order.verify(node).getExpression();
        order.verify(node, times(2)).getComment();
        order.verifyNoMoreInteractions();
    }

    @Test
    void visit_GivenUnionType() {
        // Given
        Object argument = mock(Object.class);
        UnionType node = mock(UnionType.class);

        // When
        Mockito.when(node.getElements()).thenReturn(mock(NodeList.class));
        Mockito.when(node.getAnnotations()).thenReturn(mock(NodeList.class));
        Mockito.when(node.getComment()).thenReturn(Optional.of(mock(Comment.class)));

        // Then
        List<Object> result = visitor.visit(node, argument);

        // Assert
        assertNotNull(result);

        // Verify
        InOrder order = Mockito.inOrder(node);
        order.verify(node).getElements();
        order.verify(node).getAnnotations();
        order.verify(node, times(2)).getComment();
        order.verifyNoMoreInteractions();
    }

    @Test
    void visit_GivenUnknownType() {
        // Given
        Object argument = mock(Object.class);
        UnknownType node = mock(UnknownType.class);

        // When
        Mockito.when(node.getAnnotations()).thenReturn(mock(NodeList.class));
        Mockito.when(node.getComment()).thenReturn(Optional.of(mock(Comment.class)));

        // Then
        List<Object> result = visitor.visit(node, argument);

        // Assert
        assertNotNull(result);

        // Verify
        InOrder order = Mockito.inOrder(node);
        order.verify(node).getAnnotations();
        order.verify(node, times(2)).getComment();
        order.verifyNoMoreInteractions();
    }

    @Test
    void visit_GivenVariableDeclarationExpr() {
        // Given
        Object argument = mock(Object.class);
        VariableDeclarationExpr node = mock(VariableDeclarationExpr.class);

        // When
        Mockito.when(node.getAnnotations()).thenReturn(mock(NodeList.class));
        Mockito.when(node.getModifiers()).thenReturn(mock(NodeList.class));
        Mockito.when(node.getVariables()).thenReturn(mock(NodeList.class));
        Mockito.when(node.getComment()).thenReturn(Optional.of(mock(Comment.class)));

        // Then
        List<Object> result = visitor.visit(node, argument);

        // Assert
        assertNotNull(result);

        // Verify
        InOrder order = Mockito.inOrder(node);
        order.verify(node).getAnnotations();
        order.verify(node).getModifiers();
        order.verify(node).getVariables();
        order.verify(node, times(2)).getComment();
        order.verifyNoMoreInteractions();
    }

    @Test
    void visit_GivenVariableDeclarator() {
        // Given
        Object argument = mock(Object.class);
        VariableDeclarator node = mock(VariableDeclarator.class);

        // When
        Mockito.when(node.getInitializer()).thenReturn(Optional.of(mock(Expression.class)));
        Mockito.when(node.getName()).thenReturn(mock(SimpleName.class));
        Mockito.when(node.getType()).thenReturn(mock(Type.class));
        Mockito.when(node.getComment()).thenReturn(Optional.of(mock(Comment.class)));

        // Then
        List<Object> result = visitor.visit(node, argument);

        // Assert
        assertNotNull(result);

        // Verify
        InOrder order = Mockito.inOrder(node);
        order.verify(node, times(2)).getInitializer();
        order.verify(node).getName();
        order.verify(node).getType();
        order.verify(node, times(2)).getComment();
        order.verifyNoMoreInteractions();
    }

    @Test
    void visit_GivenVoidType() {
        // Given
        Object argument = mock(Object.class);
        VoidType node = mock(VoidType.class);

        // When
        Mockito.when(node.getAnnotations()).thenReturn(mock(NodeList.class));
        Mockito.when(node.getComment()).thenReturn(Optional.of(mock(Comment.class)));

        // Then
        List<Object> result = visitor.visit(node, argument);

        // Assert
        assertNotNull(result);

        // Verify
        InOrder order = Mockito.inOrder(node);
        order.verify(node).getAnnotations();
        order.verify(node, times(2)).getComment();
        order.verifyNoMoreInteractions();
    }

    @Test
    void visit_GivenWhileStmt() {
        // Given
        Object argument = mock(Object.class);
        WhileStmt node = mock(WhileStmt.class);

        // When
        Mockito.when(node.getBody()).thenReturn(mock(Statement.class));
        Mockito.when(node.getCondition()).thenReturn(mock(Expression.class));
        Mockito.when(node.getComment()).thenReturn(Optional.of(mock(Comment.class)));

        // Then
        List<Object> result = visitor.visit(node, argument);

        // Assert
        assertNotNull(result);

        // Verify
        InOrder order = Mockito.inOrder(node);
        order.verify(node).getBody();
        order.verify(node).getCondition();
        order.verify(node, times(2)).getComment();
        order.verifyNoMoreInteractions();
    }

    @Test
    void visit_GivenWildcardType() {
        // Given
        Object argument = mock(Object.class);
        WildcardType node = mock(WildcardType.class);

        // When
        Mockito.when(node.getExtendedType()).thenReturn(Optional.of(mock(ReferenceType.class)));
        Mockito.when(node.getSuperType()).thenReturn(Optional.of(mock(ReferenceType.class)));
        Mockito.when(node.getAnnotations()).thenReturn(mock(NodeList.class));
        Mockito.when(node.getComment()).thenReturn(Optional.of(mock(Comment.class)));

        // Then
        List<Object> result = visitor.visit(node, argument);

        // Assert
        assertNotNull(result);

        // Verify
        InOrder order = Mockito.inOrder(node);
        order.verify(node, times(2)).getExtendedType();
        order.verify(node, times(2)).getSuperType();
        order.verify(node).getAnnotations();
        order.verify(node, times(2)).getComment();
        order.verifyNoMoreInteractions();
    }

    @Test
    void visit_GivenModuleDeclaration() {
        // Given
        Object argument = mock(Object.class);
        ModuleDeclaration node = mock(ModuleDeclaration.class);

        // When
        Mockito.when(node.getAnnotations()).thenReturn(mock(NodeList.class));
        Mockito.when(node.getDirectives()).thenReturn(mock(NodeList.class));
        Mockito.when(node.getName()).thenReturn(mock(Name.class));
        Mockito.when(node.getComment()).thenReturn(Optional.of(mock(Comment.class)));

        // Then
        List<Object> result = visitor.visit(node, argument);

        // Assert
        assertNotNull(result);

        // Verify
        InOrder order = Mockito.inOrder(node);
        order.verify(node).getAnnotations();
        order.verify(node).getDirectives();
        order.verify(node).getName();
        order.verify(node, times(2)).getComment();
        order.verifyNoMoreInteractions();
    }

    @Test
    void visit_GivenModuleExportsDirective() {
        // Given
        Object argument = mock(Object.class);
        ModuleExportsDirective node = mock(ModuleExportsDirective.class);

        // When
        Mockito.when(node.getModuleNames()).thenReturn(mock(NodeList.class));
        Mockito.when(node.getName()).thenReturn(mock(Name.class));
        Mockito.when(node.getComment()).thenReturn(Optional.of(mock(Comment.class)));

        // Then
        List<Object> result = visitor.visit(node, argument);

        // Assert
        assertNotNull(result);

        // Verify
        InOrder order = Mockito.inOrder(node);
        order.verify(node).getModuleNames();
        order.verify(node).getName();
        order.verify(node, times(2)).getComment();
        order.verifyNoMoreInteractions();
    }

    @Test
    void visit_GivenModuleOpensDirective() {
        // Given
        Object argument = mock(Object.class);
        ModuleOpensDirective node = mock(ModuleOpensDirective.class);

        // When
        Mockito.when(node.getModuleNames()).thenReturn(mock(NodeList.class));
        Mockito.when(node.getName()).thenReturn(mock(Name.class));
        Mockito.when(node.getComment()).thenReturn(Optional.of(mock(Comment.class)));

        // Then
        List<Object> result = visitor.visit(node, argument);

        // Assert
        assertNotNull(result);

        // Verify
        InOrder order = Mockito.inOrder(node);
        order.verify(node).getModuleNames();
        order.verify(node).getName();
        order.verify(node, times(2)).getComment();
        order.verifyNoMoreInteractions();
    }

    @Test
    void visit_GivenModuleProvidesDirective() {
        // Given
        Object argument = mock(Object.class);
        ModuleProvidesDirective node = mock(ModuleProvidesDirective.class);

        // When
        Mockito.when(node.getName()).thenReturn(mock(Name.class));
        Mockito.when(node.getWith()).thenReturn(mock(NodeList.class));
        Mockito.when(node.getComment()).thenReturn(Optional.of(mock(Comment.class)));

        // Then
        List<Object> result = visitor.visit(node, argument);

        // Assert
        assertNotNull(result);

        // Verify
        InOrder order = Mockito.inOrder(node);
        order.verify(node).getName();
        order.verify(node).getWith();
        order.verify(node, times(2)).getComment();
        order.verifyNoMoreInteractions();
    }

    @Test
    void visit_GivenModuleRequiresDirective() {
        // Given
        Object argument = mock(Object.class);
        ModuleRequiresDirective node = mock(ModuleRequiresDirective.class);

        // When
        Mockito.when(node.getModifiers()).thenReturn(mock(NodeList.class));
        Mockito.when(node.getName()).thenReturn(mock(Name.class));
        Mockito.when(node.getComment()).thenReturn(Optional.of(mock(Comment.class)));

        // Then
        List<Object> result = visitor.visit(node, argument);

        // Assert
        assertNotNull(result);

        // Verify
        InOrder order = Mockito.inOrder(node);
        order.verify(node).getModifiers();
        order.verify(node).getName();
        order.verify(node, times(2)).getComment();
        order.verifyNoMoreInteractions();
    }

    @Test
    void visit_GivenModuleUsesDirective() {
        // Given
        Object argument = mock(Object.class);
        ModuleUsesDirective node = mock(ModuleUsesDirective.class);

        // When
        Mockito.when(node.getName()).thenReturn(mock(Name.class));
        Mockito.when(node.getComment()).thenReturn(Optional.of(mock(Comment.class)));

        // Then
        List<Object> result = visitor.visit(node, argument);

        // Assert
        assertNotNull(result);

        // Verify
        InOrder order = Mockito.inOrder(node);
        order.verify(node).getName();
        order.verify(node, times(2)).getComment();
        order.verifyNoMoreInteractions();
    }

    @Test
    void visit_GivenUnparsableStmt() {
        // Given
        Object argument = mock(Object.class);
        UnparsableStmt node = mock(UnparsableStmt.class);

        // When
        Mockito.when(node.getComment()).thenReturn(Optional.of(mock(Comment.class)));

        // Then
        List<Object> result = visitor.visit(node, argument);

        // Assert
        assertNotNull(result);

        // Verify
        InOrder order = Mockito.inOrder(node);
        order.verify(node, times(2)).getComment();
        order.verifyNoMoreInteractions();
    }

    @Test
    void visit_GivenReceiverParameter() {
        // Given
        Object argument = mock(Object.class);
        ReceiverParameter node = mock(ReceiverParameter.class);

        // When
        Mockito.when(node.getAnnotations()).thenReturn(mock(NodeList.class));
        Mockito.when(node.getName()).thenReturn(mock(Name.class));
        Mockito.when(node.getType()).thenReturn(mock(Type.class));
        Mockito.when(node.getComment()).thenReturn(Optional.of(mock(Comment.class)));

        // Then
        List<Object> result = visitor.visit(node, argument);

        // Assert
        assertNotNull(result);

        // Verify
        InOrder order = Mockito.inOrder(node);
        order.verify(node).getAnnotations();
        order.verify(node).getName();
        order.verify(node).getType();
        order.verify(node, times(2)).getComment();
        order.verifyNoMoreInteractions();
    }

    @Test
    void visit_GivenVarType() {
        // Given
        Object argument = mock(Object.class);
        VarType node = mock(VarType.class);

        // When
        Mockito.when(node.getAnnotations()).thenReturn(mock(NodeList.class));
        Mockito.when(node.getComment()).thenReturn(Optional.of(mock(Comment.class)));

        // Then
        List<Object> result = visitor.visit(node, argument);

        // Assert
        assertNotNull(result);

        // Verify
        InOrder order = Mockito.inOrder(node);
        order.verify(node).getAnnotations();
        order.verify(node, times(2)).getComment();
        order.verifyNoMoreInteractions();
    }

    @Test
    void visit_GivenModifier() {
        // Given
        Object argument = mock(Object.class);
        Modifier node = mock(Modifier.class);

        // When
        Mockito.when(node.getComment()).thenReturn(Optional.of(mock(Comment.class)));

        // Then
        List<Object> result = visitor.visit(node, argument);

        // Assert
        assertNotNull(result);

        // Verify
        InOrder order = Mockito.inOrder(node);
        order.verify(node, times(2)).getComment();
        order.verifyNoMoreInteractions();
    }

    @Test
    void visit_GivenSwitchExpr() {
        // Given
        Object argument = mock(Object.class);
        SwitchExpr node = mock(SwitchExpr.class);

        // When
        Mockito.when(node.getEntries()).thenReturn(mock(NodeList.class));
        Mockito.when(node.getSelector()).thenReturn(mock(Expression.class));
        Mockito.when(node.getComment()).thenReturn(Optional.of(mock(Comment.class)));

        // Then
        List<Object> result = visitor.visit(node, argument);

        // Assert
        assertNotNull(result);

        // Verify
        InOrder order = Mockito.inOrder(node);
        order.verify(node).getEntries();
        order.verify(node).getSelector();
        order.verify(node, times(2)).getComment();
        order.verifyNoMoreInteractions();
    }

    @Test
    void visit_GivenYieldStmt() {
        // Given
        Object argument = mock(Object.class);
        YieldStmt node = mock(YieldStmt.class);

        // When
        Mockito.when(node.getExpression()).thenReturn(mock(Expression.class));
        Mockito.when(node.getComment()).thenReturn(Optional.of(mock(Comment.class)));

        // Then
        List<Object> result = visitor.visit(node, argument);

        // Assert
        assertNotNull(result);

        // Verify
        InOrder order = Mockito.inOrder(node);
        order.verify(node).getExpression();
        order.verify(node, times(2)).getComment();
        order.verifyNoMoreInteractions();
    }

    @Test
    void visit_GivenTextBlockLiteralExpr() {
        // Given
        Object argument = mock(Object.class);
        TextBlockLiteralExpr node = mock(TextBlockLiteralExpr.class);

        // When
        Mockito.when(node.getComment()).thenReturn(Optional.of(mock(Comment.class)));

        // Then
        List<Object> result = visitor.visit(node, argument);

        // Assert
        assertNotNull(result);

        // Verify
        InOrder order = Mockito.inOrder(node);
        order.verify(node, times(2)).getComment();
        order.verifyNoMoreInteractions();
    }

    @Test
    void visit_GivenTypePatternExpr() {
        // Given
        Object argument = mock(Object.class);
        TypePatternExpr node = mock(TypePatternExpr.class);

        // When
        Mockito.when(node.getModifiers()).thenReturn(mock(NodeList.class));
        Mockito.when(node.getName()).thenReturn(mock(SimpleName.class));
        Mockito.when(node.getType()).thenReturn(mock(ReferenceType.class));
        Mockito.when(node.getComment()).thenReturn(Optional.of(mock(Comment.class)));

        // Then
        List<Object> result = visitor.visit(node, argument);

        // Assert
        assertNotNull(result);

        // Verify
        InOrder order = Mockito.inOrder(node);
        order.verify(node).getModifiers();
        order.verify(node).getName();
        order.verify(node).getType();
        order.verify(node, times(2)).getComment();
        order.verifyNoMoreInteractions();
    }

    @Test
    void visit_GivenRecordPatternExpr() {
        // Given
        Object argument = mock(Object.class);
        RecordPatternExpr node = mock(RecordPatternExpr.class);

        // When
        Mockito.when(node.getModifiers()).thenReturn(mock(NodeList.class));
        Mockito.when(node.getType()).thenReturn(mock(ReferenceType.class));
        Mockito.when(node.getPatternList()).thenReturn(mock(NodeList.class));
        Mockito.when(node.getComment()).thenReturn(Optional.of(mock(Comment.class)));

        // Then
        List<Object> result = visitor.visit(node, argument);

        // Assert
        assertNotNull(result);

        // Verify
        InOrder order = Mockito.inOrder(node);
        order.verify(node).getModifiers();
        order.verify(node).getPatternList();
        order.verify(node).getType();
        order.verify(node, times(2)).getComment();
        order.verifyNoMoreInteractions();
    }

    @Test
    void visit_GivenRecordDeclaration() {
        // Given
        Object argument = mock(Object.class);
        RecordDeclaration node = mock(RecordDeclaration.class);

        // When
        Mockito.when(node.getImplementedTypes()).thenReturn(mock(NodeList.class));
        Mockito.when(node.getParameters()).thenReturn(mock(NodeList.class));
        Mockito.when(node.getReceiverParameter()).thenReturn(Optional.of(mock(ReceiverParameter.class)));
        Mockito.when(node.getTypeParameters()).thenReturn(mock(NodeList.class));
        Mockito.when(node.getMembers()).thenReturn(mock(NodeList.class));
        Mockito.when(node.getModifiers()).thenReturn(mock(NodeList.class));
        Mockito.when(node.getName()).thenReturn(mock(SimpleName.class));
        Mockito.when(node.getAnnotations()).thenReturn(mock(NodeList.class));
        Mockito.when(node.getComment()).thenReturn(Optional.of(mock(Comment.class)));

        // Then
        List<Object> result = visitor.visit(node, argument);

        // Assert
        assertNotNull(result);

        // Verify
        InOrder order = Mockito.inOrder(node);
        order.verify(node).getImplementedTypes();
        order.verify(node).getParameters();
        order.verify(node, times(2)).getReceiverParameter();
        order.verify(node).getTypeParameters();
        order.verify(node).getMembers();
        order.verify(node).getModifiers();
        order.verify(node).getName();
        order.verify(node).getAnnotations();
        order.verify(node, times(2)).getComment();
        order.verifyNoMoreInteractions();
    }

    @Test
    void visit_CompactConstructorDeclaration() {
        // Given
        Object argument = mock(Object.class);
        CompactConstructorDeclaration node = mock(CompactConstructorDeclaration.class);

        // When
        Mockito.when(node.getBody()).thenReturn(mock(BlockStmt.class));
        Mockito.when(node.getModifiers()).thenReturn(mock(NodeList.class));
        Mockito.when(node.getName()).thenReturn(mock(SimpleName.class));
        Mockito.when(node.getThrownExceptions()).thenReturn(mock(NodeList.class));
        Mockito.when(node.getTypeParameters()).thenReturn(mock(NodeList.class));
        Mockito.when(node.getAnnotations()).thenReturn(mock(NodeList.class));
        Mockito.when(node.getComment()).thenReturn(Optional.of(mock(Comment.class)));

        // Then
        List<Object> result = visitor.visit(node, argument);

        // Assert
        assertNotNull(result);

        // Verify
        InOrder order = Mockito.inOrder(node);
        order.verify(node).getBody();
        order.verify(node).getModifiers();
        order.verify(node).getName();
        order.verify(node).getThrownExceptions();
        order.verify(node).getTypeParameters();
        order.verify(node).getAnnotations();
        order.verify(node, times(2)).getComment();
        order.verifyNoMoreInteractions();
    }
<<<<<<< HEAD

	@SuppressWarnings("unchecked")
	// Non type-safe mock method to avoid unchecked warnings
	// Its use is trivial and systematic enough to not be a problem
	private <T> T mock(Class<?> classToMock) {
		return (T) Mockito.mock(classToMock);
	}
=======
>>>>>>> f11a1d4b
}<|MERGE_RESOLUTION|>--- conflicted
+++ resolved
@@ -40,15 +40,12 @@
 import org.mockito.InOrder;
 import org.mockito.Mockito;
 
-<<<<<<< HEAD
 import java.util.List;
 import java.util.Optional;
 
 import static org.junit.jupiter.api.Assertions.assertNotNull;
 import static org.mockito.Mockito.times;
 
-=======
->>>>>>> f11a1d4b
 class GenericListVisitorAdapterTest {
 
     private final GenericListVisitorAdapter<Object, Object> visitor =
@@ -2585,7 +2582,6 @@
         order.verify(node, times(2)).getComment();
         order.verifyNoMoreInteractions();
     }
-<<<<<<< HEAD
 
 	@SuppressWarnings("unchecked")
 	// Non type-safe mock method to avoid unchecked warnings
@@ -2593,6 +2589,4 @@
 	private <T> T mock(Class<?> classToMock) {
 		return (T) Mockito.mock(classToMock);
 	}
-=======
->>>>>>> f11a1d4b
 }