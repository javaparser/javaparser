--- conflicted
+++ resolved
@@ -21,10 +21,7 @@
 
 package com.github.javaparser.printer.lexicalpreservation.transformations.ast.body;
 
-<<<<<<< HEAD
-=======
 import com.github.javaparser.ast.Modifier;
->>>>>>> df968c10
 import com.github.javaparser.ast.NodeList;
 import com.github.javaparser.ast.body.MethodDeclaration;
 import com.github.javaparser.ast.body.Parameter;
@@ -219,7 +216,7 @@
     @Test
     public void removingPublicModifierFromPublicStaticMethod() {
         MethodDeclaration it = consider("public static void a(){}");
-        it.removeModifier(Modifier.PUBLIC);
+        it.removeModifier(Modifier.Keyword.PUBLIC);
         assertTransformedToString("static void a(){}", it);
     }
 
