--- conflicted
+++ resolved
@@ -37,14 +37,9 @@
 import org.junit.Ignore;
 import org.junit.Test;
 
-<<<<<<< HEAD
-import java.util.EnumSet;
-
-=======
 import static com.github.javaparser.ast.Modifier.Keyword.PROTECTED;
 import static com.github.javaparser.ast.Modifier.Keyword.PUBLIC;
 import static com.github.javaparser.ast.Modifier.createModifierList;
->>>>>>> 568d245c
 import static com.github.javaparser.utils.TestUtils.assertEqualsNoEol;
 import static com.github.javaparser.utils.Utils.EOL;
 
@@ -436,13 +431,10 @@
                         "}\n", result);
     }
 
-<<<<<<< HEAD
     @Test
     public void removingPublicModifierFromPublicStaticMethod() {
         MethodDeclaration it = consider("public static void a(){}");
         it.removeModifier(Modifier.PUBLIC);
         assertTransformedToString("static void a(){}", it);
     }
-=======
->>>>>>> 568d245c
 }