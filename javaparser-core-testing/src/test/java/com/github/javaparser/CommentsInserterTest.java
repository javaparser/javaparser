/*
 * Copyright (C) 2007-2010 Júlio Vilmar Gesser.
 * Copyright (C) 2011, 2013-2019 The JavaParser Team.
 *
 * This file is part of JavaParser.
 *
 * JavaParser can be used either under the terms of
 * a) the GNU Lesser General Public License as published by
 *     the Free Software Foundation, either version 3 of the License, or
 *     (at your option) any later version.
 * b) the terms of the Apache License
 *
 * You should have received a copy of both licenses in LICENCE.LGPL and
 * LICENCE.APACHE. Please refer to those files for details.
 *
 * JavaParser is distributed in the hope that it will be useful,
 * but WITHOUT ANY WARRANTY; without even the implied warranty of
 * MERCHANTABILITY or FITNESS FOR A PARTICULAR PURPOSE.  See the
 * GNU Lesser General Public License for more details.
 */

package com.github.javaparser;

import com.github.javaparser.ast.CompilationUnit;
import com.github.javaparser.ast.comments.CommentsCollection;
import com.github.javaparser.utils.TestParser;
import org.junit.jupiter.api.Test;

import java.io.IOException;


import static com.github.javaparser.StaticJavaParser.parse;
import static com.github.javaparser.StaticJavaParser.parseResource;
import static com.github.javaparser.utils.TestUtils.assertEqualToTextResource;
import static com.github.javaparser.utils.TestUtils.assertEqualsNoEol;
import static com.github.javaparser.utils.Utils.EOL;
import static org.junit.jupiter.api.Assertions.assertEquals;

class CommentsInserterTest {
    private String makeFilename(String sampleName) {
        return "com/github/javaparser/issue_samples/" + sampleName + ".java.txt";
    }

    private String makeExpectedFilename(String sampleName) {
        return "/com/github/javaparser/issue_samples/" + sampleName + ".java.expected.txt";
    }

    private ParseResult<CompilationUnit> parseSample(String sampleName) throws IOException {
        Provider p = Providers.resourceProvider(makeFilename(sampleName));
        return new JavaParser().parse(ParseStart.COMPILATION_UNIT, p);
    }

    /**
     * Issue: "When there is a String constant "\\" compilationUnit ignores all further comments"
     */
    @Test
    void issue290() throws IOException {
        ParseResult<CompilationUnit> result = this.parseSample("Issue290");
        CommentsCollection cc = result.getCommentsCollection().get();
        assertEquals(1, cc.getLineComments().size());
        assertEquals(1, cc.getJavadocComments().size());
    }

    @Test
    void issue624() throws IOException {
        this.parseSample("Issue624");
        // Should not fail
    }

    @Test
    void issue200EnumConstantsWithCommentsForceVerticalAlignment() {
        CompilationUnit cu = TestParser.parseCompilationUnit("public enum X {" + EOL +
                "    /** const1 javadoc */" + EOL +
                "    BORDER_CONSTANT," + EOL +
                "    /** const2 javadoc */" + EOL +
                "    ANOTHER_CONSTANT" + EOL +
                "}");
        assertEqualsNoEol("public enum X {\n" +
                "\n" +
                "    /**\n" +
                "     * const1 javadoc\n" +
                "     */\n" +
                "    BORDER_CONSTANT,\n" +
                "    /**\n" +
                "     * const2 javadoc\n" +
                "     */\n" +
                "    ANOTHER_CONSTANT\n" +
                "}\n", cu.toString());
    }

    @Test
    void issue234LosingCommentsInArrayInitializerExpr() {
        CompilationUnit cu = TestParser.parseCompilationUnit("@Anno(stuff={" + EOL +
                "    // Just," + EOL +
                "    // an," + EOL +
                "    // example" + EOL +
                "})" + EOL +
                "class ABC {" + EOL +
                "" + EOL +
                "}");

        assertEqualsNoEol("@Anno(stuff = {// Just,\n" +
                "// an,\n" +
                "// example\n" +
                "})\n" +
                "class ABC {\n" +
                "}\n", cu.toString());
    }

<<<<<<< HEAD
    @Test
    void issue263LostComments() {
        CompilationUnit cu = parse(
                "public class Test {\n" +
                "            // one line of comment\n" +
                "            // another line of comment\n" +
                "\n" +
                "            static {\n" +
                "                System.out.println(\"Hello\");\n" +
                "            }\n" +
                "}");
        
        assertEqualsNoEol(
                "public class Test {\n" +
                "    // one line of comment\n" +
                "    // another line of comment\n" +
                "\n" +
                "    static {\n" +
                "        System.out.println(\"Hello\");\n" +
                "    }\n" +
                "}\n", cu.toString());
=======

    @Test
    void issue412() throws IOException {
        CompilationUnit cu = parseSample("Issue412").getResult().get();
        assertEqualToTextResource(makeExpectedFilename("Issue412"), cu.toString());
>>>>>>> 669a8565
    }
}<|MERGE_RESOLUTION|>--- conflicted
+++ resolved
@@ -107,7 +107,6 @@
                 "}\n", cu.toString());
     }
 
-<<<<<<< HEAD
     @Test
     void issue263LostComments() {
         CompilationUnit cu = parse(
@@ -129,12 +128,10 @@
                 "        System.out.println(\"Hello\");\n" +
                 "    }\n" +
                 "}\n", cu.toString());
-=======
 
     @Test
     void issue412() throws IOException {
         CompilationUnit cu = parseSample("Issue412").getResult().get();
         assertEqualToTextResource(makeExpectedFilename("Issue412"), cu.toString());
->>>>>>> 669a8565
     }
 }