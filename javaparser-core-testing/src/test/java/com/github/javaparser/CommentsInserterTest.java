/*
 * Copyright (C) 2007-2010 Júlio Vilmar Gesser.
 * Copyright (C) 2011, 2013-2019 The JavaParser Team.
 *
 * This file is part of JavaParser.
 *
 * JavaParser can be used either under the terms of
 * a) the GNU Lesser General Public License as published by
 *     the Free Software Foundation, either version 3 of the License, or
 *     (at your option) any later version.
 * b) the terms of the Apache License
 *
 * You should have received a copy of both licenses in LICENCE.LGPL and
 * LICENCE.APACHE. Please refer to those files for details.
 *
 * JavaParser is distributed in the hope that it will be useful,
 * but WITHOUT ANY WARRANTY; without even the implied warranty of
 * MERCHANTABILITY or FITNESS FOR A PARTICULAR PURPOSE.  See the
 * GNU Lesser General Public License for more details.
 */

package com.github.javaparser;

import com.github.javaparser.ast.CompilationUnit;
import com.github.javaparser.ast.comments.CommentsCollection;
import org.junit.jupiter.api.Test;

import java.io.IOException;

import static com.github.javaparser.StaticJavaParser.parse;
import static com.github.javaparser.StaticJavaParser.parseResource;
import static com.github.javaparser.utils.TestUtils.assertEqualToTextResource;
import static com.github.javaparser.utils.TestUtils.assertEqualsNoEol;
import static com.github.javaparser.utils.Utils.EOL;
import static org.junit.jupiter.api.Assertions.assertEquals;

class CommentsInserterTest {
    private String makeFilename(String sampleName) {
        return "com/github/javaparser/issue_samples/" + sampleName + ".java.txt";
    }

    private String makeExpectedFilename(String sampleName) {
        return "/com/github/javaparser/issue_samples/" + sampleName + ".java.expected.txt";
    }

    private ParseResult<CompilationUnit> parseSample(String sampleName) throws IOException {
        Provider p = Providers.resourceProvider(
                makeFilename(sampleName));
        return new JavaParser().parse(ParseStart.COMPILATION_UNIT, p);
    }

    private String makeExpectedFilename(String sampleName) {
        return "/com/github/javaparser/issue_samples/" + sampleName + ".java.expected.txt";
    }


    /**
     * Issue: "When there is a String constant "\\" compilationUnit ignores all further comments"
     */
    @Test
    void issue290() throws IOException {
        ParseResult result = parseSample("Issue290");
        CommentsCollection cc = (CommentsCollection) result.getCommentsCollection().get();
        assertEquals(1, cc.getLineComments().size());
        assertEquals(1, cc.getJavadocComments().size());
    }

    @Test
    void issue624() throws IOException {
        parseResource(makeFilename("Issue624"));
        // Should not fail
    }

    @Test
    void issue200EnumConstantsWithCommentsForceVerticalAlignment() {
        CompilationUnit cu = parse("public enum X {" + EOL +
                "    /** const1 javadoc */" + EOL +
                "    BORDER_CONSTANT," + EOL +
                "    /** const2 javadoc */" + EOL +
                "    ANOTHER_CONSTANT" + EOL +
                "}");
        assertEqualsNoEol("public enum X {\n" +
                "\n" +
                "    /**\n" +
                "     * const1 javadoc\n" +
                "     */\n" +
                "    BORDER_CONSTANT,\n" +
                "    /**\n" +
                "     * const2 javadoc\n" +
                "     */\n" +
                "    ANOTHER_CONSTANT\n" +
                "}\n", cu.toString());
    }

    @Test
    void issue234LosingCommentsInArrayInitializerExpr() {
        CompilationUnit cu = parse("@Anno(stuff={" + EOL +
                "    // Just," + EOL +
                "    // an," + EOL +
                "    // example" + EOL +
                "})" + EOL +
                "class ABC {" + EOL +
                "" + EOL +
                "}");

        assertEqualsNoEol("@Anno(stuff = {// Just,\n" +
                "// an,\n" +
                "// example\n" +
                "})\n" +
                "class ABC {\n" +
                "}\n", cu.toString());
    }


<<<<<<< HEAD
    @OpenIssueTest(issueNumber = {412, 2102})
=======
>>>>>>> e851256e
    @Test
    void issue412() throws IOException {
        CompilationUnit cu = parseSample("Issue412").getResult().get();
        assertEqualToTextResource(makeExpectedFilename("Issue412"), cu.toString());
    }
<<<<<<< HEAD


    @OpenIssueTest(issueNumber = {263, 307, 498, 2103})
    @Test
    void issue263LostComments() {
        CompilationUnit cu = parse(
                "public class Test {\n" +
                        "            // one line of comment\n" +
                        "            // another line of comment\n" +
                        "\n" +
                        "            static {\n" +
                        "                System.out.println(\"Hello\");\n" +
                        "            }\n" +
                        "}");

        assertEqualsNoEol(
                "public class Test {\n" +
                        "    // one line of comment\n" +
                        "    // another line of comment\n" +
                        "\n" +
                        "    static {\n" +
                        "        System.out.println(\"Hello\");\n" +
                        "    }\n" +
                        "}\n", cu.toString());
    }


    @OpenIssueTest(issueNumber = {263, 307, 498, 2103})
    @Test
    void issue307LostComments() {
        CompilationUnit cu = parse(
                "public class CommentTestCase {\n" +
                        "    public static void main(String[] args) throws Exception {\n" +
                        "        int a = 4, b = 8;\n" +
                        "        if (a < b) { // what a weird bug?\n" +
                        "            // Another comment\n" +
                        "            if (b == a) {\n" +
                        "            }\n" +
                        "        }\n" +
                        "        if (b > a) { // for real?\n" +
                        "        }\n" +
                        "        CompilationUnit cu = JavaParser.parse(new File(\"src/main/java/testcase/CommentTestCase.java\"));\n" +
                        "        System.out.println(cu.toString());\n" +
                        "    }\n" +
                        "}");

        assertEqualsNoEol(
                "public class CommentTestCase {\n" +
                        "    public static void main(String[] args) throws Exception {\n" +
                        "        int a = 4, b = 8;\n" +
                        "        if (a < b) { // what a weird bug?\n" +
                        "            // Another comment\n" +
                        "            if (b == a) {\n" +
                        "            }\n" +
                        "        }\n" +
                        "        if (b > a) { // for real?\n" +
                        "        }\n" +
                        "        CompilationUnit cu = JavaParser.parse(new File(\"src/main/java/testcase/CommentTestCase.java\"));\n" +
                        "        System.out.println(cu.toString());\n" +
                        "    }\n" +
                        "}", cu.toString());
    }

    @OpenIssueTest(issueNumber = {263, 307, 498, 2103})
    @Test
    void issue498LostComments() {
        CompilationUnit cu = parse(
                "public class TestDumpVisitor {\r\n" +
                        "\r\n" +
                        "    public boolean test() {\r\n" +
                        "        // line 1\r\n" +
                        "        // line 2\r\n" +
                        "        // line 3\r\n" +
                        "        return false;\r\n" +
                        "    }\r\n" +
                        "}\r\n" +
                        "");

        assertEqualsNoEol(
                "public class TestDumpVisitor {\r\n" +
                        "\r\n" +
                        "    public boolean test() {\r\n" +
                        "        // line 1\r\n" +
                        "        // line 2\r\n" +
                        "        // line 3\r\n" +
                        "        return false;\r\n" +
                        "    }\r\n" +
                        "}\r\n" +
                        "", cu.toString());
    }

=======
>>>>>>> e851256e
}<|MERGE_RESOLUTION|>--- conflicted
+++ resolved
@@ -48,11 +48,6 @@
                 makeFilename(sampleName));
         return new JavaParser().parse(ParseStart.COMPILATION_UNIT, p);
     }
-
-    private String makeExpectedFilename(String sampleName) {
-        return "/com/github/javaparser/issue_samples/" + sampleName + ".java.expected.txt";
-    }
-
 
     /**
      * Issue: "When there is a String constant "\\" compilationUnit ignores all further comments"
@@ -112,16 +107,12 @@
     }
 
 
-<<<<<<< HEAD
     @OpenIssueTest(issueNumber = {412, 2102})
-=======
->>>>>>> e851256e
     @Test
     void issue412() throws IOException {
         CompilationUnit cu = parseSample("Issue412").getResult().get();
         assertEqualToTextResource(makeExpectedFilename("Issue412"), cu.toString());
     }
-<<<<<<< HEAD
 
 
     @OpenIssueTest(issueNumber = {263, 307, 498, 2103})
@@ -213,6 +204,4 @@
                         "", cu.toString());
     }
 
-=======
->>>>>>> e851256e
 }