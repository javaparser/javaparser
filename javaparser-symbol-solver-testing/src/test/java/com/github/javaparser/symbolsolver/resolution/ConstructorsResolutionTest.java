/*
 * Copyright (C) 2015-2016 Federico Tomassetti
 * Copyright (C) 2017-2019 The JavaParser Team.
 *
 * This file is part of JavaParser.
 *
 * JavaParser can be used either under the terms of
 * a) the GNU Lesser General Public License as published by
 *     the Free Software Foundation, either version 3 of the License, or
 *     (at your option) any later version.
 * b) the terms of the Apache License
 *
 * You should have received a copy of both licenses in LICENCE.LGPL and
 * LICENCE.APACHE. Please refer to those files for details.
 *
 * JavaParser is distributed in the hope that it will be useful,
 * but WITHOUT ANY WARRANTY; without even the implied warranty of
 * MERCHANTABILITY or FITNESS FOR A PARTICULAR PURPOSE.  See the
 * GNU Lesser General Public License for more details.
 */

package com.github.javaparser.symbolsolver.resolution;

import com.github.javaparser.ParserConfiguration;
import com.github.javaparser.StaticJavaParser;
import com.github.javaparser.ast.CompilationUnit;
import com.github.javaparser.ast.body.ClassOrInterfaceDeclaration;
import com.github.javaparser.ast.body.ConstructorDeclaration;
import com.github.javaparser.ast.body.EnumDeclaration;
import com.github.javaparser.ast.body.MethodDeclaration;
import com.github.javaparser.ast.expr.ObjectCreationExpr;
import com.github.javaparser.ast.stmt.ExplicitConstructorInvocationStmt;
import com.github.javaparser.ast.stmt.Statement;
import com.github.javaparser.resolution.declarations.ResolvedConstructorDeclaration;
import com.github.javaparser.resolution.types.ResolvedPrimitiveType;
import com.github.javaparser.symbolsolver.JavaSymbolSolver;
import com.github.javaparser.symbolsolver.javaparser.Navigator;
import com.github.javaparser.symbolsolver.javaparsermodel.JavaParserFacade;
import com.github.javaparser.symbolsolver.javaparsermodel.declarations.JavaParserConstructorDeclaration;
import com.github.javaparser.symbolsolver.model.resolution.SymbolReference;
import com.github.javaparser.symbolsolver.model.resolution.TypeSolver;
import com.github.javaparser.symbolsolver.resolution.typesolvers.CombinedTypeSolver;
import com.github.javaparser.symbolsolver.resolution.typesolvers.JarTypeSolver;
import com.github.javaparser.symbolsolver.resolution.typesolvers.ReflectionTypeSolver;
import org.junit.jupiter.api.AfterEach;
import org.junit.jupiter.api.Test;

import java.io.IOException;
import java.nio.file.Path;
import java.util.List;

import static org.junit.jupiter.api.Assertions.assertEquals;
import static org.junit.jupiter.api.Assertions.assertTrue;

class ConstructorsResolutionTest extends AbstractResolutionTest {

    @AfterEach
    void resetConfiguration() {
        StaticJavaParser.setConfiguration(new ParserConfiguration());
    }

    @Test
    void solveNormalConstructor() {
        CompilationUnit cu = parseSample("ConstructorCalls");
        ClassOrInterfaceDeclaration clazz = Navigator.demandClass(cu, "ConstructorCalls");
        MethodDeclaration method = Navigator.demandMethod(clazz, "testNormalConstructor");
        ObjectCreationExpr objectCreationExpr = method.getBody().get().getStatements().get(0)
                .asExpressionStmt().getExpression().asObjectCreationExpr();

        SymbolReference<ResolvedConstructorDeclaration> ref =
                JavaParserFacade.get(new ReflectionTypeSolver()).solve(objectCreationExpr);
        ConstructorDeclaration actualConstructor =
                ((JavaParserConstructorDeclaration) ref.getCorrespondingDeclaration()).getWrappedNode();

        ClassOrInterfaceDeclaration otherClazz = Navigator.demandClass(cu, "OtherClass");
        ConstructorDeclaration expectedConstructor = Navigator.demandConstructor(otherClazz, 0);

        assertEquals(expectedConstructor, actualConstructor);
    }

    @Test
    void solveInnerClassConstructor() {
        CompilationUnit cu = parseSample("ConstructorCalls");
        ClassOrInterfaceDeclaration clazz = Navigator.demandClass(cu, "ConstructorCalls");
        MethodDeclaration method = Navigator.demandMethod(clazz, "testInnerClassConstructor");
        ObjectCreationExpr objectCreationExpr = method.getBody().get().getStatements().get(1)
                .asExpressionStmt().getExpression().asObjectCreationExpr();

        SymbolReference<ResolvedConstructorDeclaration> ref =
                JavaParserFacade.get(new ReflectionTypeSolver()).solve(objectCreationExpr);
        ConstructorDeclaration actualConstructor =
                ((JavaParserConstructorDeclaration) ref.getCorrespondingDeclaration()).getWrappedNode();

        ClassOrInterfaceDeclaration innerClazz = Navigator.demandClass(cu, "OtherClass.InnerClass");
        ConstructorDeclaration expectedConstructor = Navigator.demandConstructor(innerClazz, 0);

        assertEquals(expectedConstructor, actualConstructor);
    }

    @Test
    void solveInnerClassConstructorWithNewScope() {
        CompilationUnit cu = parseSample("ConstructorCalls");
        ClassOrInterfaceDeclaration clazz = Navigator.demandClass(cu, "ConstructorCalls");
        MethodDeclaration method = Navigator.demandMethod(clazz, "testInnerClassConstructorWithNewScope");
        ObjectCreationExpr objectCreationExpr = method.getBody().get().getStatements().get(0)
                .asExpressionStmt().getExpression().asObjectCreationExpr();

        SymbolReference<ResolvedConstructorDeclaration> ref =
                JavaParserFacade.get(new ReflectionTypeSolver()).solve(objectCreationExpr);
        ConstructorDeclaration actualConstructor =
                ((JavaParserConstructorDeclaration) ref.getCorrespondingDeclaration()).getWrappedNode();

        ClassOrInterfaceDeclaration innerClazz = Navigator.demandClass(cu, "OtherClass.InnerClass");
        ConstructorDeclaration expectedConstructor = Navigator.demandConstructor(innerClazz, 0);

        assertEquals(expectedConstructor, actualConstructor);
    }

    @Test
    void solveInnerInnerClassConstructor() {
        CompilationUnit cu = parseSample("ConstructorCalls");
        ClassOrInterfaceDeclaration clazz = Navigator.demandClass(cu, "ConstructorCalls");
        MethodDeclaration method = Navigator.demandMethod(clazz, "testInnerInnerClassConstructor");
        ObjectCreationExpr objectCreationExpr = method.getBody().get().getStatements().get(0)
                .asExpressionStmt().getExpression().asObjectCreationExpr();

        SymbolReference<ResolvedConstructorDeclaration> ref =
                JavaParserFacade.get(new ReflectionTypeSolver()).solve(objectCreationExpr);
        ConstructorDeclaration actualConstructor =
                ((JavaParserConstructorDeclaration) ref.getCorrespondingDeclaration()).getWrappedNode();

        ClassOrInterfaceDeclaration innerClazz = Navigator.demandClass(cu, "OtherClass.InnerClass.InnerInnerClass");
        ConstructorDeclaration expectedConstructor = Navigator.demandConstructor(innerClazz, 0);

        assertEquals(expectedConstructor, actualConstructor);
    }

    @Test
    void solveAnonymousInnerClassEmptyConstructor() {
        CompilationUnit cu = parseSample("ConstructorCalls");
        ClassOrInterfaceDeclaration clazz = Navigator.demandClass(cu, "ConstructorCalls");
        MethodDeclaration method = Navigator.demandMethod(clazz, "testAnonymousInnerClassEmptyConstructor");
        ObjectCreationExpr objectCreationExpr = method.getBody().get().getStatements().get(0)
                .asExpressionStmt().getExpression().asObjectCreationExpr();

        SymbolReference<ResolvedConstructorDeclaration> ref =
                JavaParserFacade.get(new ReflectionTypeSolver()).solve(objectCreationExpr);

        assertTrue(ref.isSolved());
        assertEquals(0, ref.getCorrespondingDeclaration().getNumberOfParams());
    }

    @Test
    void solveAnonymousInnerClassEmptyConstructorInterface() {
        CompilationUnit cu = parseSample("ConstructorCalls");
        ClassOrInterfaceDeclaration clazz = Navigator.demandClass(cu, "ConstructorCalls");
        MethodDeclaration method = Navigator.demandMethod(clazz, "testAnonymousInnerClassEmptyConstructorInterface");
        ObjectCreationExpr objectCreationExpr = method.getBody().get().getStatements().get(0)
                .asExpressionStmt().getExpression().asObjectCreationExpr();

        SymbolReference<ResolvedConstructorDeclaration> ref =
                JavaParserFacade.get(new ReflectionTypeSolver()).solve(objectCreationExpr);

        assertTrue(ref.isSolved());
        assertEquals(0, ref.getCorrespondingDeclaration().getNumberOfParams());
    }

    @Test
    void solveAnonymousInnerClassStringConstructor() {
        CompilationUnit cu = parseSample("ConstructorCalls");
        ClassOrInterfaceDeclaration clazz = Navigator.demandClass(cu, "ConstructorCalls");
        MethodDeclaration method = Navigator.demandMethod(clazz, "testAnonymousInnerClassStringConstructor");
        ObjectCreationExpr objectCreationExpr = method.getBody().get().getStatements().get(0)
                .asExpressionStmt().getExpression().asObjectCreationExpr();

        SymbolReference<ResolvedConstructorDeclaration> ref =
                JavaParserFacade.get(new ReflectionTypeSolver()).solve(objectCreationExpr);

        assertTrue(ref.isSolved());
        assertEquals(1, ref.getCorrespondingDeclaration().getNumberOfParams());
        assertEquals("java.lang.String", ref.getCorrespondingDeclaration().getParam(0).getType().describe());
    }

    @Test
    public void testIssue1436() {
        CompilationUnit cu = StaticJavaParser.parse("interface TypeIfc {}" +
                "class TypeA {" +
                "  void doSomething(TypeIfc typeIfc) {" +
                "  }" +
                "}" +

                "class B {" +
                "  void x() {" +
                "    TypeA obj = new TypeA();" +
                "    obj.doSomething(new TypeIfc() {" +
                "    });" +
                "  }" +
                "}");

        List<ObjectCreationExpr> oceList = cu.findAll(ObjectCreationExpr.class);
        assertEquals(2, oceList.size());

        SymbolReference<ResolvedConstructorDeclaration> ref = JavaParserFacade.get(new ReflectionTypeSolver()).solve(oceList.get(0)); // new TypeA();
        assertTrue(ref.isSolved());
        assertEquals("TypeA", ref.getCorrespondingDeclaration().declaringType().getQualifiedName());

        ref = JavaParserFacade.get(new ReflectionTypeSolver()).solve(oceList.get(1)); // new TypeIfc() {}
        assertTrue(ref.isSolved());
        //assertEquals("B$1", ref.getCorrespondingDeclaration().declaringType().getQualifiedName());
        assertTrue(ref.getCorrespondingDeclaration().declaringType().getQualifiedName().startsWith("B.Anonymous-"));
    }

    @Test
    void solveEnumConstructor() {
        // configure symbol solver before parsing
        StaticJavaParser.getConfiguration().setSymbolResolver(new JavaSymbolSolver(new ReflectionTypeSolver()));

        CompilationUnit cu = parseSample("ConstructorCallsEnum");
        EnumDeclaration enumDeclaration = Navigator.demandEnum(cu, "ConstructorCallsEnum");
        ConstructorDeclaration constructor = (ConstructorDeclaration) enumDeclaration.getChildNodes().get(3);

        ResolvedConstructorDeclaration resolvedConstructor = constructor.resolve();

        assertEquals("ConstructorCallsEnum", resolvedConstructor.declaringType().getName());
        assertEquals(1, resolvedConstructor.getNumberOfParams());
        assertEquals("i", resolvedConstructor.getParam(0).getName());
        assertEquals(ResolvedPrimitiveType.INT, resolvedConstructor.getParam(0).getType());
    }

    @Test
    void solveNonPublicParentConstructorReflection() {
        StaticJavaParser.getConfiguration().setSymbolResolver(new JavaSymbolSolver(new ReflectionTypeSolver()));

        CompilationUnit cu = parseSample("ReflectionTypeSolverConstructorResolution");
        ClassOrInterfaceDeclaration clazz = Navigator.demandClass(cu, "ReflectionTypeSolverConstructionResolution");
        ConstructorDeclaration constructorDeclaration = Navigator.demandConstructor(clazz, 0);
        ExplicitConstructorInvocationStmt stmt =
                (ExplicitConstructorInvocationStmt) constructorDeclaration.getBody().getStatement(0);

        ResolvedConstructorDeclaration cd = stmt.resolve();

        assertEquals(1, cd.getNumberOfParams());
        assertEquals(ResolvedPrimitiveType.INT, cd.getParam(0).getType());
        assertEquals("java.lang.AbstractStringBuilder", cd.declaringType().getQualifiedName());
    }

<<<<<<< HEAD
	@Test
	public void solveParametrizedParametersConstructor() {
		JavaParser.getStaticConfiguration().setSymbolResolver(new JavaSymbolSolver(new ReflectionTypeSolver()));

		CompilationUnit cu = parseSample("ParametrizedParametersConstructor");
		ClassOrInterfaceDeclaration clazz = Navigator.demandClass(cu, "ParametrizedParametersConstructor");
		MethodDeclaration fooMethod = Navigator.demandMethod(clazz, "foo");
		Statement stmt = fooMethod.getBody().get().getStatement(1);
		ObjectCreationExpr objectCreationExpr = stmt.asExpressionStmt().getExpression().asVariableDeclarationExpr()
				                                        .getVariable(0).getInitializer().get().asObjectCreationExpr();
		ResolvedConstructorDeclaration resolvedConstructorDeclaration = objectCreationExpr.resolve();
	}
=======
    @Test
    void testGenericParentContructorJavassist() throws IOException {
        Path pathToJar = adaptPath("src/test/resources/javassist_generics/generics.jar");
        TypeSolver typeSolver = new CombinedTypeSolver(new JarTypeSolver(pathToJar), new ReflectionTypeSolver(true));
        StaticJavaParser.getConfiguration().setSymbolResolver(new JavaSymbolSolver(typeSolver));

        CompilationUnit cu = parseSample("JarTypeSolverConstructorResolution");
        ClassOrInterfaceDeclaration clazz = Navigator.demandClass(cu, "JarTypeSolverConstructionResolution");
        ConstructorDeclaration constructorDeclaration = Navigator.demandConstructor(clazz, 0);
        ExplicitConstructorInvocationStmt stmt =
                (ExplicitConstructorInvocationStmt) constructorDeclaration.getBody().getStatement(0);

        ResolvedConstructorDeclaration cd = stmt.resolve();

        assertEquals(1, cd.getNumberOfParams());
        assertEquals("S", cd.getParam(0).describeType());
        assertEquals("javaparser.GenericClass", cd.declaringType().getQualifiedName());
    }
>>>>>>> d2df0d1e

}<|MERGE_RESOLUTION|>--- conflicted
+++ resolved
@@ -244,7 +244,6 @@
         assertEquals("java.lang.AbstractStringBuilder", cd.declaringType().getQualifiedName());
     }
 
-<<<<<<< HEAD
 	@Test
 	public void solveParametrizedParametersConstructor() {
 		JavaParser.getStaticConfiguration().setSymbolResolver(new JavaSymbolSolver(new ReflectionTypeSolver()));
@@ -257,8 +256,8 @@
 				                                        .getVariable(0).getInitializer().get().asObjectCreationExpr();
 		ResolvedConstructorDeclaration resolvedConstructorDeclaration = objectCreationExpr.resolve();
 	}
-=======
-    @Test
+
+  @Test
     void testGenericParentContructorJavassist() throws IOException {
         Path pathToJar = adaptPath("src/test/resources/javassist_generics/generics.jar");
         TypeSolver typeSolver = new CombinedTypeSolver(new JarTypeSolver(pathToJar), new ReflectionTypeSolver(true));
@@ -276,6 +275,5 @@
         assertEquals("S", cd.getParam(0).describeType());
         assertEquals("javaparser.GenericClass", cd.declaringType().getQualifiedName());
     }
->>>>>>> d2df0d1e
 
 }