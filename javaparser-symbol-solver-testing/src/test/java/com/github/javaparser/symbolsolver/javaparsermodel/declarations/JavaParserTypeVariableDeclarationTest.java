/*
 * Copyright (C) 2015-2016 Federico Tomassetti
 * Copyright (C) 2017-2021 The JavaParser Team.
 *
 * This file is part of JavaParser.
 *
 * JavaParser can be used either under the terms of
 * a) the GNU Lesser General Public License as published by
 *     the Free Software Foundation, either version 3 of the License, or
 *     (at your option) any later version.
 * b) the terms of the Apache License
 *
 * You should have received a copy of both licenses in LICENCE.LGPL and
 * LICENCE.APACHE. Please refer to those files for details.
 *
 * JavaParser is distributed in the hope that it will be useful,
 * but WITHOUT ANY WARRANTY; without even the implied warranty of
 * MERCHANTABILITY or FITNESS FOR A PARTICULAR PURPOSE.  See the
 * GNU Lesser General Public License for more details.
 */

package com.github.javaparser.symbolsolver.javaparsermodel.declarations;

import com.github.javaparser.StaticJavaParser;
import com.github.javaparser.ast.CompilationUnit;
import com.github.javaparser.ast.type.TypeParameter;
import com.github.javaparser.resolution.declarations.AssociableToAST;
import com.github.javaparser.resolution.declarations.AssociableToASTTest;
import com.github.javaparser.symbolsolver.logic.AbstractTypeDeclaration;
import com.github.javaparser.symbolsolver.logic.AbstractTypeDeclarationTest;
import com.github.javaparser.symbolsolver.resolution.typesolvers.ReflectionTypeSolver;
import org.junit.jupiter.api.Test;

import java.util.Optional;

import static org.junit.jupiter.api.Assertions.assertNotNull;

class JavaParserTypeVariableDeclarationTest extends AbstractTypeDeclarationTest implements AssociableToASTTest<TypeParameter> {

    @Override
    public JavaParserTypeVariableDeclaration createValue() {
        CompilationUnit cu = StaticJavaParser.parse("class A<T>{}");
        TypeParameter typeParameter = cu.findFirst(TypeParameter.class).get();
        ReflectionTypeSolver typeSolver = new ReflectionTypeSolver();
        return new JavaParserTypeVariableDeclaration(typeParameter, typeSolver);
    }

    @Override
<<<<<<< HEAD
    public TypeParameter getWrappedDeclaration(AssociableToAST<TypeParameter> associableToAST) {
        if (associableToAST instanceof JavaParserTypeVariableDeclaration)
            return ((JavaParserTypeVariableDeclaration) associableToAST).getWrappedNode();
        else
            throw new UnsupportedOperationException("Unable to get wrapped node for class " + associableToAST.getClass().getName());
=======
    public Optional<TypeParameter> getWrappedDeclaration(AssociableToAST<TypeParameter> associableToAST) {
        return Optional.of(
                safeCast(associableToAST, JavaParserTypeVariableDeclaration.class).getWrappedNode()
        );
>>>>>>> a9cc9930
    }

    @Override
    public boolean isFunctionalInterface(AbstractTypeDeclaration typeDeclaration) {
        return false;
    }

    @Test
    void getWrappedNodeShouldNotBeNull() {
        assertNotNull(createValue().getWrappedNode());
    }

}<|MERGE_RESOLUTION|>--- conflicted
+++ resolved
@@ -46,18 +46,10 @@
     }
 
     @Override
-<<<<<<< HEAD
-    public TypeParameter getWrappedDeclaration(AssociableToAST<TypeParameter> associableToAST) {
-        if (associableToAST instanceof JavaParserTypeVariableDeclaration)
-            return ((JavaParserTypeVariableDeclaration) associableToAST).getWrappedNode();
-        else
-            throw new UnsupportedOperationException("Unable to get wrapped node for class " + associableToAST.getClass().getName());
-=======
     public Optional<TypeParameter> getWrappedDeclaration(AssociableToAST<TypeParameter> associableToAST) {
         return Optional.of(
                 safeCast(associableToAST, JavaParserTypeVariableDeclaration.class).getWrappedNode()
         );
->>>>>>> a9cc9930
     }
 
     @Override
