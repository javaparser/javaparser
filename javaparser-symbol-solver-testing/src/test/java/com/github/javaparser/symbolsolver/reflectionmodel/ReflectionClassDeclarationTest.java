/*
 * Copyright 2016 Federico Tomassetti
 *
 * Licensed under the Apache License, Version 2.0 (the "License");
 * you may not use this file except in compliance with the License.
 * You may obtain a copy of the License at
 *
 * http://www.apache.org/licenses/LICENSE-2.0
 *
 * Unless required by applicable law or agreed to in writing, software
 * distributed under the License is distributed on an "AS IS" BASIS,
 * WITHOUT WARRANTIES OR CONDITIONS OF ANY KIND, either express or implied.
 * See the License for the specific language governing permissions and
 * limitations under the License.
 */

package com.github.javaparser.symbolsolver.reflectionmodel;

import com.github.javaparser.resolution.declarations.*;
import com.github.javaparser.resolution.types.ResolvedReferenceType;
import com.github.javaparser.resolution.types.ResolvedTypeVariable;
import com.github.javaparser.symbolsolver.AbstractSymbolResolutionTest;
import com.github.javaparser.symbolsolver.model.resolution.TypeSolver;
import com.github.javaparser.symbolsolver.model.typesystem.ReferenceTypeImpl;
import com.github.javaparser.symbolsolver.resolution.typesolvers.ReflectionTypeSolver;
import com.google.common.collect.ImmutableList;
import com.google.common.collect.ImmutableSet;
import org.junit.Test;

import java.io.Serializable;
import java.util.*;
import java.util.stream.Collectors;

<<<<<<< HEAD
import static com.github.javaparser.ast.Modifier.Keyword.DEFAULT;
import static com.github.javaparser.ast.Modifier.Keyword.PRIVATE;
import static java.util.Comparator.*;
=======
>>>>>>> df968c10
import static org.junit.Assert.*;

public class ReflectionClassDeclarationTest extends AbstractSymbolResolutionTest {
    
    private TypeSolver typeResolver = new ReflectionTypeSolver(false);

    @Test
    public void testIsClass() {
        class Foo<E> {
            E field;
        }
        class Bar extends Foo<String> {
        }

        TypeSolver typeResolver = new ReflectionTypeSolver();

        ResolvedClassDeclaration foo = new ReflectionClassDeclaration(Foo.class, typeResolver);
        ResolvedClassDeclaration bar = new ReflectionClassDeclaration(Bar.class, typeResolver);

        assertEquals(true, foo.isClass());
        assertEquals(true, bar.isClass());
    }

    @Test
    public void testGetSuperclassSimpleImplicit() {
        class Foo<E> {
            E field;
        }

        TypeSolver typeResolver = new ReflectionTypeSolver();

        ResolvedClassDeclaration foo = new ReflectionClassDeclaration(Foo.class, typeResolver);

        assertEquals(Object.class.getCanonicalName(), foo.getSuperClass().getQualifiedName());
        assertEquals(Collections.emptyList(), foo.getSuperClass().typeParametersValues());
    }

    @Test
    public void testGetSuperclassSimple() {
        class Bar {
        }
        class Foo<E> extends Bar {
            E field;
        }

        TypeSolver typeResolver = new ReflectionTypeSolver();

        ResolvedClassDeclaration foo = new ReflectionClassDeclaration(Foo.class, typeResolver);

        assertEquals("Bar", foo.getSuperClass().getTypeDeclaration().getName());
        assertEquals(Collections.emptyList(), foo.getSuperClass().typeParametersValues());
    }

    @Test
    public void testGetSuperclassWithGenericSimple() {
        class Foo<E> {
            E field;
        }
        class Bar extends Foo<String> {
        }

        TypeSolver typeResolver = new ReflectionTypeSolver();

        ResolvedClassDeclaration foo = new ReflectionClassDeclaration(Foo.class, typeResolver);
        ResolvedClassDeclaration bar = new ReflectionClassDeclaration(Bar.class, typeResolver);

        assertEquals("Foo", bar.getSuperClass().getTypeDeclaration().getName());
        assertEquals(1, bar.getSuperClass().typeParametersValues().size());
        assertEquals(String.class.getCanonicalName(), bar.getSuperClass().typeParametersValues().get(0).asReferenceType().getQualifiedName());
    }

    @Test
    public void testGetSuperclassWithGenericInheritanceSameName() {
        class Foo<E> {
            E field;
        }
        class Bar<E> extends Foo<E> {
        }

        TypeSolver typeResolver = new ReflectionTypeSolver();

        ResolvedClassDeclaration foo = new ReflectionClassDeclaration(Foo.class, typeResolver);
        ResolvedClassDeclaration bar = new ReflectionClassDeclaration(Bar.class, typeResolver);

        assertEquals("Foo", bar.getSuperClass().getTypeDeclaration().getName());
        assertEquals(1, bar.getSuperClass().typeParametersValues().size());
        assertEquals(true, bar.getSuperClass().typeParametersValues().get(0).isTypeVariable());
        assertEquals("E", bar.getSuperClass().typeParametersValues().get(0).asTypeParameter().getName());
        assertEquals(true, bar.getSuperClass().typeParametersValues().get(0).asTypeParameter().declaredOnType());
        assertEquals(false, bar.getSuperClass().typeParametersValues().get(0).asTypeParameter().declaredOnMethod());
        assertTrue(bar.getSuperClass().typeParametersValues().get(0).asTypeParameter().getQualifiedName().endsWith("Bar.E"));
    }

    @Test
    public void testGetSuperclassWithGenericInheritanceDifferentName() {
        class Foo<E> {
            E field;
        }
        class Bar extends Foo<String> {
        }

        TypeSolver typeResolver = new ReflectionTypeSolver();

        ResolvedClassDeclaration foo = new ReflectionClassDeclaration(Foo.class, typeResolver);
        ResolvedClassDeclaration bar = new ReflectionClassDeclaration(Bar.class, typeResolver);

        assertEquals(true, foo.isClass());
        assertEquals(true, bar.isClass());
    }

    @Test
    public void testGetFieldDeclarationTypeVariableInheritance() {
        class Foo<E> {
            E field;
        }
        class Bar extends Foo<String> {
        }

        TypeSolver typeResolver = new ReflectionTypeSolver();

        ResolvedReferenceTypeDeclaration foo = new ReflectionClassDeclaration(Foo.class, typeResolver);
        ResolvedReferenceTypeDeclaration bar = new ReflectionClassDeclaration(Bar.class, typeResolver);

        ResolvedFieldDeclaration fooField = foo.getField("field");
        assertEquals(true, fooField.getType().isTypeVariable());
        assertEquals("E", fooField.getType().asTypeParameter().getName());

        ResolvedFieldDeclaration barField = bar.getField("field");
        assertEquals(true, barField.getType().isReferenceType());
        assertEquals(String.class.getCanonicalName(), barField.getType().asReferenceType().getQualifiedName());
    }

    @Test
    public void testGetDeclaredMethods() {
        TypeSolver typeResolver = new ReflectionTypeSolver();
        ResolvedReferenceTypeDeclaration string = new ReflectionClassDeclaration(String.class, typeResolver);
        List<ResolvedMethodDeclaration> methods = string.getDeclaredMethods().stream()
<<<<<<< HEAD
                .filter(m -> m.accessSpecifier() != PRIVATE && m.accessSpecifier() != DEFAULT)
                .sorted(comparing(ResolvedDeclaration::getName))
                .collect(Collectors.toList());
        if (isJavaVersion9OrAbove()) {
            assertEquals(69, methods.size());
        } else {
            assertEquals(67, methods.size());
        }
        assertEquals("charAt", methods.get(0).getName());
        assertFalse(methods.get(0).isAbstract());
        assertEquals(1, methods.get(0).getNumberOfParams());
        assertEquals("int", methods.get(0).getParam(0).getType().describe());
        if (isJavaVersion9OrAbove()) {
            assertEquals("compareTo", methods.get(6).getName());
            assertFalse(methods.get(6).isAbstract());
            assertEquals(1, methods.get(6).getNumberOfParams());
            assertEquals("java.lang.String", methods.get(6).getParam(0).getType().describe());
        } else {
            assertEquals("concat", methods.get(6).getName());
            assertFalse(methods.get(6).isAbstract());
            assertEquals(1, methods.get(6).getNumberOfParams());
            assertEquals("java.lang.String", methods.get(6).getParam(0).getType().describe());
=======
                .filter(m -> m.accessSpecifier() != AccessSpecifier.PRIVATE && m.accessSpecifier() != AccessSpecifier.DEFAULT)
                .sorted(Comparator.comparing(ResolvedDeclaration::getName))
                .collect(Collectors.toList());

        int foundCount=0;
        for (ResolvedMethodDeclaration method : methods) {
            switch (method.getName()){
                case "charAt":
                    assertFalse(method.isAbstract());
                    assertEquals(1, method.getNumberOfParams());
                    assertEquals("int", method.getParam(0).getType().describe());
                    foundCount++;
                    break;
                case "compareTo":
                    assertFalse(method.isAbstract());
                    assertEquals(1, method.getNumberOfParams());
                    assertEquals("java.lang.String", method.getParam(0).getType().describe());
                    foundCount++;
                    break;
                case "concat":
                    assertFalse(method.isAbstract());
                    assertEquals(1, method.getNumberOfParams());
                    assertEquals("java.lang.String", method.getParam(0).getType().describe());
                    foundCount++;
                    break;
            }
>>>>>>> df968c10
        }
        assertEquals(3, foundCount);
    }

    @Test
    public void testGetInterfaces() {
        TypeSolver typeResolver = new ReflectionTypeSolver();
        ResolvedClassDeclaration arraylist = new ReflectionClassDeclaration(ArrayList.class, typeResolver);
        // Serializable, Cloneable, List<E>, RandomAccess
        assertEquals(ImmutableSet.of(Serializable.class.getCanonicalName(),
                Cloneable.class.getCanonicalName(),
                List.class.getCanonicalName(),
                RandomAccess.class.getCanonicalName()),
                arraylist.getInterfaces().stream().map(i -> i.getQualifiedName()).collect(Collectors.toSet()));
    }

    @Test
    public void testGetAllInterfaces() {
        TypeSolver typeResolver = new ReflectionTypeSolver();
        ResolvedClassDeclaration arraylist = new ReflectionClassDeclaration(ArrayList.class, typeResolver);
        // Serializable, Cloneable, Iterable<E>, Collection<E>, List<E>, RandomAccess
        assertEquals(ImmutableSet.of(Serializable.class.getCanonicalName(),
                Cloneable.class.getCanonicalName(),
                List.class.getCanonicalName(),
                RandomAccess.class.getCanonicalName(),
                Collection.class.getCanonicalName(),
                Iterable.class.getCanonicalName()),
                arraylist.getAllInterfaces().stream().map(i -> i.getQualifiedName()).collect(Collectors.toSet()));
    }

    @Test
    public void testGetAllSuperclasses() {
        TypeSolver typeResolver = new ReflectionTypeSolver();
        ResolvedClassDeclaration arraylist = new ReflectionClassDeclaration(ArrayList.class, typeResolver);
        assertEquals(ImmutableSet.of(Object.class.getCanonicalName(),
                AbstractCollection.class.getCanonicalName(),
                AbstractList.class.getCanonicalName()),
                arraylist.getAllSuperClasses().stream().map(i -> i.getQualifiedName()).collect(Collectors.toSet()));
        ResolvedClassDeclaration string = new ReflectionClassDeclaration(String.class, typeResolver);
        assertEquals(ImmutableSet.of(Object.class.getCanonicalName()),
                string.getAllSuperClasses().stream().map(i -> i.getQualifiedName()).collect(Collectors.toSet()));
    }

    @Test
    public void testGetPackageName() {
        TypeSolver typeResolver = new ReflectionTypeSolver();
        ResolvedClassDeclaration arraylist = new ReflectionClassDeclaration(ArrayList.class, typeResolver);
        assertEquals("java.util", arraylist.getPackageName());
        ResolvedClassDeclaration string = new ReflectionClassDeclaration(String.class, typeResolver);
        assertEquals("java.lang", string.getPackageName());
    }

    @Test
    public void testGetClassName() {
        TypeSolver typeResolver = new ReflectionTypeSolver();
        ResolvedClassDeclaration arraylist = new ReflectionClassDeclaration(ArrayList.class, typeResolver);
        assertEquals("ArrayList", arraylist.getClassName());
        ResolvedClassDeclaration string = new ReflectionClassDeclaration(String.class, typeResolver);
        assertEquals("String", string.getClassName());
    }

    @Test
    public void testGetQualifiedName() {
        TypeSolver typeResolver = new ReflectionTypeSolver();
        ResolvedClassDeclaration arraylist = new ReflectionClassDeclaration(ArrayList.class, typeResolver);
        assertEquals("java.util.ArrayList", arraylist.getQualifiedName());
        ResolvedClassDeclaration string = new ReflectionClassDeclaration(String.class, typeResolver);
        assertEquals("java.lang.String", string.getQualifiedName());
    }

    // solveMethod
    // isAssignableBy
    // canBeAssignedTo
    // hasField
    // solveSymbol
    // solveType
    // getDeclaredMethods
    // getAllMethods

    @Test
    public void testGetAllFields() {
        TypeSolver typeResolver = new ReflectionTypeSolver();
        ResolvedClassDeclaration arraylist = new ReflectionClassDeclaration(ArrayList.class, typeResolver);
        assertEquals(ImmutableSet.of("modCount", "serialVersionUID", "MAX_ARRAY_SIZE", "size", "elementData", "EMPTY_ELEMENTDATA", "DEFAULTCAPACITY_EMPTY_ELEMENTDATA", "DEFAULT_CAPACITY"),
                arraylist.getAllFields().stream().map(ResolvedDeclaration::getName).collect(Collectors.toSet()));
    }

    ///
    /// Test ancestors
    ///    

    @Test
    public void testAllAncestors() {
        TypeSolver typeResolver = new ReflectionTypeSolver();
        ResolvedClassDeclaration arraylist = new ReflectionClassDeclaration(ArrayList.class, typeResolver);
        Map<String, ResolvedReferenceType> ancestors = new HashMap<>();
        arraylist.getAllAncestors().forEach(a -> ancestors.put(a.getQualifiedName(), a));
        assertEquals(9, ancestors.size());

        ResolvedTypeVariable typeVariable = new ResolvedTypeVariable(arraylist.getTypeParameters().get(0));
        assertEquals(new ReferenceTypeImpl(new ReflectionInterfaceDeclaration(RandomAccess.class, typeResolver), typeResolver), ancestors.get("java.util.RandomAccess"));
        assertEquals(new ReferenceTypeImpl(new ReflectionClassDeclaration(AbstractCollection.class, typeResolver), ImmutableList.of(typeVariable), typeResolver), ancestors.get("java.util.AbstractCollection"));
        assertEquals(new ReferenceTypeImpl(new ReflectionInterfaceDeclaration(List.class, typeResolver), ImmutableList.of(typeVariable), typeResolver), ancestors.get("java.util.List"));
        assertEquals(new ReferenceTypeImpl(new ReflectionInterfaceDeclaration(Cloneable.class, typeResolver), typeResolver), ancestors.get("java.lang.Cloneable"));
        assertEquals(new ReferenceTypeImpl(new ReflectionInterfaceDeclaration(Collection.class, typeResolver), ImmutableList.of(typeVariable), typeResolver), ancestors.get("java.util.Collection"));
        assertEquals(new ReferenceTypeImpl(new ReflectionClassDeclaration(AbstractList.class, typeResolver), ImmutableList.of(typeVariable), typeResolver), ancestors.get("java.util.AbstractList"));
        assertEquals(new ReferenceTypeImpl(new ReflectionClassDeclaration(Object.class, typeResolver), typeResolver), ancestors.get("java.lang.Object"));
        assertEquals(new ReferenceTypeImpl(new ReflectionInterfaceDeclaration(Iterable.class, typeResolver), ImmutableList.of(typeVariable), typeResolver), ancestors.get("java.lang.Iterable"));
        assertEquals(new ReferenceTypeImpl(new ReflectionInterfaceDeclaration(Serializable.class, typeResolver), typeResolver), ancestors.get("java.io.Serializable"));
    }

    @Test
    public void testGetSuperclassWithoutTypeParameters() {
        ReflectionClassDeclaration compilationUnit = (ReflectionClassDeclaration) typeResolver.solveType("com.github.javaparser.ast.CompilationUnit");
        assertEquals("com.github.javaparser.ast.Node", compilationUnit.getSuperClass().getQualifiedName());
    }

    @Test
    public void testGetSuperclassWithTypeParameters() {
        ReflectionClassDeclaration compilationUnit = (ReflectionClassDeclaration) typeResolver.solveType("com.github.javaparser.ast.body.ConstructorDeclaration");
        assertEquals("com.github.javaparser.ast.body.CallableDeclaration", compilationUnit.getSuperClass().getQualifiedName());
        assertEquals("com.github.javaparser.ast.body.ConstructorDeclaration", compilationUnit.getSuperClass().typeParametersMap().getValueBySignature("com.github.javaparser.ast.body.CallableDeclaration.T").get().asReferenceType().getQualifiedName());
    }

    @Test
    public void testGetAllSuperclassesWithoutTypeParameters() {
        ReflectionClassDeclaration cu = (ReflectionClassDeclaration) typeResolver.solveType("com.github.javaparser.ast.CompilationUnit");
        assertEquals(ImmutableSet.of("com.github.javaparser.ast.Node", "java.lang.Object"), cu.getAllSuperClasses().stream().map(i -> i.getQualifiedName()).collect(Collectors.toSet()));
    }

    @Test
    public void testGetAllSuperclassesWithTypeParameters() {
        ReflectionClassDeclaration constructorDeclaration = (ReflectionClassDeclaration) typeResolver.solveType("com.github.javaparser.ast.body.ConstructorDeclaration");
        assertEquals(4, constructorDeclaration.getAllSuperClasses().size());
        assertEquals(true, constructorDeclaration.getAllSuperClasses().stream().anyMatch(s -> s.getQualifiedName().equals("com.github.javaparser.ast.body.CallableDeclaration")));
        assertEquals(true, constructorDeclaration.getAllSuperClasses().stream().anyMatch(s -> s.getQualifiedName().equals("com.github.javaparser.ast.body.BodyDeclaration")));
        assertEquals(true, constructorDeclaration.getAllSuperClasses().stream().anyMatch(s -> s.getQualifiedName().equals("com.github.javaparser.ast.Node")));
        assertEquals(true, constructorDeclaration.getAllSuperClasses().stream().anyMatch(s -> s.getQualifiedName().equals("java.lang.Object")));

        ResolvedReferenceType ancestor;

        ancestor = constructorDeclaration.getAllSuperClasses().get(0);
        assertEquals("com.github.javaparser.ast.body.CallableDeclaration", ancestor.getQualifiedName());
        assertEquals("com.github.javaparser.ast.body.ConstructorDeclaration", ancestor.typeParametersMap().getValueBySignature("com.github.javaparser.ast.body.CallableDeclaration.T").get().asReferenceType().getQualifiedName());

        ancestor = constructorDeclaration.getAllSuperClasses().get(1);
        assertEquals("com.github.javaparser.ast.body.BodyDeclaration", ancestor.getQualifiedName());
        assertEquals("com.github.javaparser.ast.body.ConstructorDeclaration", ancestor.typeParametersMap().getValueBySignature("com.github.javaparser.ast.body.BodyDeclaration.T").get().asReferenceType().getQualifiedName());

        ancestor = constructorDeclaration.getAllSuperClasses().get(2);
        assertEquals("com.github.javaparser.ast.Node", ancestor.getQualifiedName());

        ancestor = constructorDeclaration.getAllSuperClasses().get(3);
        assertEquals("java.lang.Object", ancestor.getQualifiedName());
    }

    @Test
    public void testGetInterfacesWithoutParameters() {
        ReflectionClassDeclaration compilationUnit = (ReflectionClassDeclaration) typeResolver.solveType("com.github.javaparser.ast.CompilationUnit");
        assertEquals(ImmutableSet.of(), compilationUnit.getInterfaces().stream().map(i -> i.getQualifiedName()).collect(Collectors.toSet()));

        ReflectionClassDeclaration coid = (ReflectionClassDeclaration) typeResolver.solveType("com.github.javaparser.ast.body.ClassOrInterfaceDeclaration");

        assertEquals(ImmutableSet.of("com.github.javaparser.ast.nodeTypes.NodeWithExtends",
                "com.github.javaparser.ast.nodeTypes.modifiers.NodeWithFinalModifier",
                "com.github.javaparser.ast.nodeTypes.NodeWithConstructors",
                "com.github.javaparser.ast.nodeTypes.NodeWithImplements",
                "com.github.javaparser.ast.nodeTypes.modifiers.NodeWithAbstractModifier",
                "com.github.javaparser.ast.nodeTypes.NodeWithTypeParameters",
                "com.github.javaparser.resolution.Resolvable"),
                coid.getInterfaces().stream().map(i -> i.getQualifiedName()).collect(Collectors.toSet()));
    }

    @Test
    public void testGetInterfacesWithParameters() {
        ReflectionClassDeclaration constructorDeclaration = (ReflectionClassDeclaration) typeResolver.solveType("com.github.javaparser.ast.body.ConstructorDeclaration");
        System.out.println(constructorDeclaration.getInterfaces().stream().map(t -> t.getQualifiedName()).collect(Collectors.toList()));
        assertEquals(8, constructorDeclaration.getInterfaces().size());

        ResolvedReferenceType interfaze;

        interfaze = constructorDeclaration.getInterfaces().get(0);
        assertEquals("com.github.javaparser.ast.nodeTypes.NodeWithBlockStmt", interfaze.getQualifiedName());
        assertEquals("com.github.javaparser.ast.body.ConstructorDeclaration", interfaze.typeParametersMap().getValueBySignature("com.github.javaparser.ast.nodeTypes.NodeWithBlockStmt.N").get().asReferenceType().getQualifiedName());

        interfaze = constructorDeclaration.getInterfaces().get(1);
        assertEquals("com.github.javaparser.ast.nodeTypes.modifiers.NodeWithAccessModifiers", interfaze.getQualifiedName());
        assertEquals("com.github.javaparser.ast.body.ConstructorDeclaration", interfaze.typeParametersMap().getValueBySignature("com.github.javaparser.ast.nodeTypes.modifiers.NodeWithAccessModifiers.N").get().asReferenceType().getQualifiedName());

        interfaze = constructorDeclaration.getInterfaces().get(2);
        assertEquals("com.github.javaparser.ast.nodeTypes.NodeWithJavadoc", interfaze.getQualifiedName());
        assertEquals("com.github.javaparser.ast.body.ConstructorDeclaration", interfaze.typeParametersMap().getValueBySignature("com.github.javaparser.ast.nodeTypes.NodeWithJavadoc.N").get().asReferenceType().getQualifiedName());

        interfaze = constructorDeclaration.getInterfaces().get(3);
        assertEquals("com.github.javaparser.ast.nodeTypes.NodeWithSimpleName", interfaze.getQualifiedName());
        assertEquals("com.github.javaparser.ast.body.ConstructorDeclaration", interfaze.typeParametersMap().getValueBySignature("com.github.javaparser.ast.nodeTypes.NodeWithSimpleName.N").get().asReferenceType().getQualifiedName());

        interfaze = constructorDeclaration.getInterfaces().get(4);
        assertEquals("com.github.javaparser.ast.nodeTypes.NodeWithParameters", interfaze.getQualifiedName());
        assertEquals("com.github.javaparser.ast.body.ConstructorDeclaration", interfaze.typeParametersMap().getValueBySignature("com.github.javaparser.ast.nodeTypes.NodeWithParameters.N").get().asReferenceType().getQualifiedName());

        interfaze = constructorDeclaration.getInterfaces().get(5);
        assertEquals("com.github.javaparser.ast.nodeTypes.NodeWithThrownExceptions", interfaze.getQualifiedName());
        assertEquals("com.github.javaparser.ast.body.ConstructorDeclaration", interfaze.typeParametersMap().getValueBySignature("com.github.javaparser.ast.nodeTypes.NodeWithThrownExceptions.N").get().asReferenceType().getQualifiedName());

        interfaze = constructorDeclaration.getInterfaces().get(6);
        assertEquals("com.github.javaparser.ast.nodeTypes.NodeWithTypeParameters", interfaze.getQualifiedName());
        assertEquals("com.github.javaparser.ast.body.ConstructorDeclaration", interfaze.typeParametersMap().getValueBySignature("com.github.javaparser.ast.nodeTypes.NodeWithTypeParameters.N").get().asReferenceType().getQualifiedName());

        interfaze = constructorDeclaration.getInterfaces().get(7);
        assertEquals("com.github.javaparser.resolution.Resolvable", interfaze.getQualifiedName());
    }

    @Test
    public void testGetAllInterfacesWithoutParameters() {
        ReflectionClassDeclaration compilationUnit = (ReflectionClassDeclaration) typeResolver.solveType("com.github.javaparser.ast.CompilationUnit");
        assertEquals(ImmutableSet.of("java.lang.Cloneable", "com.github.javaparser.ast.visitor.Visitable", "com.github.javaparser.ast.observer.Observable",
                "com.github.javaparser.HasParentNode", "com.github.javaparser.ast.nodeTypes.NodeWithRange",
                "com.github.javaparser.ast.nodeTypes.NodeWithTokenRange").stream().sorted().collect(Collectors.toList()),
                compilationUnit.getAllInterfaces().stream().map(i -> i.getQualifiedName()).sorted().collect(Collectors.toList()));

        ReflectionClassDeclaration coid = (ReflectionClassDeclaration) typeResolver.solveType("com.github.javaparser.ast.body.ClassOrInterfaceDeclaration");
        assertEquals(ImmutableSet.of("com.github.javaparser.ast.nodeTypes.NodeWithExtends",
                "com.github.javaparser.ast.nodeTypes.NodeWithAnnotations",
                "java.lang.Cloneable",
                "com.github.javaparser.HasParentNode",
                "com.github.javaparser.ast.visitor.Visitable",
                "com.github.javaparser.ast.nodeTypes.NodeWithImplements",
                "com.github.javaparser.ast.nodeTypes.NodeWithSimpleName",
                "com.github.javaparser.ast.nodeTypes.NodeWithModifiers",
                "com.github.javaparser.ast.nodeTypes.NodeWithJavadoc",
                "com.github.javaparser.ast.nodeTypes.NodeWithTypeParameters",
                "com.github.javaparser.ast.nodeTypes.NodeWithMembers",
                "com.github.javaparser.ast.observer.Observable",
                "com.github.javaparser.ast.nodeTypes.modifiers.NodeWithFinalModifier",
                "com.github.javaparser.ast.nodeTypes.modifiers.NodeWithProtectedModifier",
                "com.github.javaparser.ast.nodeTypes.modifiers.NodeWithPrivateModifier",
                "com.github.javaparser.ast.nodeTypes.modifiers.NodeWithStaticModifier",
                "com.github.javaparser.ast.nodeTypes.modifiers.NodeWithAbstractModifier",
                "com.github.javaparser.ast.nodeTypes.modifiers.NodeWithPublicModifier",
                "com.github.javaparser.ast.nodeTypes.modifiers.NodeWithAccessModifiers",
                "com.github.javaparser.ast.nodeTypes.modifiers.NodeWithStrictfpModifier",
                "com.github.javaparser.ast.nodeTypes.NodeWithRange",
                "com.github.javaparser.ast.nodeTypes.NodeWithTokenRange",
                "com.github.javaparser.ast.nodeTypes.NodeWithConstructors",
                "com.github.javaparser.resolution.Resolvable"), coid.getAllInterfaces().stream().map(i -> i.getQualifiedName()).collect(Collectors.toSet()));
    }

    @Test
    public void testGetAllInterfacesWithParameters() {
        ReflectionClassDeclaration constructorDeclaration = (ReflectionClassDeclaration) typeResolver.solveType("com.github.javaparser.ast.body.ConstructorDeclaration");
        List<ResolvedReferenceType> interfaces = constructorDeclaration.getAllInterfaces();
        assertEquals(34, interfaces.size());

        ResolvedReferenceType interfaze;
        int i = 0;

        interfaze = constructorDeclaration.getAllInterfaces().get(i++);
        assertEquals("com.github.javaparser.ast.nodeTypes.NodeWithBlockStmt", interfaze.getQualifiedName());
        assertEquals("com.github.javaparser.ast.body.ConstructorDeclaration", interfaze.typeParametersMap().getValueBySignature("com.github.javaparser.ast.nodeTypes.NodeWithBlockStmt.N").get().asReferenceType().getQualifiedName());

        interfaze = constructorDeclaration.getAllInterfaces().get(i++);
        assertEquals("com.github.javaparser.ast.nodeTypes.modifiers.NodeWithAccessModifiers", interfaze.getQualifiedName());
        assertEquals("com.github.javaparser.ast.body.ConstructorDeclaration", interfaze.typeParametersMap().getValueBySignature("com.github.javaparser.ast.nodeTypes.modifiers.NodeWithAccessModifiers.N").get().asReferenceType().getQualifiedName());

        interfaze = constructorDeclaration.getAllInterfaces().get(i++);
        assertEquals("com.github.javaparser.ast.nodeTypes.modifiers.NodeWithPublicModifier", interfaze.getQualifiedName());
        assertEquals("com.github.javaparser.ast.body.ConstructorDeclaration", interfaze.typeParametersMap().getValueBySignature("com.github.javaparser.ast.nodeTypes.modifiers.NodeWithPublicModifier.N").get().asReferenceType().getQualifiedName());

        interfaze = constructorDeclaration.getAllInterfaces().get(i++);
        assertEquals("com.github.javaparser.ast.nodeTypes.NodeWithModifiers", interfaze.getQualifiedName());
        assertEquals("com.github.javaparser.ast.body.ConstructorDeclaration", interfaze.typeParametersMap().getValueBySignature("com.github.javaparser.ast.nodeTypes.NodeWithModifiers.N").get().asReferenceType().getQualifiedName());

        interfaze = constructorDeclaration.getAllInterfaces().get(i++);
        assertEquals("com.github.javaparser.ast.nodeTypes.modifiers.NodeWithPrivateModifier", interfaze.getQualifiedName());
        assertEquals("com.github.javaparser.ast.body.ConstructorDeclaration", interfaze.typeParametersMap().getValueBySignature("com.github.javaparser.ast.nodeTypes.modifiers.NodeWithPrivateModifier.N").get().asReferenceType().getQualifiedName());

        interfaze = constructorDeclaration.getAllInterfaces().get(i++);
        assertEquals("com.github.javaparser.ast.nodeTypes.modifiers.NodeWithProtectedModifier", interfaze.getQualifiedName());
        assertEquals("com.github.javaparser.ast.body.ConstructorDeclaration", interfaze.typeParametersMap().getValueBySignature("com.github.javaparser.ast.nodeTypes.modifiers.NodeWithProtectedModifier.N").get().asReferenceType().getQualifiedName());

        interfaze = constructorDeclaration.getAllInterfaces().get(i++);
        assertEquals("com.github.javaparser.ast.nodeTypes.NodeWithJavadoc", interfaze.getQualifiedName());
        assertEquals("com.github.javaparser.ast.body.ConstructorDeclaration", interfaze.typeParametersMap().getValueBySignature("com.github.javaparser.ast.nodeTypes.NodeWithJavadoc.N").get().asReferenceType().getQualifiedName());

        interfaze = constructorDeclaration.getAllInterfaces().get(i++);
        assertEquals("com.github.javaparser.ast.nodeTypes.NodeWithSimpleName", interfaze.getQualifiedName());
        assertEquals("com.github.javaparser.ast.body.ConstructorDeclaration", interfaze.typeParametersMap().getValueBySignature("com.github.javaparser.ast.nodeTypes.NodeWithSimpleName.N").get().asReferenceType().getQualifiedName());

        interfaze = constructorDeclaration.getAllInterfaces().get(i++);
        assertEquals("com.github.javaparser.ast.nodeTypes.NodeWithParameters", interfaze.getQualifiedName());
        assertEquals("com.github.javaparser.ast.body.ConstructorDeclaration", interfaze.typeParametersMap().getValueBySignature("com.github.javaparser.ast.nodeTypes.NodeWithParameters.N").get().asReferenceType().getQualifiedName());

        interfaze = constructorDeclaration.getAllInterfaces().get(i++);
        assertEquals("com.github.javaparser.ast.nodeTypes.NodeWithThrownExceptions", interfaze.getQualifiedName());
        assertEquals("com.github.javaparser.ast.body.ConstructorDeclaration", interfaze.typeParametersMap().getValueBySignature("com.github.javaparser.ast.nodeTypes.NodeWithThrownExceptions.N").get().asReferenceType().getQualifiedName());

        interfaze = constructorDeclaration.getAllInterfaces().get(i++);
        assertEquals("com.github.javaparser.ast.nodeTypes.NodeWithTypeParameters", interfaze.getQualifiedName());
        assertEquals("com.github.javaparser.ast.body.ConstructorDeclaration", interfaze.typeParametersMap().getValueBySignature("com.github.javaparser.ast.nodeTypes.NodeWithTypeParameters.N").get().asReferenceType().getQualifiedName());

        interfaze = constructorDeclaration.getAllInterfaces().get(i++);
        assertEquals("com.github.javaparser.resolution.Resolvable", interfaze.getQualifiedName());

        interfaze = constructorDeclaration.getAllInterfaces().get(i++);
        assertEquals("java.lang.Cloneable", interfaze.getQualifiedName());

        interfaze = constructorDeclaration.getAllInterfaces().get(i++);
        assertEquals("com.github.javaparser.HasParentNode", interfaze.getQualifiedName());
        assertEquals("com.github.javaparser.ast.Node", interfaze.typeParametersMap().getValueBySignature("com.github.javaparser.HasParentNode.T").get().asReferenceType().getQualifiedName());

        interfaze = constructorDeclaration.getAllInterfaces().get(i++);
        assertEquals("com.github.javaparser.ast.observer.Observable", interfaze.getQualifiedName());

        interfaze = constructorDeclaration.getAllInterfaces().get(i++);
        assertEquals("com.github.javaparser.ast.visitor.Visitable", interfaze.getQualifiedName());

        interfaze = constructorDeclaration.getAllInterfaces().get(i++);
        assertEquals("com.github.javaparser.ast.nodeTypes.NodeWithRange", interfaze.getQualifiedName());
        assertEquals("com.github.javaparser.ast.Node", interfaze.typeParametersMap().getValueBySignature("com.github.javaparser.ast.nodeTypes.NodeWithRange.N").get().asReferenceType().getQualifiedName());

        interfaze = constructorDeclaration.getAllInterfaces().get(i++);
        assertEquals("com.github.javaparser.ast.nodeTypes.NodeWithTokenRange", interfaze.getQualifiedName());
        assertEquals("com.github.javaparser.ast.Node", interfaze.typeParametersMap().getValueBySignature("com.github.javaparser.ast.nodeTypes.NodeWithTokenRange.N").get().asReferenceType().getQualifiedName());

        interfaze = constructorDeclaration.getAllInterfaces().get(i++);
        assertEquals("com.github.javaparser.ast.nodeTypes.NodeWithAnnotations", interfaze.getQualifiedName());
        assertEquals("com.github.javaparser.ast.body.ConstructorDeclaration", interfaze.typeParametersMap().getValueBySignature("com.github.javaparser.ast.nodeTypes.NodeWithAnnotations.N").get().asReferenceType().getQualifiedName());

        interfaze = constructorDeclaration.getAllInterfaces().get(i++);
        assertEquals("com.github.javaparser.ast.nodeTypes.modifiers.NodeWithAccessModifiers", interfaze.getQualifiedName());
        assertEquals("com.github.javaparser.ast.body.ConstructorDeclaration", interfaze.typeParametersMap().getValueBySignature("com.github.javaparser.ast.nodeTypes.modifiers.NodeWithAccessModifiers.N").get().asReferenceType().getQualifiedName());

        interfaze = constructorDeclaration.getAllInterfaces().get(i++);
        assertEquals("com.github.javaparser.ast.nodeTypes.modifiers.NodeWithPublicModifier", interfaze.getQualifiedName());
        assertEquals("com.github.javaparser.ast.body.ConstructorDeclaration", interfaze.typeParametersMap().getValueBySignature("com.github.javaparser.ast.nodeTypes.modifiers.NodeWithPublicModifier.N").get().asReferenceType().getQualifiedName());

        interfaze = constructorDeclaration.getAllInterfaces().get(i++);
        assertEquals("com.github.javaparser.ast.nodeTypes.NodeWithModifiers", interfaze.getQualifiedName());
        assertEquals("com.github.javaparser.ast.body.ConstructorDeclaration", interfaze.typeParametersMap().getValueBySignature("com.github.javaparser.ast.nodeTypes.NodeWithModifiers.N").get().asReferenceType().getQualifiedName());

        interfaze = constructorDeclaration.getAllInterfaces().get(i++);
        assertEquals("com.github.javaparser.ast.nodeTypes.modifiers.NodeWithPrivateModifier", interfaze.getQualifiedName());
        assertEquals("com.github.javaparser.ast.body.ConstructorDeclaration", interfaze.typeParametersMap().getValueBySignature("com.github.javaparser.ast.nodeTypes.modifiers.NodeWithPrivateModifier.N").get().asReferenceType().getQualifiedName());

        interfaze = constructorDeclaration.getAllInterfaces().get(i++);
        assertEquals("com.github.javaparser.ast.nodeTypes.modifiers.NodeWithProtectedModifier", interfaze.getQualifiedName());
        assertEquals("com.github.javaparser.ast.body.ConstructorDeclaration", interfaze.typeParametersMap().getValueBySignature("com.github.javaparser.ast.nodeTypes.modifiers.NodeWithProtectedModifier.N").get().asReferenceType().getQualifiedName());

        interfaze = constructorDeclaration.getAllInterfaces().get(i++);
        assertEquals("com.github.javaparser.ast.nodeTypes.NodeWithDeclaration", interfaze.getQualifiedName());

        interfaze = constructorDeclaration.getAllInterfaces().get(i++);
        assertEquals("com.github.javaparser.ast.nodeTypes.NodeWithSimpleName", interfaze.getQualifiedName());
        assertEquals("com.github.javaparser.ast.body.ConstructorDeclaration", interfaze.typeParametersMap().getValueBySignature("com.github.javaparser.ast.nodeTypes.NodeWithSimpleName.N").get().asReferenceType().getQualifiedName());

        interfaze = constructorDeclaration.getAllInterfaces().get(i++);
        assertEquals("com.github.javaparser.ast.nodeTypes.NodeWithParameters", interfaze.getQualifiedName());
        assertEquals("com.github.javaparser.ast.body.ConstructorDeclaration", interfaze.typeParametersMap().getValueBySignature("com.github.javaparser.ast.nodeTypes.NodeWithParameters.N").get().asReferenceType().getQualifiedName());

        interfaze = constructorDeclaration.getAllInterfaces().get(i++);
        assertEquals("com.github.javaparser.ast.nodeTypes.NodeWithThrownExceptions", interfaze.getQualifiedName());
        assertEquals("com.github.javaparser.ast.body.ConstructorDeclaration", interfaze.typeParametersMap().getValueBySignature("com.github.javaparser.ast.nodeTypes.NodeWithThrownExceptions.N").get().asReferenceType().getQualifiedName());

        interfaze = constructorDeclaration.getAllInterfaces().get(i++);
        assertEquals("com.github.javaparser.ast.nodeTypes.NodeWithTypeParameters", interfaze.getQualifiedName());
        assertEquals("com.github.javaparser.ast.body.ConstructorDeclaration", interfaze.typeParametersMap().getValueBySignature("com.github.javaparser.ast.nodeTypes.NodeWithTypeParameters.N").get().asReferenceType().getQualifiedName());

        interfaze = constructorDeclaration.getAllInterfaces().get(i++);
        assertEquals("com.github.javaparser.ast.nodeTypes.NodeWithJavadoc", interfaze.getQualifiedName());
        assertEquals("com.github.javaparser.ast.body.ConstructorDeclaration", interfaze.typeParametersMap().getValueBySignature("com.github.javaparser.ast.nodeTypes.NodeWithJavadoc.N").get().asReferenceType().getQualifiedName());

        interfaze = constructorDeclaration.getAllInterfaces().get(i++);
        assertEquals("com.github.javaparser.ast.nodeTypes.modifiers.NodeWithAbstractModifier", interfaze.getQualifiedName());
        assertEquals("com.github.javaparser.ast.body.ConstructorDeclaration", interfaze.typeParametersMap().getValueBySignature("com.github.javaparser.ast.nodeTypes.modifiers.NodeWithAbstractModifier.N").get().asReferenceType().getQualifiedName());

        interfaze = constructorDeclaration.getAllInterfaces().get(i++);
        assertEquals("com.github.javaparser.ast.nodeTypes.modifiers.NodeWithStaticModifier", interfaze.getQualifiedName());
        assertEquals("com.github.javaparser.ast.body.ConstructorDeclaration", interfaze.typeParametersMap().getValueBySignature("com.github.javaparser.ast.nodeTypes.modifiers.NodeWithStaticModifier.N").get().asReferenceType().getQualifiedName());

        interfaze = constructorDeclaration.getAllInterfaces().get(i++);
        assertEquals("com.github.javaparser.ast.nodeTypes.modifiers.NodeWithFinalModifier", interfaze.getQualifiedName());
        assertEquals("com.github.javaparser.ast.body.ConstructorDeclaration", interfaze.typeParametersMap().getValueBySignature("com.github.javaparser.ast.nodeTypes.modifiers.NodeWithFinalModifier.N").get().asReferenceType().getQualifiedName());

        interfaze = constructorDeclaration.getAllInterfaces().get(i++);
        assertEquals("com.github.javaparser.ast.nodeTypes.modifiers.NodeWithStrictfpModifier", interfaze.getQualifiedName());
        assertEquals("com.github.javaparser.ast.body.ConstructorDeclaration", interfaze.typeParametersMap().getValueBySignature("com.github.javaparser.ast.nodeTypes.modifiers.NodeWithStrictfpModifier.N").get().asReferenceType().getQualifiedName());
    }

    @Test
    public void testGetAncestorsWithTypeParameters() {
        ReflectionClassDeclaration constructorDeclaration = (ReflectionClassDeclaration) typeResolver.solveType("com.github.javaparser.ast.body.ConstructorDeclaration");
        assertEquals(9, constructorDeclaration.getAncestors().size());

        ResolvedReferenceType ancestor;
        List<ResolvedReferenceType> ancestors = constructorDeclaration.getAncestors();
        ancestors.sort(comparing(ResolvedReferenceType::getQualifiedName));

        ancestor = ancestors.get(0);
        assertEquals("com.github.javaparser.ast.body.CallableDeclaration", ancestor.getQualifiedName());
        assertEquals("com.github.javaparser.ast.body.ConstructorDeclaration", ancestor.typeParametersMap().getValueBySignature("com.github.javaparser.ast.body.CallableDeclaration.T").get().asReferenceType().getQualifiedName());

        ancestor = ancestors.get(1);
        assertEquals("com.github.javaparser.ast.nodeTypes.NodeWithBlockStmt", ancestor.getQualifiedName());
        assertEquals("com.github.javaparser.ast.body.ConstructorDeclaration", ancestor.typeParametersMap().getValueBySignature("com.github.javaparser.ast.nodeTypes.NodeWithBlockStmt.N").get().asReferenceType().getQualifiedName());

        ancestor = ancestors.get(2);
        assertEquals("com.github.javaparser.ast.nodeTypes.NodeWithJavadoc", ancestor.getQualifiedName());
        assertEquals("com.github.javaparser.ast.body.ConstructorDeclaration", ancestor.typeParametersMap().getValueBySignature("com.github.javaparser.ast.nodeTypes.NodeWithJavadoc.N").get().asReferenceType().getQualifiedName());

        ancestor = ancestors.get(3);
        assertEquals("com.github.javaparser.ast.nodeTypes.NodeWithParameters", ancestor.getQualifiedName());
        assertEquals("com.github.javaparser.ast.body.ConstructorDeclaration", ancestor.typeParametersMap().getValueBySignature("com.github.javaparser.ast.nodeTypes.NodeWithParameters.N").get().asReferenceType().getQualifiedName());

        ancestor = ancestors.get(4);
        assertEquals("com.github.javaparser.ast.nodeTypes.NodeWithSimpleName", ancestor.getQualifiedName());
        assertEquals("com.github.javaparser.ast.body.ConstructorDeclaration", ancestor.typeParametersMap().getValueBySignature("com.github.javaparser.ast.nodeTypes.NodeWithSimpleName.N").get().asReferenceType().getQualifiedName());

        ancestor = ancestors.get(5);
        assertEquals("com.github.javaparser.ast.nodeTypes.NodeWithThrownExceptions", ancestor.getQualifiedName());
        assertEquals("com.github.javaparser.ast.body.ConstructorDeclaration", ancestor.typeParametersMap().getValueBySignature("com.github.javaparser.ast.nodeTypes.NodeWithThrownExceptions.N").get().asReferenceType().getQualifiedName());

        ancestor = ancestors.get(6);
        assertEquals("com.github.javaparser.ast.nodeTypes.NodeWithTypeParameters", ancestor.getQualifiedName());
        assertEquals("com.github.javaparser.ast.body.ConstructorDeclaration", ancestor.typeParametersMap().getValueBySignature("com.github.javaparser.ast.nodeTypes.NodeWithTypeParameters.N").get().asReferenceType().getQualifiedName());

        ancestor = ancestors.get(7);
        assertEquals("com.github.javaparser.ast.nodeTypes.modifiers.NodeWithAccessModifiers", ancestor.getQualifiedName());
        assertEquals("com.github.javaparser.ast.body.ConstructorDeclaration", ancestor.typeParametersMap().getValueBySignature("com.github.javaparser.ast.nodeTypes.modifiers.NodeWithAccessModifiers.N").get().asReferenceType().getQualifiedName());

        ancestor = ancestors.get(8);
        assertEquals("com.github.javaparser.resolution.Resolvable", ancestor.getQualifiedName());
    }

    @Test
    public void testGetAllAncestorsWithoutTypeParameters() {
        ReflectionClassDeclaration cu = (ReflectionClassDeclaration) typeResolver.solveType("com.github.javaparser.ast.CompilationUnit");
        assertEquals(ImmutableSet.of("java.lang.Cloneable", "com.github.javaparser.ast.visitor.Visitable",
                "com.github.javaparser.ast.observer.Observable", "com.github.javaparser.ast.Node",
                "com.github.javaparser.ast.nodeTypes.NodeWithTokenRange", "java.lang.Object", "com.github.javaparser.HasParentNode",
                "com.github.javaparser.ast.nodeTypes.NodeWithRange"), cu.getAllAncestors().stream().map(i -> i.getQualifiedName()).collect(Collectors.toSet()));
    }

    @Test
    public void testGetAllAncestorsWithTypeParameters() {
        ReflectionClassDeclaration constructorDeclaration = (ReflectionClassDeclaration) typeResolver.solveType("com.github.javaparser.ast.body.ConstructorDeclaration");

        ResolvedReferenceType ancestor;
        List<ResolvedReferenceType> ancestors = constructorDeclaration.getAllAncestors();
        ancestors.sort(comparing(ResolvedReferenceType::getQualifiedName));

        ancestor = ancestors.remove(0);
        assertEquals("com.github.javaparser.HasParentNode", ancestor.getQualifiedName());
        assertEquals("com.github.javaparser.ast.Node", ancestor.typeParametersMap().getValueBySignature("com.github.javaparser.HasParentNode.T").get().asReferenceType().getQualifiedName());

        ancestor = ancestors.remove(0);
        assertEquals("com.github.javaparser.ast.Node", ancestor.getQualifiedName());

        ancestor = ancestors.remove(0);
        assertEquals("com.github.javaparser.ast.body.BodyDeclaration", ancestor.getQualifiedName());
        assertEquals("com.github.javaparser.ast.body.ConstructorDeclaration", ancestor.typeParametersMap().getValueBySignature("com.github.javaparser.ast.body.BodyDeclaration.T").get().asReferenceType().getQualifiedName());

        ancestor = ancestors.remove(0);
        assertEquals("com.github.javaparser.ast.body.CallableDeclaration", ancestor.getQualifiedName());
        assertEquals("com.github.javaparser.ast.body.ConstructorDeclaration", ancestor.typeParametersMap().getValueBySignature("com.github.javaparser.ast.body.CallableDeclaration.T").get().asReferenceType().getQualifiedName());

        ancestor = ancestors.remove(0);
        assertEquals("com.github.javaparser.ast.nodeTypes.NodeWithAnnotations", ancestor.getQualifiedName());
        assertEquals("com.github.javaparser.ast.body.ConstructorDeclaration", ancestor.typeParametersMap().getValueBySignature("com.github.javaparser.ast.nodeTypes.NodeWithAnnotations.N").get().asReferenceType().getQualifiedName());

        ancestor = ancestors.remove(0);
        assertEquals("com.github.javaparser.ast.nodeTypes.NodeWithBlockStmt", ancestor.getQualifiedName());
        assertEquals("com.github.javaparser.ast.body.ConstructorDeclaration", ancestor.typeParametersMap().getValueBySignature("com.github.javaparser.ast.nodeTypes.NodeWithBlockStmt.N").get().asReferenceType().getQualifiedName());

        ancestor = ancestors.remove(0);
        assertEquals("com.github.javaparser.ast.nodeTypes.NodeWithDeclaration", ancestor.getQualifiedName());

        ancestor = ancestors.remove(0);
        assertEquals("com.github.javaparser.ast.nodeTypes.NodeWithJavadoc", ancestor.getQualifiedName());
        assertEquals("com.github.javaparser.ast.body.ConstructorDeclaration", ancestor.typeParametersMap().getValueBySignature("com.github.javaparser.ast.nodeTypes.NodeWithJavadoc.N").get().asReferenceType().getQualifiedName());

        ancestor = ancestors.remove(0);
        assertEquals("com.github.javaparser.ast.nodeTypes.NodeWithJavadoc", ancestor.getQualifiedName());
        assertEquals("com.github.javaparser.ast.body.ConstructorDeclaration", ancestor.typeParametersMap().getValueBySignature("com.github.javaparser.ast.nodeTypes.NodeWithJavadoc.N").get().asReferenceType().getQualifiedName());

        ancestor = ancestors.remove(0);
        assertEquals("com.github.javaparser.ast.nodeTypes.NodeWithModifiers", ancestor.getQualifiedName());
        assertEquals("com.github.javaparser.ast.body.ConstructorDeclaration", ancestor.typeParametersMap().getValueBySignature("com.github.javaparser.ast.nodeTypes.NodeWithModifiers.N").get().asReferenceType().getQualifiedName());

        ancestor = ancestors.remove(0);
        assertEquals("com.github.javaparser.ast.nodeTypes.NodeWithParameters", ancestor.getQualifiedName());
        assertEquals("com.github.javaparser.ast.body.ConstructorDeclaration", ancestor.typeParametersMap().getValueBySignature("com.github.javaparser.ast.nodeTypes.NodeWithParameters.N").get().asReferenceType().getQualifiedName());

        ancestor = ancestors.remove(0);
        assertEquals("com.github.javaparser.ast.nodeTypes.NodeWithParameters", ancestor.getQualifiedName());
        assertEquals("com.github.javaparser.ast.body.ConstructorDeclaration", ancestor.typeParametersMap().getValueBySignature("com.github.javaparser.ast.nodeTypes.NodeWithParameters.N").get().asReferenceType().getQualifiedName());

        ancestor = ancestors.remove(0);
        assertEquals("com.github.javaparser.ast.nodeTypes.NodeWithRange", ancestor.getQualifiedName());
        assertEquals("com.github.javaparser.ast.Node", ancestor.typeParametersMap().getValueBySignature("com.github.javaparser.ast.nodeTypes.NodeWithRange.N").get().asReferenceType().getQualifiedName());

        ancestor = ancestors.remove(0);
        assertEquals("com.github.javaparser.ast.nodeTypes.NodeWithSimpleName", ancestor.getQualifiedName());
        assertEquals("com.github.javaparser.ast.body.ConstructorDeclaration", ancestor.typeParametersMap().getValueBySignature("com.github.javaparser.ast.nodeTypes.NodeWithSimpleName.N").get().asReferenceType().getQualifiedName());

        ancestor = ancestors.remove(0);
        assertEquals("com.github.javaparser.ast.nodeTypes.NodeWithSimpleName", ancestor.getQualifiedName());
        assertEquals("com.github.javaparser.ast.body.ConstructorDeclaration", ancestor.typeParametersMap().getValueBySignature("com.github.javaparser.ast.nodeTypes.NodeWithSimpleName.N").get().asReferenceType().getQualifiedName());

        ancestor = ancestors.remove(0);
        assertEquals("com.github.javaparser.ast.nodeTypes.NodeWithThrownExceptions", ancestor.getQualifiedName());
        assertEquals("com.github.javaparser.ast.body.ConstructorDeclaration", ancestor.typeParametersMap().getValueBySignature("com.github.javaparser.ast.nodeTypes.NodeWithThrownExceptions.N").get().asReferenceType().getQualifiedName());

        ancestor = ancestors.remove(0);
        assertEquals("com.github.javaparser.ast.nodeTypes.NodeWithThrownExceptions", ancestor.getQualifiedName());
        assertEquals("com.github.javaparser.ast.body.ConstructorDeclaration", ancestor.typeParametersMap().getValueBySignature("com.github.javaparser.ast.nodeTypes.NodeWithThrownExceptions.N").get().asReferenceType().getQualifiedName());

        ancestor = ancestors.remove(0);
        assertEquals("com.github.javaparser.ast.nodeTypes.NodeWithTokenRange", ancestor.getQualifiedName());
        assertEquals("com.github.javaparser.ast.Node", ancestor.typeParametersMap().getValueBySignature("com.github.javaparser.ast.nodeTypes.NodeWithTokenRange.N").get().asReferenceType().getQualifiedName());

        ancestor = ancestors.remove(0);
        assertEquals("com.github.javaparser.ast.nodeTypes.NodeWithTypeParameters", ancestor.getQualifiedName());
        assertEquals("com.github.javaparser.ast.body.ConstructorDeclaration", ancestor.typeParametersMap().getValueBySignature("com.github.javaparser.ast.nodeTypes.NodeWithTypeParameters.N").get().asReferenceType().getQualifiedName());

        ancestor = ancestors.remove(0);
        assertEquals("com.github.javaparser.ast.nodeTypes.NodeWithTypeParameters", ancestor.getQualifiedName());
        assertEquals("com.github.javaparser.ast.body.ConstructorDeclaration", ancestor.typeParametersMap().getValueBySignature("com.github.javaparser.ast.nodeTypes.NodeWithTypeParameters.N").get().asReferenceType().getQualifiedName());

        ancestor = ancestors.remove(0);
        assertEquals("com.github.javaparser.ast.nodeTypes.modifiers.NodeWithAbstractModifier", ancestor.getQualifiedName());
        assertEquals("com.github.javaparser.ast.body.ConstructorDeclaration", ancestor.typeParametersMap().getValueBySignature("com.github.javaparser.ast.nodeTypes.modifiers.NodeWithAbstractModifier.N").get().asReferenceType().getQualifiedName());

        ancestor = ancestors.remove(0);
        assertEquals("com.github.javaparser.ast.nodeTypes.modifiers.NodeWithAccessModifiers", ancestor.getQualifiedName());
        assertEquals("com.github.javaparser.ast.body.ConstructorDeclaration", ancestor.typeParametersMap().getValueBySignature("com.github.javaparser.ast.nodeTypes.modifiers.NodeWithAccessModifiers.N").get().asReferenceType().getQualifiedName());

        ancestor = ancestors.remove(0);
        assertEquals("com.github.javaparser.ast.nodeTypes.modifiers.NodeWithAccessModifiers", ancestor.getQualifiedName());
        assertEquals("com.github.javaparser.ast.body.ConstructorDeclaration", ancestor.typeParametersMap().getValueBySignature("com.github.javaparser.ast.nodeTypes.modifiers.NodeWithAccessModifiers.N").get().asReferenceType().getQualifiedName());

        ancestor = ancestors.remove(0);
        assertEquals("com.github.javaparser.ast.nodeTypes.modifiers.NodeWithFinalModifier", ancestor.getQualifiedName());
        assertEquals("com.github.javaparser.ast.body.ConstructorDeclaration", ancestor.typeParametersMap().getValueBySignature("com.github.javaparser.ast.nodeTypes.modifiers.NodeWithFinalModifier.N").get().asReferenceType().getQualifiedName());

        ancestor = ancestors.remove(0);
        assertEquals("com.github.javaparser.ast.nodeTypes.modifiers.NodeWithPrivateModifier", ancestor.getQualifiedName());
        assertEquals("com.github.javaparser.ast.body.ConstructorDeclaration", ancestor.typeParametersMap().getValueBySignature("com.github.javaparser.ast.nodeTypes.modifiers.NodeWithPrivateModifier.N").get().asReferenceType().getQualifiedName());

        ancestor = ancestors.remove(0);
        assertEquals("com.github.javaparser.ast.nodeTypes.modifiers.NodeWithProtectedModifier", ancestor.getQualifiedName());
        assertEquals("com.github.javaparser.ast.body.ConstructorDeclaration", ancestor.typeParametersMap().getValueBySignature("com.github.javaparser.ast.nodeTypes.modifiers.NodeWithProtectedModifier.N").get().asReferenceType().getQualifiedName());

        ancestor = ancestors.remove(0);
        assertEquals("com.github.javaparser.ast.nodeTypes.modifiers.NodeWithPublicModifier", ancestor.getQualifiedName());
        assertEquals("com.github.javaparser.ast.body.ConstructorDeclaration", ancestor.typeParametersMap().getValueBySignature("com.github.javaparser.ast.nodeTypes.modifiers.NodeWithPublicModifier.N").get().asReferenceType().getQualifiedName());

        ancestor = ancestors.remove(0);
        assertEquals("com.github.javaparser.ast.nodeTypes.modifiers.NodeWithStaticModifier", ancestor.getQualifiedName());
        assertEquals("com.github.javaparser.ast.body.ConstructorDeclaration", ancestor.typeParametersMap().getValueBySignature("com.github.javaparser.ast.nodeTypes.modifiers.NodeWithStaticModifier.N").get().asReferenceType().getQualifiedName());

        ancestor = ancestors.remove(0);
        assertEquals("com.github.javaparser.ast.nodeTypes.modifiers.NodeWithStrictfpModifier", ancestor.getQualifiedName());
        assertEquals("com.github.javaparser.ast.body.ConstructorDeclaration", ancestor.typeParametersMap().getValueBySignature("com.github.javaparser.ast.nodeTypes.modifiers.NodeWithStrictfpModifier.N").get().asReferenceType().getQualifiedName());

        ancestor = ancestors.remove(0);
        assertEquals("com.github.javaparser.ast.observer.Observable", ancestor.getQualifiedName());

        ancestor = ancestors.remove(0);
        assertEquals("com.github.javaparser.ast.visitor.Visitable", ancestor.getQualifiedName());

        ancestor = ancestors.remove(0);
        assertEquals("com.github.javaparser.resolution.Resolvable", ancestor.getQualifiedName());

        ancestor = ancestors.remove(0);
        assertEquals("java.lang.Cloneable", ancestor.getQualifiedName());

        ancestor = ancestors.remove(0);
        assertEquals("java.lang.Object", ancestor.getQualifiedName());

        assertTrue(ancestors.isEmpty());
    }
}<|MERGE_RESOLUTION|>--- conflicted
+++ resolved
@@ -16,6 +16,7 @@
 
 package com.github.javaparser.symbolsolver.reflectionmodel;
 
+import com.github.javaparser.ast.Modifier;
 import com.github.javaparser.resolution.declarations.*;
 import com.github.javaparser.resolution.types.ResolvedReferenceType;
 import com.github.javaparser.resolution.types.ResolvedTypeVariable;
@@ -31,16 +32,13 @@
 import java.util.*;
 import java.util.stream.Collectors;
 
-<<<<<<< HEAD
 import static com.github.javaparser.ast.Modifier.Keyword.DEFAULT;
 import static com.github.javaparser.ast.Modifier.Keyword.PRIVATE;
 import static java.util.Comparator.*;
-=======
->>>>>>> df968c10
 import static org.junit.Assert.*;
 
 public class ReflectionClassDeclarationTest extends AbstractSymbolResolutionTest {
-    
+
     private TypeSolver typeResolver = new ReflectionTypeSolver(false);
 
     @Test
@@ -174,37 +172,12 @@
         TypeSolver typeResolver = new ReflectionTypeSolver();
         ResolvedReferenceTypeDeclaration string = new ReflectionClassDeclaration(String.class, typeResolver);
         List<ResolvedMethodDeclaration> methods = string.getDeclaredMethods().stream()
-<<<<<<< HEAD
-                .filter(m -> m.accessSpecifier() != PRIVATE && m.accessSpecifier() != DEFAULT)
-                .sorted(comparing(ResolvedDeclaration::getName))
+                .filter(m -> m.accessSpecifier() != Modifier.Keyword.PRIVATE && m.accessSpecifier() != Modifier.Keyword.DEFAULT)
+                .sorted((a, b) -> a.getName().compareTo(b.getName()))
                 .collect(Collectors.toList());
-        if (isJavaVersion9OrAbove()) {
-            assertEquals(69, methods.size());
-        } else {
-            assertEquals(67, methods.size());
-        }
-        assertEquals("charAt", methods.get(0).getName());
-        assertFalse(methods.get(0).isAbstract());
-        assertEquals(1, methods.get(0).getNumberOfParams());
-        assertEquals("int", methods.get(0).getParam(0).getType().describe());
-        if (isJavaVersion9OrAbove()) {
-            assertEquals("compareTo", methods.get(6).getName());
-            assertFalse(methods.get(6).isAbstract());
-            assertEquals(1, methods.get(6).getNumberOfParams());
-            assertEquals("java.lang.String", methods.get(6).getParam(0).getType().describe());
-        } else {
-            assertEquals("concat", methods.get(6).getName());
-            assertFalse(methods.get(6).isAbstract());
-            assertEquals(1, methods.get(6).getNumberOfParams());
-            assertEquals("java.lang.String", methods.get(6).getParam(0).getType().describe());
-=======
-                .filter(m -> m.accessSpecifier() != AccessSpecifier.PRIVATE && m.accessSpecifier() != AccessSpecifier.DEFAULT)
-                .sorted(Comparator.comparing(ResolvedDeclaration::getName))
-                .collect(Collectors.toList());
-
-        int foundCount=0;
+        int foundCount = 0;
         for (ResolvedMethodDeclaration method : methods) {
-            switch (method.getName()){
+            switch (method.getName()) {
                 case "charAt":
                     assertFalse(method.isAbstract());
                     assertEquals(1, method.getNumberOfParams());
@@ -224,7 +197,6 @@
                     foundCount++;
                     break;
             }
->>>>>>> df968c10
         }
         assertEquals(3, foundCount);
     }
