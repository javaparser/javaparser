--- conflicted
+++ resolved
@@ -173,11 +173,7 @@
                 .filter(m -> m.accessSpecifier() != AccessSpecifier.PRIVATE && m.accessSpecifier() != AccessSpecifier.DEFAULT)
                 .sorted((a, b) -> a.getName().compareTo(b.getName()))
                 .collect(Collectors.toList());
-<<<<<<< HEAD
-        if (isJavaVersionAbove9()) {
-=======
         if (isJavaVersion9OrAbove()) {
->>>>>>> ed08c2b7
             assertEquals(69, methods.size());
         } else {
             assertEquals(67, methods.size());
@@ -186,11 +182,7 @@
         assertEquals(false, methods.get(0).isAbstract());
         assertEquals(1, methods.get(0).getNumberOfParams());
         assertEquals("int", methods.get(0).getParam(0).getType().describe());
-<<<<<<< HEAD
-        if (isJavaVersionAbove9()) {
-=======
         if (isJavaVersion9OrAbove()) {
->>>>>>> ed08c2b7
             assertEquals("compareTo", methods.get(6).getName());
             assertEquals(false, methods.get(6).isAbstract());
             assertEquals(1, methods.get(6).getNumberOfParams());
