Scenario: Test declaration as String for constructor on parsed class

Given a CompilationUnit
When the following source is parsed:
class ClassWithAConstructor {
    protected ClassWithAConstructor(int a, String b) throws This, AndThat, AndWhatElse {
    }
}
Then constructor 1 in class 1 declaration as a String is "protected ClassWithAConstructor(int a, String b) throws This, AndThat, AndWhatElse"
Then all nodes refer to their parent


Scenario: Test declaration as String exclusing modifiers and throws for constructor on parsed class

Given a CompilationUnit
When the following source is parsed:
class ClassWithAConstructor {
    protected ClassWithAConstructor(int a, String b) throws This, AndThat, AndWhatElse {
    }
}
Then constructor 1 in class 1 declaration short form as a String is "ClassWithAConstructor(int a, String b)"
Then all nodes refer to their parent


Scenario: Test declaration as String exclusing modifiers and throws for method on parsed class

Given a CompilationUnit
When the following source is parsed:
class ClassWithAMethod {
    /*comment1*/
    final protected /*comment2*/ native List<String> /*comment2*/ aMethod(int a, String b) throws /*comment3*/ This, AndThat, AndWhatElse {

    }
}
Then method 1 in class 1 declaration as a String is "protected final native List<String> aMethod(int a, String b) throws This, AndThat, AndWhatElse"
Then all nodes refer to their parent


Scenario: Test declaration as String exclusing modifiers and throws for method on parsed class

Given a CompilationUnit
When the following source is parsed:
class ClassWithAMethod {
    /*comment1*/
    final protected /*comment2*/ native List<String> /*comment2*/ aMethod(int a, String b) throws /*comment3*/ This, AndThat, AndWhatElse {

    }
}
Then method 1 in class 1 declaration as a String short form is "List<String> aMethod(int a, String b)"
Then all nodes refer to their parent


Scenario: The same class source is parsed by two different compilation units and should therefore be equal

Given a CompilationUnit
Given a second CompilationUnit
When the following source is parsed:
package japa.parser.comments;
public class ClassEquality {

    public void aMethod(){
        // first comment
        int a=0; // second comment
    }
}
When the following sources is parsed by the second CompilationUnit:
package japa.parser.comments;
public class ClassEquality {

    public void aMethod(){
        // first comment
        int a=0; // second comment
    }
}
Then the CompilationUnit is equal to the second CompilationUnit
Then the CompilationUnit has the same hashcode to the second CompilationUnit
Then all nodes refer to their parent
Then all nodes of the second compilation unit refer to their parent


Scenario: Two different class sources are parsed by two different compilation units and should not be equal

Given a CompilationUnit
Given a second CompilationUnit
When the following source is parsed:
package japa.parser.comments;
public class ClassEquality {

    public void aMethod(){
        // first comment
        int a=0; // second comment
    }
}
When the following sources is parsed by the second CompilationUnit:
package japa.parser.comments;
public class DifferentClass {

    public void aMethod(){
        // first comment
        int a=0; // second comment
    }
}
Then the CompilationUnit is not equal to the second CompilationUnit
Then the CompilationUnit has a different hashcode to the second CompilationUnit
Then all nodes refer to their parent
Then all nodes of the second compilation unit refer to their parent


Scenario: Classes that only differ by comments should not be equal or have the same hashcode

Given a CompilationUnit
Given a second CompilationUnit
When the following source is parsed:
package japa.parser.comments;
public class ClassEquality {

    public void aMethod(){
        // first comment
        int a=0; // second comment
    }
}
When the following sources is parsed by the second CompilationUnit:
package japa.parser.comments;
public class ClassEquality {

    public void aMethod(){
        // first comment
        int a=0;
    }
}
Then the CompilationUnit is not equal to the second CompilationUnit
Then the CompilationUnit has a different hashcode to the second CompilationUnit
Then all nodes refer to their parent
Then all nodes of the second compilation unit refer to their parent


Scenario: A class with a colon in the annoation value is parsed by the Java Parser

Given a CompilationUnit
When the following source is parsed:
package japa.parser.ast;
import org.junit.Test;
public class Issue37 {
    public static @interface SomeAnnotation {
        String value();
    }
    // Parser bug: the type of this field
    @SomeAnnotation("http://someURL.org/")
    protected Test test;
}
Then field 1 in class 1 contains annotation 1 value is ""http://someURL.org/""
Then all nodes refer to their parent


Scenario: A class with a Lambda is parsed by the Java Parser

Given a CompilationUnit
When the following source is parsed:
package bdd.samples;
import java.util.stream.Stream;
public class Lambdas {

    public static void main(String[] args) {
        // Lambda Runnable
        Runnable r1 = () -> System.out.println("Hello world!");
        Runnable r2 = () -> {};
        Runnable r3 = () -> { System.out.println("Hello world two!"); };

        Stream<CharSequence> stream = Stream.generate((Supplier<CharSequence>) () -> "foo");
    }
}
Then lambda in statement 1 in method 1 in class 1 is called r1
Then lambda in statement 2 in method 1 in class 1 is called r2
Then lambda in statement 3 in method 1 in class 1 is called r3
Then lambda in statement 1 in method 1 in class 1 body is "System.out.println("Hello world!");"
Then lambda in statement 2 in method 1 in class 1 block statement is null
Then lambda in statement 3 in method 1 in class 1 block statement is "System.out.println("Hello world two!");"
Then lambda in statement 1 in method 1 in class 1 is parent of contained body
Then lambda in statement 3 in method 1 in class 1 is parent of contained body
Then all nodes refer to their parent
Then lambda in method call in statement 4 in method 1 in class 1 body is ""foo";"


Scenario: A class with parameterized Lambdas is parsed by the Java Parser

Given a CompilationUnit
When the following source is parsed:
package com.github.javapasrser.bdd.parsing;
import java.util.function.Function;
public class ParameterizedLambdas {
    public static void main(String[] args) {
        Function<Integer,String> f1 = (Integer i) -> String.valueOf(i);
        Function<Integer,String> f2 = (i) -> String.valueOf(i);
        Function<Integer,String> f3 = i -> String.valueOf(i);
    }
}
Then lambda in statement 1 in method 1 in class 1 is parent of contained parameter
Then lambda in statement 2 in method 1 in class 1 is parent of contained parameter
Then lambda in statement 3 in method 1 in class 1 is parent of contained parameter
Then lambda in statement 1 in method 1 in class 1 is parent of contained body
Then lambda in statement 2 in method 1 in class 1 is parent of contained body
Then lambda in statement 3 in method 1 in class 1 is parent of contained body
Then lambda in statement 1 in method 1 in class 1 has parameters with non-null type
Then lambda in statement 2 in method 1 in class 1 has parameters with non-null type
Then lambda in statement 3 in method 1 in class 1 has parameters with non-null type


Scenario: A class with multi-parameters Lambdas is parsed by the Java Parser

Given a CompilationUnit
When the following source is parsed:
package com.github.javapasrser.bdd.parsing;
import java.util.function.Function;
public class MultiParameterizedLambdas {
    public static void main(String[] args) {
        BiFunction<Integer, Integer, String> f = (a, b) -> String.valueOf(a) + String.valueOf(b);
    }
}
Then lambda in statement 1 in method 1 in class 1 has parameters with non-null type


Scenario: A class with a method reference is parsed by the Java Parser

Given a CompilationUnit
When the following source is parsed:
public class Person {

    String name;
    LocalDate birthday;

    public void sortByAge(Person[] people){
        Arrays.sort(people, Person::compareByAge);
    }

    public static int compareByAge(Person a, Person b) {
        return a.birthday.compareTo(b.birthday);
    }
}
Then method reference in statement 1 in method 1 in class 1 scope is Person
Then method reference in statement 1 in method 1 in class 1 identifier is compareByAge
Then all nodes refer to their parent


Scenario: An interface with a default method is parsed by the Java Parser

Given a CompilationUnit
When the following source is parsed:
interface MyInterface {
    default String doSomething(){
        return "implementation in an interface!";
    }

    String doSomethingElse();
}
Then method 1 class 1 is a default method
Then method 2 class 1 is not a default method
Then all nodes refer to their parent

Scenario: A lambda expression inside a conditional expression is parsed by the Java Parser

Given a CompilationUnit
When the following source is parsed:
public class A{
	static <T> Predicate<T> isEqual(Object targetRef) {
	    return (null == targetRef)? Objects::isNull : object -> targetRef.equals(object);
	}
}
Then ThenExpr in the conditional expression of the statement 1 in method 1 in class 1 is LambdaExpr

Scenario: Parsing array creation expressions the positions are correct

Given a CompilationUnit
When the following source is parsed (trimming space):
public class A{
    int[][] a = new int[][]{};
}
When I take the ArrayCreationExpr
Then the begin line is 2
Then the begin column is 17
Then the end line is 2
Then the end column is 29

Scenario: simple cast on lambda expression can be parsed

Given a CompilationUnit
When the following source is parsed:
class A {
    static final Comparator<ChronoLocalDate> DATE_ORDER =
        (Comparator<ChronoLocalDate>) (date1, date2) -> {
            return Long.compare(date1.toEpochDay(), date2.toEpochDay());
        };
}
Then all nodes refer to their parent


Scenario: a combined cast on lambda expression can be parsed

Given a CompilationUnit
When the following source is parsed:
class A {
    static final Comparator<ChronoLocalDate> DATE_ORDER =
        (Comparator<ChronoLocalDate> & Serializable) (date1, date2) -> {
            return Long.compare(date1.toEpochDay(), date2.toEpochDay());
        };
}
Then all nodes refer to their parent


Scenario: a combined cast on a literal can be parsed

Given a CompilationUnit
When the following source is parsed:
class A {
    static int a = (Comparator<ChronoLocalDate> & Serializable) 1;
}
Then all nodes refer to their parent


Scenario: Parsing trailing semicolons at the end of the imports area should work

Given a CompilationUnit
When the following source is parsed:
import foo.a;;

class A {
}
Then no errors are reported

Scenario: Classes that are thrown from a method can be annotated

Given a CompilationUnit
When the following source is parsed:
class A {
    void a() throws @Abc X {
    }
}
Then no errors are reported

Scenario: Classes that are thrown from a constructor can be annotated

Given a CompilationUnit
When the following source is parsed:
class A {
    A() throws @Abc X {
    }
}
Then no errors are reported


Scenario: Parsing trailing semicolons inside the imports area should work

Given a CompilationUnit
When the following source is parsed:
import foo.a;;
import foo.b;

class A {
}
Then no errors are reported


Scenario: Full package name should be parsed

Given a CompilationUnit
When the following source is parsed:
package com.github.javaparser.bdd;
class C {}
When I take the PackageDeclaration
Then the package name is com.github.javaparser.bdd


Scenario: Strings with unescaped newlines are illegal (issue 211)
Given the class:
class A {
    public void helloWorld(String greeting, String name) {
        return "hello
        world";
    }
}
Then the Java parser cannot parse it because of lexical errors

Scenario: Chars with unescaped newlines are illegal (issue 211)
Given the class:
class A {
    public void helloWorld(String greeting, String name) {
        return '
';
    }
}
Then the Java parser cannot parse it because of lexical errors

Scenario: Diamond Operator information is exposed

Given a CompilationUnit
When the following source is parsed:
class A {
    List<String> args = new ArrayList<>();
}
When I take the ObjectCreationExpr
Then the type's diamond operator flag should be true

Scenario: Diamond Operator can be parsed also with space and comments

Given a CompilationUnit
When the following source is parsed:
class A {
    List<String> args = new ArrayList<  /*hello*/  >();
}
When I take the ObjectCreationExpr
Then the type's diamond operator flag should be true

Scenario: Type Arguments are not specified

Given a CompilationUnit
When the following source is parsed:
class A {
    List args = new ArrayList();
}
When I take the ObjectCreationExpr
Then the type's diamond operator flag should be false

Scenario: Type Arguments are specified

Given a CompilationUnit
When the following source is parsed:
class A {
    Either<Ok, Error> either = new Either<Ok, Error>();
}
When I take the ObjectCreationExpr
Then the type's diamond operator flag should be false

Scenario: A method reference with type arguments is parsed correctly
Given a CompilationUnit
When the following source is parsed:
class X { 
	void x() { 
		a.orElseGet( Stream::<IVariable<?>>empty ); 
	} 
}
Then no errors are reported

<<<<<<< HEAD
Scenario: The method call has comments in its parameters
Given a CompilationUnit
When the following source is parsed:
public class Example {
  Object mAvailablePrimaryConnection;
  public Example(String arg) {
     ​mAvailablePrimaryConnection = openConnectionLocked(mConfiguration,
        true /*primaryConnection*/); // comment
  }
}
Then no errors are reported
=======
Scenario: The target of this assignExpr is not null
Given a CompilationUnit
When the following source is parsed:
public class Example {
  private String mString;
  public Example(String arg) {
    mString = arg;
  }
}
Then the assignExpr produced doesn't have a null target
>>>>>>> 8e44e1d1
<|MERGE_RESOLUTION|>--- conflicted
+++ resolved
@@ -439,8 +439,18 @@
 }
 Then no errors are reported
 
-<<<<<<< HEAD
-Scenario: The method call has comments in its parameters
+Scenario: The target of this assignExpr is not null
+Given a CompilationUnit
+When the following source is parsed:
+public class Example {
+  private String mString;
+  public Example(String arg) {
+    mString = arg;
+  }
+}
+Then the assignExpr produced doesn't have a null target
+
+Scenario: Two comments in one line, and a unicode space
 Given a CompilationUnit
 When the following source is parsed:
 public class Example {
@@ -450,16 +460,4 @@
         true /*primaryConnection*/); // comment
   }
 }
-Then no errors are reported
-=======
-Scenario: The target of this assignExpr is not null
-Given a CompilationUnit
-When the following source is parsed:
-public class Example {
-  private String mString;
-  public Example(String arg) {
-    mString = arg;
-  }
-}
-Then the assignExpr produced doesn't have a null target
->>>>>>> 8e44e1d1
+Then no errors are reported