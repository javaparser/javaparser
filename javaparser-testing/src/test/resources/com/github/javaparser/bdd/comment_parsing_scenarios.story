--- conflicted
+++ resolved
@@ -166,13 +166,12 @@
 Then line comment 1 is " foo"
 Then line comment 2 is " bar"
 
-<<<<<<< HEAD
 Scenario: Comments from a file with an non-UTF-8 encoding are parsed correctly
 
 When read sample "ClassInLatin1" using encoding "ISO-8859-1"
 Then the total number of comments is 3
 Then line comment 2 is " A l'émej in piasì che sent dësgust."
-=======
+
 Scenario: Should not recognize /*/ as a comment
 
 Given the class:
@@ -184,5 +183,4 @@
 Given the class:
 /*/
 class Foo {}
-Then the Java parser cannot parse it because of lexical errors
->>>>>>> 9a174ec6
+Then the Java parser cannot parse it because of lexical errors