Scenario: When printing the instantiation we should use the right amount of spaces

Given the class:
public class A {
    Object foo = new Object();
}
When the class is parsed by the Java parser
Then it is dumped to:
public class A {

    Object foo = new Object();
}


Scenario: When printing the lambda expression we should use the right indentation

Given the class:
public class B {
	Runnable runnable = ()-> System.out.println("running");
    Consumer<Integer> consumer = i->{ i+=1; System.out.println(i);};
}
When the class is parsed by the Java parser
Then it is dumped to:
public class B {

    Runnable runnable = () -> System.out.println("running");

    Consumer<Integer> consumer =  i -> {
        i += 1;
        System.out.println(i);
    };
}


Scenario: Dumping orphan comments in empty method
Given the class:
class A {
    public void helloWorld(String greeting, String name) {
        //sdfsdfsdf
            //sdfds
        /*
                            dgfdgfdgfdgfdgfd
         */
    }
}
When the class is parsed by the Java parser
Then it is dumped to:
class A {

    public void helloWorld(String greeting, String name) {
    //sdfsdfsdf
    //sdfds
    /*
                            dgfdgfdgfdgfdgfd
         */
    }
}



Scenario: Dumping orphan comments in empty method (issue 192)
Given the class:
public class StepImplementation {
    @Step("A step")
    public void contextStep() {
        // Foo bar
    }
}
When the class is parsed by the Java parser
Then it is dumped to:
public class StepImplementation {

    @Step("A step")
    public void contextStep() {
    // Foo bar
    }
}


Scenario: Dumping orphan comments in for loop (issue 192)
Given the class:
public class StepImplementation {
    public void contextStep() {
        for (int i = 0; i < 5; i++) {
            // foo bar
        }
    }
}
When the class is parsed by the Java parser
Then it is dumped to:
public class StepImplementation {

    public void contextStep() {
        for (int i = 0; i < 5; i++) {
        // foo bar
        }
    }
}


Scenario: Dumping orphan and attributed comments in for loop (issue 192)
Given the class:
public class StepImplementation {
public void contextStep() {
        for (int i = 0; i < 5; i++) {
            // foo bar
            System.out.println();
            // another foo bar
        }
    }
}
When the class is parsed by the Java parser
Then it is dumped to:
public class StepImplementation {

    public void contextStep() {
        for (int i = 0; i < 5; i++) {
            // foo bar
            System.out.println();
        // another foo bar
        }
    }
}


Scenario: An empty Enum is dumped correctly
Given the compilation unit:
package test; enum XYZ {}
When the class is parsed by the Java parser
Then it is dumped to:
package test;

enum XYZ {

}


Scenario: Strings with escaped newlines are parsed correctly
Given the class:
class A {
    public void helloWorld(String greeting, String name) {
        return "hello\nworld";
    }
}
When the class is parsed by the Java parser
Then it is dumped to:
class A {

    public void helloWorld(String greeting, String name) {
        return "hello\nworld";
    }
}

<<<<<<< HEAD
Scenario: Orphaned comments before an initializer block are not lost (issue 263)
Given the class:
public class Test {
            // one line of comment
            // another line of comment

            {
                System.out.println("Hello");
            }
}
When the class is parsed by the Java parser
Then it is dumped to:
public class Test {

    // one line of comment
    // another line of comment
    {
        System.out.println("Hello");
=======
Scenario: A multi-catch is printed correctly
Given the class:
class A {
    public void a() {
        try {
        } catch (IndexOutOfBoundException | IOException e) { 
        } 
    }
}
When the class is parsed by the Java parser
Then it is dumped to:
class A {

    public void a() {
        try {
        } catch (IndexOutOfBoundException | IOException e) {
        }
>>>>>>> 51a5cb6d
    }
}<|MERGE_RESOLUTION|>--- conflicted
+++ resolved
@@ -151,7 +151,6 @@
     }
 }
 
-<<<<<<< HEAD
 Scenario: Orphaned comments before an initializer block are not lost (issue 263)
 Given the class:
 public class Test {
@@ -170,7 +169,9 @@
     // another line of comment
     {
         System.out.println("Hello");
-=======
+    }
+}
+
 Scenario: A multi-catch is printed correctly
 Given the class:
 class A {
@@ -188,6 +189,5 @@
         try {
         } catch (IndexOutOfBoundException | IOException e) {
         }
->>>>>>> 51a5cb6d
     }
 }