--- conflicted
+++ resolved
@@ -167,8 +167,8 @@
 class A {
     public void a() {
         try {
-        } catch (IndexOutOfBoundException | IOException e) {
-        }
+        } catch (IndexOutOfBoundException | IOException e) { 
+        } 
     }
 }
 When the class is parsed by the Java parser
@@ -271,7 +271,6 @@
     }
 }
 
-<<<<<<< HEAD
 Scenario: JavaDoc OR comment is printed, not both.
 Given the class:
 public class Foo {
@@ -285,7 +284,10 @@
 
     /** This line gets duplicated */
     public void foo() {
-=======
+    }
+}
+
+
 Scenario: various lamba casts (issue 418)
 Given the class:
 public class TestLambda {
@@ -314,6 +316,5 @@
         testThis(check ? null : (ITF) () -> {
             return true;
         });
->>>>>>> 86b52b05
     }
 }