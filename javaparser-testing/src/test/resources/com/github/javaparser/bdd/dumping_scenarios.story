--- conflicted
+++ resolved
@@ -167,8 +167,8 @@
 class A {
     public void a() {
         try {
-        } catch (IndexOutOfBoundException | IOException e) {
-        }
+        } catch (IndexOutOfBoundException | IOException e) { 
+        } 
     }
 }
 When the class is parsed by the Java parser
@@ -287,60 +287,6 @@
     }
 }
 
-<<<<<<< HEAD
-Scenario: Duplicate methods are not a parsing error (#416)
-Given the class:
-public class Foo {
-    public void foo() {
-    }
-    public void foo() {
-    }
-    public void foo() {
-    }
-}
-When the class is parsed by the Java parser
-Then it is dumped to:
-public class Foo {
-
-    public void foo() {
-    }
-
-    public void foo() {
-    }
-
-    public void foo() {
-    }
-}
-
-Scenario: Both array syntaxes are supported (#416)
-Given the class:
-public class Foo {
-    public void m1(boolean[] boolArray) {}
-    public void m1(boolean boolArray[]) {}
-}
-When the class is parsed by the Java parser
-Then it is dumped to:
-public class Foo {
-
-    public void m1(boolean[] boolArray) {
-    }
-
-    public void m1(boolean boolArray[]) {
-    }
-}
-
-
-Scenario: Array parts can be annotated
-Given the class:
-class Foo {
-    void m1(@Boo boolean @Index1 [] @ Index2 [] boolArray) {}
-}
-When the class is parsed by the Java parser
-Then it is dumped to:
-class Foo {
-
-    void m1(@Boo boolean @Index1 [] @Index2 [] boolArray) {
-=======
 
 Scenario: various lamba casts (issue 418)
 Given the class:
@@ -370,6 +316,60 @@
         testThis(check ? null : (ITF) () -> {
             return true;
         });
->>>>>>> 28828444
+    }
+}
+
+Scenario: Duplicate methods are not a parsing error (#416)
+Given the class:
+public class Foo {
+    public void foo() {
+    }
+    public void foo() {
+    }
+    public void foo() {
+    }
+}
+When the class is parsed by the Java parser
+Then it is dumped to:
+public class Foo {
+
+    public void foo() {
+    }
+
+    public void foo() {
+    }
+
+    public void foo() {
+    }
+}
+
+Scenario: Both array syntaxes are supported (#416)
+Given the class:
+public class Foo {
+    public void m1(boolean[] boolArray) {}
+    public void m1(boolean boolArray[]) {}
+}
+When the class is parsed by the Java parser
+Then it is dumped to:
+public class Foo {
+
+    public void m1(boolean[] boolArray) {
+    }
+
+    public void m1(boolean boolArray[]) {
+    }
+}
+
+
+Scenario: Array parts can be annotated
+Given the class:
+class Foo {
+    void m1(@Boo boolean @Index1 [] @ Index2 [] boolArray) {}
+}
+When the class is parsed by the Java parser
+Then it is dumped to:
+class Foo {
+
+    void m1(@Boo boolean @Index1 [] @Index2 [] boolArray) {
     }
 }