--- conflicted
+++ resolved
@@ -29,10 +29,7 @@
 
 import java.util.ArrayList;
 import java.util.Arrays;
-<<<<<<< HEAD
-=======
 import java.util.EnumSet;
->>>>>>> 27e58254
 import java.util.List;
 import java.util.Map;
 
@@ -49,11 +46,7 @@
 import com.github.javaparser.ast.PackageDeclaration;
 import com.github.javaparser.ast.body.ClassOrInterfaceDeclaration;
 import com.github.javaparser.ast.body.MethodDeclaration;
-<<<<<<< HEAD
-import com.github.javaparser.ast.body.ModifierSet;
-=======
 import com.github.javaparser.ast.body.Modifier;
->>>>>>> 27e58254
 import com.github.javaparser.ast.body.Parameter;
 import com.github.javaparser.ast.body.TypeDeclaration;
 import com.github.javaparser.ast.expr.FieldAccessExpr;
@@ -146,11 +139,7 @@
     @When("a public class called \"$className\" is added to the CompilationUnit")
     public void whenAClassCalledIsAddedToTheCompilationUnit(String className) {
         CompilationUnit compilationUnit = (CompilationUnit) state.get("cu1");
-<<<<<<< HEAD
-		TypeDeclaration<?> type = new ClassOrInterfaceDeclaration(ModifierSet.PUBLIC, false, "CreateClass");
-=======
-		TypeDeclaration type = new ClassOrInterfaceDeclaration(EnumSet.of(Modifier.PUBLIC), false, "CreateClass");
->>>>>>> 27e58254
+		TypeDeclaration<?> type = new ClassOrInterfaceDeclaration(EnumSet.of(Modifier.PUBLIC), false, "CreateClass");
         compilationUnit.setTypes(Arrays.asList(type));
         state.put("cu1", compilationUnit);
     }
@@ -158,17 +147,11 @@
     @When("a public static method called \"$methodName\" returning void is added to class $position in the compilation unit")
     public void whenAStaticMethodCalledReturningIsAddedToClassInTheCompilationUnit(String methodName, int position) {
         CompilationUnit compilationUnit = (CompilationUnit) state.get("cu1");
-<<<<<<< HEAD
-		TypeDeclaration<?> type = compilationUnit.getTypes().get(position - 1);
-        MethodDeclaration method = new MethodDeclaration(ModifierSet.PUBLIC, new VoidType(), methodName);
-        method.setModifiers(ModifierSet.addModifier(method.getModifiers(), ModifierSet.STATIC));
-=======
-        TypeDeclaration type = compilationUnit.getTypes().get(position -1);
+		 TypeDeclaration<?> type = compilationUnit.getTypes().get(position -1);
 		EnumSet<Modifier> modifiers = EnumSet.of(Modifier.PUBLIC);
 		MethodDeclaration method = new MethodDeclaration(modifiers, new VoidType(), methodName);
 		modifiers.add(Modifier.STATIC);
 		method.setModifiers(modifiers);
->>>>>>> 27e58254
         ASTHelper.addMember(type, method);
         state.put("cu1", compilationUnit);
     }
