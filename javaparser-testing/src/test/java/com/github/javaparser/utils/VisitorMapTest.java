--- conflicted
+++ resolved
@@ -34,7 +34,6 @@
         normalMap.put(x2, 2);
         assertEquals(2, normalMap.size());
     }
-<<<<<<< HEAD
 
     @Test
     public void objectIdentityEqualsDoesShallowCompare2() {
@@ -45,7 +44,6 @@
         normalMap.put(x1, 2);
         assertEquals(1, normalMap.size());
     }
-=======
     
     @Test
     public void visitorMapGet(){
@@ -76,7 +74,4 @@
         visitorMap.putAll(normalMap);
         assertEquals(2, visitorMap.size());
     }
-    
-
->>>>>>> 0ce0d276
 }