--- conflicted
+++ resolved
@@ -19,10 +19,7 @@
 import static com.github.javaparser.Providers.provider;
 import static com.github.javaparser.utils.CodeGenerationUtils.f;
 import static com.github.javaparser.utils.Utils.EOL;
-<<<<<<< HEAD
-=======
 import static com.github.javaparser.utils.Utils.normalizeEolInTextBlock;
->>>>>>> c82e555a
 import static org.junit.jupiter.api.Assertions.assertEquals;
 import static org.junit.jupiter.api.Assertions.fail;
 
@@ -146,8 +143,6 @@
         JavaParser javaParser = new JavaParser(new ParserConfiguration().setValidator(new Java9Validator()));
         ParseResult<Expression> result = javaParser.parse(ParseStart.EXPRESSION, provider(expression));
         assertEquals(true, result.isSuccessful(), result.getProblems().toString());
-<<<<<<< HEAD
-=======
     }
 
     /**
@@ -155,6 +150,5 @@
      */
     public static void assertEqualsNoEol(String expected, String actual) {
         assertEquals(normalizeEolInTextBlock(expected, "\n"), actual);
->>>>>>> c82e555a
     }
 }